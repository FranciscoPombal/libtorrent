--- conflicted
+++ resolved
@@ -4,7 +4,6 @@
 matrix:
   fast_finish: true
   include:
-<<<<<<< HEAD
     - env: variant=release sonar_scan=1 toolset=gcc
     - env: variant=test_debug lint=1 tests=1 toolset=gcc-sanitizer
     - env: variant=test_debug sim=1 crypto=openssl toolset=gcc-sanitizer
@@ -23,22 +22,6 @@
 
 notifications:
   email: false
-=======
-    - env: variant=test_release lang=cpp11 sim=0 coverage=1 docs=1
-    - env: variant=test_debug lang=sanitizer sim=1 coverage=0
-    - env: variant=test_debug lang=cpp98 sim=0 coverage=0
-    - env: variant=test_barebones lang=cpp11 sim=0 coverage=0 autotools=1
-
-    - env: variant=test_debug lang=cpp11 sim=0 coverage=0 target=osx-tests
-      os: osx
-      osx_image: xcode7.3
-    - env: variant=test_release lang=cpp11 sim=0 coverage=0 docs=1 target=osx-tests
-      os: osx
-      osx_image: xcode7.3
-    - env: variant=test_debug lang=cpp98 sim=0 coverage=0 target=osx-tests
-      os: osx
-      osx_image: xcode7.3
->>>>>>> 08e861cc
 
 git:
   submodules: false
@@ -74,27 +57,18 @@
     fi'
 
   - git submodule update --init --recursive
-<<<<<<< HEAD
   - 'if [[ $crypto == "" ]]; then export crypto=built-in; fi'
   - 'if [[ $TRAVIS_OS_NAME == "osx" && ( "$tests" == "1" || "$sim" == 1 || "$examples" == "1" || "$tools" == "1" || "$python" == "1" ) ]]; then
     travis_retry brew update > /dev/null && brew install ccache boost-build;
     fi'
   - 'if [[ $TRAVIS_OS_NAME == "osx" && "$python" == "1" ]]; then travis_retry brew install boost-python; fi'
   - 'if [ "$docs" = "1" ]; then
-=======
-  - if [ $TRAVIS_OS_NAME == "osx" ]; then brew update > /dev/null && brew install ccache boost-build boost-python; fi
-  - 'if [[ $TRAVIS_OS_NAME == "osx" && $docs = "1" ]]; then
->>>>>>> 08e861cc
     easy_install --user docutils;
     mkdir -p /Users/travis/Library/Python/2.7/lib/python/site-packages;
     echo ''import site; site.addsitedir("/usr/local/lib/python2.7/site-packages")'' >> /Users/travis/Library/Python/2.7/lib/python/site-packages/homebrew.pth;
     easy_install --user Pygments;
     easy_install --user aafigure;
-<<<<<<< HEAD
     travis_retry brew install graphviz hunspell;
-=======
-    brew install graphviz hunspell;
->>>>>>> 08e861cc
     easy_install --user Pillow;
     fi'
 
@@ -131,10 +105,7 @@
   - 'if [[ $toolset == "gcc-arm" ]]; then
       echo "using gcc : arm : ccache armv8l-linux-gnueabihf-g++ : <cxxflags>\"-std=c++11 -fsigned-char -march=armv8-a+crc -mfpu=crypto-neon-fp-armv8 -DTORRENT_FORCE_ARM_CRC32\" <linkflags>-lm ;" >> ~/user-config.jam;
     fi;'
-  - 'echo "using darwin : : ccache clang++ :
-       <cxxflags>-I/usr/local/opt/openssl/include
-       <linkflags>-L/usr/local/opt/openssl/lib
-       <cxxflags>-std=c++11 ;" >> ~/user-config.jam'
+  - 'echo "using darwin : : ccache clang++ : <cxxflags>-std=c++11 ;" >> ~/user-config.jam'
   - 'echo "using python : 2.7 ;" >> ~/user-config.jam'
   - if [ "$docs" == "1" ]; then /Users/travis/Library/Python/2.7/bin/rst2html.py --version; fi
   - 'if [ "$lint" == "1" ]; then curl "https://raw.githubusercontent.com/google/styleguide/71ec7f1e524969c19ce33cfc72e8e023f2b98ee2/cpplint/cpplint.py" >~/cpplint.py; fi'
