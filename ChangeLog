--- conflicted
+++ resolved
@@ -1,4 +1,3 @@
-<<<<<<< HEAD
 	* add flags()/set_flags()/unset_flags() to torrent_handle, deprecate individual functions
 	* added alert for block being sent to the send buffer
 	* drop support for windows compilers without std::wstring
@@ -77,11 +76,9 @@
 	* resume data no longer has timestamps of files
 	* require C++11 to build libtorrent
 
-=======
 	* fix issue with very long tracker- and web seed URLs
 	* don't attempt to create empty files on startup, if they already exist
 	* fix force-recheck issue (new files would not be picked up)
->>>>>>> 560ef292
 	* fix inconsistency in file_priorities and override_resume_data behavior
 
 1.1.4 release
