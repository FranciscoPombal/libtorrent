--- conflicted
+++ resolved
@@ -1,13 +1,10 @@
-<<<<<<< HEAD
 	* the entry class is now a standard variant type
 	* use std::string_view instead of boost counterpart
 	* libtorrent now requires C++17 to build
 	* added support for WebTorrent
 
-=======
 	* fix mtime field when creating single-file v2 torrents
 	* fix performance regression in checking files
->>>>>>> da41850d
 	* disable use of SetFileValidData() by default (windows). A new setting
 	  allows enabling it
 
