<<<<<<< HEAD
	* make the file_status interface explicitly public types
	* added resolver_cache_timeout setting for internal host name resolver
	* make parse_magnet_uri take a string_view instead of std::string
	* deprecate add_torrent_params::url field. use parse_magnet_uri instead
	* optimize download queue management
	* deprecated (undocumented) file:// urls
	* add limit for number of web seed connections
	* added support for retrieval of DHT live nodes
	* complete UNC path support
	* add packets pool allocator
	* fix last_upload and last_download overflow after 9 hours in past
	* python binding add more add_torrent_params fields and an invalid key check
	* introduce introduce distinct types for peer_class_t, piece_index_t and
	  file_index_t.
	* fix crash caused by empty bitfield
	* removed disk-access-log build configuration
	* removed mmap_cache feature
	* strengthened type safety in handling of piece and file indices
	* deprecate identify_client() and fingerprint type
	* make sequence number for mutable DHT items backed by std::int64_t
	* tweaked storage_interface to have stronger type safety
	* deprecate relative times in torrent_status, replaced by std::chrono::time_point
	* refactor in alert types to use more const fields and more clear API
	* changed session_stats_alert counters type to signed (std::int64_t)
	* remove torrent eviction/ghost torrent feature
	* include target in DHT lookups, when queried from the session
	* improve support for HTTP redirects for web seeds
	* use string_view in entry interface
	* deprecate "send_stats" property on trackers (since lt_tracker extension has
	  been removed)
	* remove deprecate session_settings API (use settings_pack instead)
	* improve file layout optimization when creating torrents with padfiles
	* remove remote_dl_rate feature
	* source code migration from boost::shared_ptr to std::shared_ptr
	* storage_interface API changed to use span and references
	* changes in public API to work with std::shared_ptr<torrent_info>
	* extensions API changed to use span and std::shared_ptr
	* plugin API changed to handle DHT requests using string_view
	* removed support for lt_trackers and metadata_transfer extensions
	  (pre-dating ut_metadata)
	* support windows' CryptoAPI for SHA-1
	* separated ssl and crypto options in build
	* remove lazy-bitfield feature
	* simplified suggest-read-cache feature to not depend on disk threads
	* removed option to disable contiguous receive buffers
	* deprecated public to_hex() and from_hex() functions
	* separated address and port fields in listen alerts
	* added support for parsing new x.pe parameter from BEP 9
	* peer_blocked_alert now derives from peer_alert
	* transitioned exception types to system_error
	* made alerts move-only
	* move files one-by-one when moving storage for a torrent
	* removed RSS support
	* removed feature to resolve country for peers
	* added support for BEP 32, "IPv6 extension for DHT"
	* overhauled listen socket and UDP socket handling, improving multi-home
	  support and bind-to-device
	* resume data is now communicated via add_torrent_params objects
	* added new read_resume_data()/write_resume_data functions to write bencoded,
	  backwards compatible resume files
	* removed deprecated fields from add_torrent_params
	* deprecate "resume_data" field in add_torrent_params
	* improved support for bind-to-device
	* deprecated ssl_listen, SSL sockets are specified in listen_interfaces now
	* improved support for listening on multiple sockets and interfaces
	* resume data no longer has timestamps of files
	* require C++11 to build libtorrent
=======
	* forward declaring libtorrent types is discouraged. a new fwd.hpp header is provided

1.1.3 release
>>>>>>> e7a37955

	* removed (broken) support for incoming connections over socks5
	* restore announce_entry's timestamp fields to posix time in python binding
	* deprecate torrent_added_alert (in favor of add_torrent_alert)
	* fix python binding for parse_magnet_uri
	* fix minor robustness issue in DHT bootstrap logic
	* fix issue where torrent_status::num_seeds could be negative
	* document deprecation of dynamic loading/unloading of torrents
	* include user-agent in tracker announces in anonymous_mode for private torrents
	* add support for IPv6 peers from udp trackers
	* correctly URL encode the IPv6 argument to trackers
	* fix default file pool size on windows
	* fix bug where settings_pack::file_pool_size setting was not being honored
	* add feature to periodically close files (to make windows clear disk cache)
	* fix bug in torrent_handle::file_status
	* fix issue with peers not updated on metadata from magnet links

1.1.2 release

	* default TOS marking to 0x20
	* fix invalid access when leaving seed-mode with outstanding hash jobs
	* fix ABI compatibility issue introduced with preformatted entry type
	* add web_seed_name_lookup_retry to session_settings
	* slightly improve proxy settings backwards compatibility
	* add function to get default settings
	* updating super seeding would include the torrent in state_update_alert
	* fix issue where num_seeds could be greater than num_peers in torrent_status
	* finished non-seed torrents can also be in super-seeding mode
	* fix issue related to unloading torrents
	* fixed finished-time calculation
	* add missing min_memory_usage() and high_performance_seed() settings presets to python
	* fix stat cache issue that sometimes would produce incorrect resume data
	* storage optimization to peer classes
	* fix torrent name in alerts of builds with deprecated functions
	* make torrent_info::is_valid() return false if torrent failed to load
	* fix per-torrent rate limits for >256 peer classes
	* don't load user_agent and peer_fingerprint from session_state
	* fix file rename issue with name prefix matching torrent name
	* fix division by zero when setting tick_interval > 1000
	* fix move_storage() to its own directory (would delete the files)
	* fix socks5 support for UDP
	* add setting urlseed_max_request_bytes to handle large web seed requests
	* fix python build with CC/CXX environment
	* add trackers from add_torrent_params/magnet links to separate tiers
	* fix resumedata check issue with files with priority 0
	* deprecated mmap_cache feature
	* add utility function for generating peer ID fingerprint
	* fix bug in last-seen-complete
	* remove file size limit in torrent_info filename constructor
	* fix tail-padding for last file in create_torrent
	* don't send user-agent in metadata http downloads or UPnP requests when
	  in anonymous mode
	* fix internal resolve links lookup for mutable torrents
	* hint DHT bootstrap nodes of actual bootstrap request

1.1.1 release

	* update puff.c for gzip inflation
	* add dht_bootstrap_node a setting in settings_pack (and add default)
	* make pad-file and symlink support conform to BEP47
	* fix piece picker bug that could result in division by zero
	* fix value of current_tracker when all tracker failed
	* deprecate lt_trackers extension
	* remove load_asnum_db and load_country_db from python bindings
	* fix crash in session::get_ip_filter when not having set one
	* fix filename escaping when repairing torrents with broken web seeds
	* fix bug where file_completed_alert would not be posted unless file_progress
	  had been queries by the client
	* move files one-by-one when moving storage for a torrent
	* fix bug in enum_net() for BSD and Mac
	* fix bug in python binding of announce_entry
	* fixed bug related to flag_merge_resume_http_seeds flag in add_torrent_params
	* fixed inverted priority of incoming piece suggestions
	* optimize allow-fast logic
	* fix issue where FAST extension messages were not used during handshake
	* fixed crash on invalid input in http_parser
	* upgraded to libtommath 1.0
	* fixed parsing of IPv6 endpoint with invalid port character separator
	* added limited support for new x.pe parameter from BEP 9
	* fixed dht stats counters that weren't being updated
	* make sure add_torrent_alert is always posted before other alerts for
	  the torrent
	* fixed peer-class leak when settings per-torrent rate limits
	* added a new "preformatted" type to bencode entry variant type
	* improved Socks5 support and test coverage
	* fix set_settings in python binding
	* Added missing alert categories in python binding
	* Added dht_get_peers_reply_alert alert in python binding
	* fixed updating the node id reported to peers after changing IPs

1.1.0 release

	* improve robustness and performance of uTP PMTU discovery
	* fix duplicate ACK issue in uTP
	* support filtering which parts of session state are loaded by load_state()
	* deprecate support for adding torrents by HTTP URL
	* allow specifying which tracker to scrape in scrape_tracker
	* tracker response alerts from user initiated announces/scrapes are now
	  posted regardless of alert mask
	* improve DHT performance when changing external IP (primarily affects
	  bootstrapping).
	* add feature to stop torrents immediately after checking files is done
	* make all non-auto managed torrents exempt from queuing logic, including
	  checking torrents.
	* add option to not proxy tracker connections through proxy
	* removed sparse-regions feature
	* support using 0 disk threads (to perform disk I/O in network thread)
	* removed deprecated handle_alert template
	* enable logging build config by default (but alert mask disabled by default)
	* deprecated RSS API
	* experimental support for BEP 38, "mutable torrents"
	* replaced lazy_bdecode with a new bdecoder that's a lot more efficient
	* deprecate time functions, expose typedefs of boost::chrono in the
	  libtorrent namespace instead
	* deprecate file_base feature in file_storage/torrent_info
	* changed default piece and file priority to 4 (previously 1)
	* improve piece picker support for reverse picking (used for snubbed peers)
	  to not cause priority inversion for regular peers
	* improve piece picker to better support torrents with very large pieces
	  and web seeds. (request large contiguous ranges, but not necessarily a
	  whole piece).
	* deprecated session_status and session::status() in favor of performance
	  counters.
	* improve support for HTTP where one direction of the socket is shut down.
	* remove internal fields from web_seed_entry
	* separate crypto library configuration <crypto> and whether to support
	  bittorrent protocol encryption <encryption>
	* simplify bittorrent protocol encryption by just using internal RC4
	  implementation.
	* optimize copying torrent_info and file_storage objects
	* cancel non-critical DNS lookups when shutting down, to cut down on
	  shutdown delay.
	* greatly simplify the debug logging infrastructure. logs are now delivered
	  as alerts, and log level is controlled by the alert mask.
	* removed auto_expand_choker. use rate_based_choker instead
	* optimize UDP tracker packet handling
	* support SSL over uTP connections
	* support web seeds that resolve to multiple IPs
	* added auto-sequential feature. download well-seeded torrents in-order
	* removed built-in GeoIP support (this functionality is orthogonal to
	  libtorrent)
	* deprecate proxy settings in favor of regular settings
	* deprecate separate settings for peer protocol encryption
	* support specifying listen interfaces and outgoing interfaces as device
	  names (eth0, en2, tun0 etc.)
	* support for using purgrable memory as disk cache on Mac OS.
	* be more aggressive in corking sockets, to coalesce messages into larger
	  packets.
	* pre-emptively unchoke peers to save one round-trip at connection start-up.
	* add session constructor overload that takes a settings_pack
	* torrent_info is no longer an intrusive_ptr type. It is held by shared_ptr.
	  This is a non-backwards compatible change
	* move listen interface and port to the settings
	* move use_interfaces() to be a setting
	* extend storage interface to allow deferred flushing and flush the part-file
	  metadata periodically
	* make statistics propagate instantly rather than on the second tick
	* support for partfiles, where partial pieces belonging to skipped files are
	  put
	* support using multiple threads for socket operations (especially useful for
	  high performance SSL connections)
	* allow setting rate limits for arbitrary peer groups. Generalizes
	  per-torrent rate limits, and local peer limits
	* improved disk cache complexity O(1) instead of O(log(n))
	* add feature to allow storing disk cache blocks in an mmapped file
	  (presumably on an SSD)
	* optimize peer connection distribution logic across torrents to scale
	  better with many torrents
	* replaced std::map with boost::unordered_map for torrent list, to scale
	  better with many torrents
	* optimized piece picker
	* optimized disk cache
	* optimized .torrent file parsing
	* optimized initialization of storage when adding a torrent
	* added support for adding torrents asynchronously (for improved startup
	  performance)
	* added support for asynchronous disk I/O
	* almost completely changed the storage interface (for custom storage)
	* added support for hashing pieces in multiple threads

	* fix padfile issue
	* fix PMTUd bug
	* update puff to fix gzip crash

1.0.10 release

	* fixed inverted priority of incoming piece suggestions
	* fixed crash on invalid input in http_parser
	* added a new "preformatted" type to bencode entry variant type
	* fix division by zero in super-seeding logic

1.0.9 release

	* fix issue in checking outgoing interfaces (when that option is enabled)
	* python binding fix for boost-1.60.0
	* optimize enumeration of network interfaces on windows
	* improve reliability of binding listen sockets
	* support SNI in https web seeds and trackers
	* fix unhandled exception in DHT when receiving a DHT packet over IPv6

1.0.8 release

	* fix bug where web seeds were not used for torrents added by URL
	* fix support for symlinks on windows
	* fix long filename issue (on unixes)
	* fixed performance bug in DHT torrent eviction
	* fixed win64 build (GetFileAttributesEx)
	* fixed bug when deleting files for magnet links before they had metadata

1.0.7 release

	* fix bug where loading settings via load_state() would not trigger all
	  appropriate actions
	* fix bug where 32 bit builds could use more disk cache than the virtual
	  address space (when set to automatic)
	* fix support for torrents with > 500'000 pieces
	* fix ip filter bug when banning peers
	* fix IPv6 IP address resolution in URLs
	* introduce run-time check for torrent info-sections beeing too large
	* fix web seed bug when using proxy and proxy-peer-connections=false
	* fix bug in magnet link parser
	* introduce add_torrent_params flags to merge web seeds with resume data
	  (similar to trackers)
	* fix bug where dont_count_slow_torrents could not be disabled
	* fix fallocate hack on linux (fixes corruption on some architectures)
	* fix auto-manage bug with announce to tracker/lsd/dht limits
	* improve DHT routing table to not create an unbalanced tree
	* fix bug in uTP that would cause any connection taking more than one second
	  to connect be timed out (introduced in the vulnerability path)
	* fixed falling back to sending UDP packets direct when socks proxy fails
	* fixed total_wanted bug (when setting file priorities in add_torrent_params)
	* fix python3 compatibility with sha1_hash

1.0.6 release

	* fixed uTP vulnerability
	* make utf8 conversions more lenient
	* fix loading of piece priorities from resume data
	* improved seed-mode handling (seed-mode will now automatically be left when
	  performing operations implying it's not a seed)
	* fixed issue with file priorities and override resume data
	* fix request queue size performance issue
	* slightly improve UDP tracker performance
	* fix http scrape
	* add missing port mapping functions to python binding
	* fix bound-checking issue in bdecoder
	* expose missing dht_settings fields to python
	* add function to query the DHT settings
	* fix bug in 'dont_count_slow_torrents' feature, which would start too many
	  torrents

1.0.5 release

	* improve ip_voter to avoid flapping
	* fixed bug when max_peerlist_size was set to 0
	* fix issues with missing exported symbols when building dll
	* fix division by zero bug in edge case while connecting peers

1.0.4 release

	* fix bug in python binding for file_progress on torrents with no metadata
	* fix assert when removing a connected web seed
	* fix bug in tracker timeout logic
	* switch UPnP post back to HTTP 1.1
	* support conditional DHT get
	* OpenSSL build fixes
	* fix DHT scrape bug

1.0.3 release

	* python binding build fix for boost-1.57.0
	* add --enable-export-all option to configure script, to export all symbols
	  from libtorrent
	* fix if_nametoindex build error on windows
	* handle overlong utf-8 sequences
	* fix link order bug in makefile for python binding
	* fix bug in interest calculation, causing premature disconnects
	* tweak flag_override_resume_data semantics to make more sense (breaks
	  backwards compatibility of edge-cases)
	* improve DHT bootstrapping and periodic refresh
	* improve DHT maintanence performance (by pinging instead of full lookups)
	* fix bug in DHT routing table node-id prefix optimization
	* fix incorrect behavior of flag_use_resume_save_path
	* fix protocol race-condition in super seeding mode
	* support read-only DHT nodes
	* remove unused partial hash DHT lookups
	* remove potentially privacy leaking extension (non-anonymous mode)
	* peer-id connection ordering fix in anonymous mode
	* mingw fixes

1.0.2 release

	* added missing force_proxy to python binding
	* anonymous_mode defaults to false
	* make DHT DOS detection more forgiving to bursts
	* support IPv6 multicast in local service discovery
	* simplify CAS function in DHT put
	* support IPv6 traffic class (via the TOS setting)
	* made uTP re-enter slow-start after time-out
	* fixed uTP upload performance issue
	* fix missing support for DHT put salt

1.0.1 release

	* fix alignment issue in bitfield
	* improved error handling of gzip
	* fixed crash when web seeds redirect
	* fix compiler warnings

1.0 release

	* fix bugs in convert_to/from_native() on windows
	* fix support for web servers not supporting keepalive
	* support storing save_path in resume data
	* don't use full allocation on network drives (on windows)
	* added clear_piece_deadlines() to remove all piece deadlines
	* improve queuing logic of inactive torrents (dont_count_slow_torrents)
	* expose optimistic unchoke logic to plugins
	* fix issue with large UDP packets on windows
	* remove set_ratio() feature
	* improve piece_deadline/streaming
	* honor pieces with priority 7 in sequential download mode
	* simplified building python bindings
	* make ignore_non_routers more forgiving in the case there are no UPnP
	  devices at a known router. Should improve UPnP compatibility.
	* include reason in peer_blocked_alert
	* support magnet links wrapped in .torrent files
	* rate limiter optimization
	* rate limiter overflow fix (for very high limits)
	* non-auto-managed torrents no longer count against the torrent limits
	* handle DHT error responses correctly
	* allow force_announce to only affect a single tracker
	* add moving_storage field to torrent_status
	* expose UPnP and NAT-PMP mapping in session object
	* DHT refactoring and support for storing arbitrary data with put and get
	* support building on android
	* improved support for web seeds that don't support keep-alive
	* improve DHT routing table to return better nodes (lower RTT and closer
	  to target)
	* don't use pointers to resume_data and file_priorities in
	  add_torrent_params
	* allow moving files to absolute paths, out of the download directory
	* make move_storage more generic to allow both overwriting files as well
	  as taking existing ones
	* fix choking issue at high upload rates
	* optimized rate limiter
	* make disk cache pool allocator configurable
	* fix library ABI to not depend on logging being enabled
	* use hex encoding instead of base32 in create_magnet_uri
	* include name, save_path and torrent_file in torrent_status, for
	  improved performance
	* separate anonymous mode and force-proxy mode, and tighten it up a bit
	* add per-tracker scrape information to announce_entry
	* report errors in read_piece_alert
	* DHT memory optimization
	* improve DHT lookup speed
	* improve support for windows XP and earlier
	* introduce global connection priority for improved swarm performance
	* make files deleted alert non-discardable
	* make built-in sha functions not conflict with libcrypto
	* improve web seed hash failure case
	* improve DHT lookup times
	* uTP path MTU discovery improvements
	* optimized the torrent creator optimizer to scale significantly better
	  with more files
	* fix uTP edge case where udp socket buffer fills up
	* fix nagle implementation in uTP

	* fix bug in error handling in protocol encryption

0.16.18 release

	* fix uninitialized values in DHT DOS mitigation
	* fix error handling in file::phys_offset
	* fix bug in HTTP scrape response parsing
	* enable TCP keepalive for socks5 connection for UDP associate
	* fix python3 support
	* fix bug in lt_donthave extension
	* expose i2p_alert to python. cleaning up of i2p connection code
	* fixed overflow and download performance issue when downloading at high rates
	* fixed bug in add_torrent_alert::message for magnet links
	* disable optimistic disconnects when connection limit is low
	* improved error handling of session::listen_on
	* suppress initial 'completed' announce to trackers added with replace_trackers
	  after becoming a seed
	* SOCKS4 fix for trying to connect over IPv6
	* fix saving resume data when removing all trackers
	* fix bug in udp_socket when changing socks5 proxy quickly

0.16.17 release

	* don't fall back on wildcard port in UPnP
	* fix local service discovery for magnet links
	* fix bitfield issue in file_storage
	* added work-around for MingW issue in file I/O
	* fixed sparse file detection on windows
	* fixed bug in gunzip
	* fix to use proxy settings when adding .torrent file from URL
	* fix resume file issue related to daylight savings time on windows
	* improve error checking in lazy_bdecode

0.16.16 release

	* add missing add_files overload to the python bindings
	* improve error handling in http gunzip
	* fix debug logging for banning web seeds
	* improve support for de-selected files in full allocation mode
	* fix dht_bootstrap_alert being posted
	* SetFileValidData fix on windows (prevents zero-fill)
	* fix minor lock_files issue on unix

0.16.15 release

	* fix mingw time_t 64 bit issue
	* fix use of SetFileValidData on windows
	* fix crash when using full allocation storage mode
	* improve error_code and error_category support in python bindings
	* fix python binding for external_ip_alert

0.16.14 release

	* make lt_tex more robust against bugs and malicious behavior
	* HTTP chunked encoding fix
	* expose file_granularity flag to python bindings
	* fix DHT memory error
	* change semantics of storage allocation to allocate on first write rather
	  than on startup (behaves better with changing file priorities)
	* fix resend logic in response to uTP SACK messages
	* only act on uTP RST packets with correct ack_nr
	* make uTP errors log in normal log mode (not require verbose)
	* deduplicate web seed entries from torrent files
	* improve error reporting from lazy_decode()

0.16.13 release

	* fix auto-manage issue when pausing session
	* fix bug in non-sparse mode on windows, causing incorrect file errors to
	  be generated
	* fix set_name() on file_storage actually affecting save paths
	* fix large file support issue on mingw
	* add some error handling to set_piece_hashes()
	* fix completed-on timestamp to not be clobbered on each startup
	* fix deadlock caused by some UDP tracker failures
	* fix potential integer overflow issue in timers on windows
	* minor fix to peer_proportional mixed_mode algorithm (TCP limit could go
	  too low)
	* graceful pause fix
	* i2p fixes
	* fix issue when loading certain malformed .torrent files
	* pass along host header with http proxy requests and possible
	  http_connection shutdown hang

0.16.12 release

	* fix building with C++11
	* fix IPv6 support in UDP socket (uTP)
	* fix mingw build issues
	* increase max allowed outstanding piece requests from peers
	* uTP performance improvement. only fast retransmit one packet at a time
	* improve error message for 'file too short'
	* fix piece-picker stat bug when only selecting some files for download
	* fix bug in async_add_torrent when settings file_priorities
	* fix boost-1.42 support for python bindings
	* fix memory allocation issue (virtual addres space waste) on windows

0.16.11 release

	* fix web seed URL double escape issue
	* fix string encoding issue in alert messages
	* fix SSL authentication issue
	* deprecate std::wstring overloads. long live utf-8
	* improve time-critical pieces feature (streaming)
	* introduce bandwidth exhaustion attack-mitigation in allowed-fast pieces
	* python binding fix issue where torrent_info objects where destructing when
	  their torrents were deleted
	* added missing field to scrape_failed_alert in python bindings
	* GCC 4.8 fix
	* fix proxy failure semantics with regards to anonymous mode
	* fix round-robin seed-unchoke algorithm
	* add bootstrap.sh to generage configure script and run configure
	* fix bug in SOCK5 UDP support
	* fix issue where torrents added by URL would not be started immediately

0.16.10 release

	* fix encryption level handle invalid values
	* add a number of missing functions to the python binding
	* fix typo in Jamfile for building shared libraries
	* prevent tracker exchange for magnet links before metadata is received
	* fix crash in make_magnet_uri when generating links longer than 1024
	  characters
	* fix hanging issue when closing files on windows (completing a download)
	* fix piece picking edge case that could cause torrents to get stuck at
	  hash failure
	* try unencrypted connections first, and fall back to encryption if it
	  fails (performance improvement)
	* add missing functions to python binding (flush_cache(), remap_files()
	  and orig_files())
	* improve handling of filenames that are invalid on windows
	* support 'implied_port' in DHT announce_peer
	* don't use pool allocator for disk blocks (cache may now return pages
	  to the kernel)

0.16.9 release

	* fix long filename truncation on windows
	* distinguish file open mode when checking files and downloading/seeding
	  with bittorrent. updates storage interface
	* improve file_storage::map_file when dealing with invalid input
	* improve handling of invalid utf-8 sequences in strings in torrent files
	* handle more cases of broken .torrent files
	* fix bug filename collision resolver
	* fix bug in filename utf-8 verification
	* make need_save_resume() a bit more robust
	* fixed sparse flag manipulation on windows
	* fixed streaming piece picking issue

0.16.8 release

	* make rename_file create missing directories for new filename
	* added missing python function: parse_magnet_uri
	* fix alerts.all_categories in python binding
	* fix torrent-abort issue which would cancel name lookups of other torrents
	* make torrent file parser reject invalid path elements earlier
	* fixed piece picker bug when using pad-files
	* fix read-piece response for cancelled deadline-pieces
	* fixed file priority vector-overrun
	* fix potential packet allocation alignment issue in utp
	* make 'close_redudnant_connections' cover more cases
	* set_piece_deadline() also unfilters the piece (if its priority is 0)
	* add work-around for bug in windows vista and earlier in
	  GetOverlappedResult
	* fix traversal algorithm leak in DHT
	* fix string encoding conversions on windows
	* take torrent_handle::query_pieces into account in torrent_handle::statue()
	* honor trackers responding with 410
	* fixed merkle tree torrent creation bug
	* fixed crash with empty url-lists in torrent files
	* added missing max_connections() function to python bindings

0.16.7 release

	* fix string encoding in error messages
	* handle error in read_piece and set_piece_deadline when torrent is removed
	* DHT performance improvement
	* attempt to handle ERROR_CANT_WAIT disk error on windows
	* improve peers exchanged over PEX
	* fixed rare crash in ut_metadata extension
	* fixed files checking issue
	* added missing pop_alerts() to python bindings
	* fixed typos in configure script, inversing some feature-enable/disable flags
	* added missing flag_update_subscribe to python bindings
	* active_dht_limit, active_tracker_limit and active_lsd_limit now
	  interpret -1 as infinite

0.16.6 release

	* fixed verbose log error for NAT holepunching
	* fix a bunch of typos in python bindings
	* make get_settings available in the python binding regardless of
	  deprecated functions
	* fix typo in python settings binding
	* fix possible dangling pointer use in peer list
	* fix support for storing arbitrary data in the DHT
	* fixed bug in uTP packet circle buffer
	* fix potential crash when using torrent_handle::add_piece
	* added missing add_torrent_alert to python binding

0.16.5 release

	* udp socket refcounter fix
	* added missing async_add_torrent to python bindings
	* raised the limit for bottled http downloads to 2 MiB
	* add support for magnet links and URLs in python example client
	* fixed typo in python bindings' add_torrent_params
	* introduce a way to add built-in plugins from python
	* consistently disconnect the same peer when two peers simultaneously connect
	* fix local endpoint queries for uTP connections
	* small optimization to local peer discovery to ignore our own broadcasts
	* try harder to bind the udp socket (uTP, DHT, UDP-trackers, LSD) to the
	  same port as TCP
	* relax file timestamp requirements for accepting resume data
	* fix performance issue in web seed downloader (coalescing of blocks
	  sometimes wouldn't work)
	* web seed fixes (better support for torrents without trailing / in
	  web seeds)
	* fix some issues with SSL over uTP connections
	* fix UDP trackers trying all endpoints behind the hostname

0.16.4 release

	* raise the default number of torrents allowed to announce to trackers
	  to 1600
	* improve uTP slow start behavior
	* fixed UDP socket error causing it to fail on Win7
	* update use of boost.system to not use deprecated functions
	* fix GIL issue in python bindings. Deprecated extension support in python
	* fixed bug where setting upload slots to -1 would not mean infinite
	* extend the UDP tracker protocol to include the request string from the
	  tracker URL
	* fix mingw build for linux crosscompiler

0.16.3 release

	* fix python binding backwards compatibility in replace_trackers
	* fix possible starvation in metadata extension
	* fix crash when creating torrents and optimizing file order with pad files
	* disable support for large MTUs in uTP until it is more reliable
	* expose post_torrent_updates and state_update_alert to python bindings
	* fix incorrect SSL error messages
	* fix windows build of shared library with openssl
	* fix race condition causing shutdown hang

0.16.2 release

	* fix permissions issue on linux with noatime enabled for non-owned files
	* use random peer IDs in anonymous mode
	* fix move_storage bugs
	* fix unnecessary dependency on boost.date_time when building boost.asio as separate compilation
	* always use SO_REUSEADDR and deprecate the flag to turn it on
	* add python bindings for SSL support
	* minor uTP tweaks
	* fix end-game mode issue when some files are selected to not be downloaded
	* improve uTP slow start
	* make uTP less aggressive resetting cwnd when idle

0.16.1 release

	* fixed crash when providing corrupt resume data
	* fixed support for boost-1.44
	* fixed reversed semantics of queue_up() and queue_down()
	* added missing functions to python bindings (file_priority(), set_dht_settings())
	* fixed low_prio_disk support on linux
	* fixed time critical piece accounting in the request queue
	* fixed semantics of rate_limit_utp to also ignore per-torrent limits
	* fixed piece sorting bug of deadline pieces
	* fixed python binding build on Mac OS and BSD
	* fixed UNC path normalization (on windows, unless UNC paths are disabled)
	* fixed possible crash when enabling multiple connections per IP
	* fixed typo in win vista specific code, breaking the build
	* change default of rate_limit_utp to true
	* fixed DLL export issue on windows (when building a shared library linking statically against boost)
	* fixed FreeBSD build
	* fixed web seed performance issue with pieces > 1 MiB
	* fixed unchoke logic when using web seeds
	* fixed compatibility with older versions of boost (down to boost 1.40)

0.16 release

	* support torrents with more than 262000 pieces
	* make tracker back-off configurable
	* don't restart the swarm after downloading metadata from magnet links
	* lower the default tracker retry intervals
	* support banning web seeds sending corrupt data
	* don't let hung outgoing connection attempts block incoming connections
	* improve SSL torrent support by using SNI and a single SSL listen socket
	* improved peer exchange performance by sharing incoming connections which advertize listen port 
	* deprecate set_ratio(), and per-peer rate limits
	* add web seed support for torrents with pad files
	* introduced a more scalable API for torrent status updates (post_torrent_updates()) and updated client_test to use it
	* updated the API to add_torrent_params turning all bools into flags of a flags field
	* added async_add_torrent() function to significantly improve performance when
	  adding many torrents
	* change peer_states to be a bitmask (bw_limit, bw_network, bw_disk)
	* changed semantics of send_buffer_watermark_factor to be specified as a percentage
	* add incoming_connection_alert for logging all successful incoming connections
	* feature to encrypt peer connections with a secret AES-256 key stored in .torrent file
	* deprecated compact storage allocation
	* close files in separate thread on systems where close() may block (Mac OS X for instance)
	* don't create all directories up front when adding torrents
	* support DHT scrape
	* added support for fadvise/F_RDADVISE for improved disk read performance
	* introduced pop_alerts() which pops the entire alert queue in a single call
	* support saving metadata in resume file, enable it by default for magnet links
	* support for receiving multi announce messages for local peer discovery
	* added session::listen_no_system_port flag to prevent libtorrent from ever binding the listen socket to port 0
	* added option to not recheck on missing or incomplete resume data
	* extended stats logging with statistics=on builds
	* added new session functions to more efficiently query torrent status
	* added alerts for added and removed torrents
	* expanded plugin interface to support session wide states
	* made the metadata block requesting algorithm more robust against hash check failures
	* support a separate option to use proxies for peers or not
	* pausing the session now also pauses checking torrents
	* moved alert queue size limit into session_settings
	* added support for DHT rss feeds (storing only)
	* added support for RSS feeds
	* fixed up some edge cases in DHT routing table and improved unit test of it
	* added error category and error codes for HTTP errors
	* made the DHT implementation slightly more robust against routing table poisoning and node ID spoofing
	* support chunked encoding in http downloads (http_connection)
	* support adding torrents by url to the .torrent file
	* support CDATA tags in xml parser
	* use a python python dictionary for settings instead of session_settings object (in python bindings)
	* optimized metadata transfer (magnet link) startup time (shaved off about 1 second)
	* optimized swarm startup time (shaved off about 1 second)
	* support DHT name lookup
	* optimized memory usage of torrent_info and file_storage, forcing some API changes
	  around file_storage and file_entry
	* support trackerid tracker extension
	* graceful peer disconnect mode which finishes transactions before disconnecting peers
	* support chunked encoding for web seeds
	* uTP protocol support
	* resistance towards certain flood attacks
	* support chunked encoding for web seeds (only for BEP 19, web seeds)
	* optimized session startup time
	* support SSL for web seeds, through all proxies
	* support extending web seeds with custom authorization and extra headers
	* settings that are not changed from the default values are not saved
	  in the session state
	* made seeding choking algorithm configurable
	* deprecated setters for max connections, max half-open, upload and download
	  rates and unchoke slots. These are now set through session_settings
	* added functions to query an individual peer's upload and download limit
	* full support for BEP 21 (event=paused)
	* added share-mode feature for improving share ratios
	* merged all proxy settings into a single one
	* improved SOCKS5 support by proxying hostname lookups
	* improved support for multi-homed clients
	* added feature to not count downloaded bytes from web seeds in stats
	* added alert for incoming local service discovery messages
	* added option to set file priorities when adding torrents
	* removed the session mutex for improved performance
	* added upload and download activity timer stats for torrents
	* made the reuse-address flag configurable on the listen socket
	* moved UDP trackers over to use a single socket
	* added feature to make asserts log to a file instead of breaking the process
	  (production asserts)
	* optimized disk I/O cache clearing
	* added feature to ask a torrent if it needs to save its resume data or not
	* added setting to ignore file modification time when loading resume files
	* support more fine-grained torrent states between which peer sources it
	  announces to
	* supports calculating sha1 file-hashes when creating torrents
	* made the send_buffer_watermark performance warning more meaningful
	* supports complete_ago extension
	* dropped zlib as a dependency and builds using puff.c instead
	* made the default cache size depend on available physical RAM
	* added flags to torrent::status() that can filter which values are calculated
	* support 'explicit read cache' which keeps a specific set of pieces
	  in the read cache, without implicitly caching other pieces
	* support sending suggest messages based on what's in the read cache
	* clear sparse flag on files that complete on windows
	* support retry-after header for web seeds
	* replaced boost.filesystem with custom functions
	* replaced dependency on boost.thread by asio's internal thread primitives
	* added support for i2p torrents
	* cleaned up usage of MAX_PATH and related macros
	* made it possible to build libtorrent without RTTI support
	* added support to build with libgcrypt and a shipped version of libtommath
	* optimized DHT routing table memory usage
	* optimized disk cache to work with large caches
	* support variable number of optimistic unchoke slots and to dynamically
	  adjust based on the total number of unchoke slots
	* support for BitTyrant choker algorithm
	* support for automatically start torrents when they receive an
	  incoming connection
	* added more detailed instrumentation of the disk I/O thread

0.15.11 release

	* fixed web seed bug, sometimes causing infinite loops
	* fixed race condition when setting session_settings immediately after creating session
	* give up immediately when failing to open a listen socket (report the actual error)
	* restored ABI compatibility with 0.15.9
	* added missing python bindings for create_torrent and torrent_info

0.15.10 release

	* fix 'parameter incorrect' issue when using unbuffered IO on windows
	* fixed UDP socket error handling on windows
	* fixed peer_tos (type of service) setting
	* fixed crash when loading resume file with more files than the torrent in it
	* fix invalid-parameter error on windows when disabling filesystem disk cache
	* fix connection queue issue causing shutdown delays
	* fixed mingw build
	* fix overflow bug in progress_ppm field
	* don't filter local peers received from a non-local tracker
	* fix python deadlock when using python extensions
	* fixed small memory leak in DHT

0.15.9 release

	* added some functions missing from the python binding
	* fixed rare piece picker bug
	* fixed invalid torrent_status::finished_time
	* fixed bugs in dont-have and upload-only extension messages
	* don't open files in random-access mode (speeds up hashing)

0.15.8 release

	* allow NULL to be passed to create_torrent::set_comment and create_torrent::set_creator
	* fix UPnP issue for routers with multiple PPPoE connections
	* fix issue where event=stopped announces wouldn't be sent when closing session
	* fix possible hang in file::readv() on windows
	* fix CPU busy loop issue in tracker announce logic
	* honor IOV_MAX when using writev and readv
	* don't post 'operation aborted' UDP errors when changing listen port
	* fix tracker retry logic, where in some configurations the next tier would not be tried
	* fixed bug in http seeding logic (introduced in 0.15.7)
	* add support for dont-have extension message
	* fix for set_piece_deadline
	* add reset_piece_deadline function
	* fix merkle tree torrent assert

0.15.7 release

	* exposed set_peer_id to python binding
	* improve support for merkle tree torrent creation
	* exposed comparison operators on torrent_handle to python
	* exposed alert error_codes to python
	* fixed bug in announce_entry::next_announce_in and min_announce_in
	* fixed sign issue in set_alert_mask signature
	* fixed unaligned disk access for unbuffered I/O in windows
	* support torrents whose name is empty
	* fixed connection limit to take web seeds into account as well
	* fixed bug when receiving a have message before having the metadata
	* fixed python bindings build with disabled DHT support
	* fixed BSD file allocation issue
	* fixed bug in session::delete_files option to remove_torrent

0.15.6 release

	* fixed crash in udp trackers when using SOCKS5 proxy
	* fixed reconnect delay when leaving upload only mode
	* fixed default values being set incorrectly in add_torrent_params through add_magnet_uri in python bindings
	* implemented unaligned write (for unbuffered I/O)
	* fixed broadcast_lsd option
	* fixed udp-socket race condition when using a proxy
	* end-game mode optimizations
	* fixed bug in udp_socket causing it to issue two simultaneous async. read operations
	* fixed mingw build
	* fixed minor bug in metadata block requester (for magnet links)
	* fixed race condition in iconv string converter
	* fixed error handling in torrent_info constructor
	* fixed bug in torrent_info::remap_files
	* fix python binding for wait_for_alert
	* only apply privileged port filter to DHT-only peers

0.15.5 release

	* support DHT extension to report external IPs
	* fixed rare crash in http_connection's error handling
	* avoid connecting to peers listening on ports < 1024
	* optimized piece picking to not cause busy loops in some end-game modes
	* fixed python bindings for tcp::endpoint
	* fixed edge case of pad file support
	* limit number of torrents tracked by DHT
	* fixed bug when allow_multiple_connections_per_ip was enabled
	* potential WOW64 fix for unbuffered I/O (windows)
	* expose set_alert_queue_size_limit to python binding
	* support dht nodes in magnet links
	* support 100 Continue HTTP responses
	* changed default choker behavior to use 8 unchoke slots (instead of being rate based)
	* fixed error reporting issue in disk I/O thread
	* fixed file allocation issues on linux
	* fixed filename encoding and decoding issue on platforms using iconv
	* reports redundant downloads to tracker, fixed downloaded calculation to
	  be more stable when not including redundant. Improved redundant data accounting
	  to be more accurate
	* fixed bugs in http seed connection and added unit test for it
	* fixed error reporting when fallocate fails
	* deprecate support for separate proxies for separate kinds of connections

0.15.4 release

	* fixed piece picker issue triggered by hash failure and timed out requests to the piece
	* fixed optimistic unchoke issue when setting per torrent unchoke limits
	* fixed UPnP shutdown issue
	* fixed UPnP DeletePortmapping issue
	* fixed NAT-PMP issue when adding the same mapping multiple times
	* no peers from tracker when stopping is no longer an error
	* improved web seed retry behavior
	* fixed announce issue

0.15.3 release

	* fixed announce bug where event=completed would not be sent if it violated the
	  min-announce of the tracker
	* fixed limitation in rate limiter
	* fixed build error with boost 1.44

0.15.2 release

	* updated compiler to msvc 2008 for python binding
	* restored default fail_limit to unlimited on all trackers
	* fixed rate limit bug for DHT
	* fixed SOCKS5 bug for routing UDP packets
	* fixed bug on windows when verifying resume data for a torrent where
	  one of its directories had been removed
	* fixed race condition in peer-list with DHT
	* fix force-reannounce and tracker retry issue

0.15.1 release

	* fixed rare crash when purging the peer list
	* fixed race condition around m_abort in session_impl
	* fixed bug in web_peer_connection which could cause a hang when downloading
	  from web servers
	* fixed bug in metadata extensions combined with encryption
	* refactored socket reading code to not use async. operations unnecessarily
	* some timer optimizations
	* removed the reuse-address flag on the listen socket
	* fixed bug where local peer discovery and DHT wouldn't be announced to without trackers
	* fixed bug in bdecoder when decoding invalid messages
	* added build warning when building with UNICODE but the standard library
	  doesn't provide std::wstring
	* fixed add_node python binding
	* fixed issue where trackers wouldn't tried immediately when the previous one failed
	* fixed synchronization issue between download queue and piece picker
	* fixed bug in udp tracker scrape response parsing
	* fixed bug in the disk thread that could get triggered under heavy load
	* fixed bug in add_piece() that would trigger asserts
	* fixed vs 2010 build
	* recognizes more clients in identify_client()
	* fixed bug where trackers wouldn't be retried if they failed
	* slight performance fix in disk elevator algorithm
	* fixed potential issue where a piece could be checked twice
	* fixed build issue on windows related to GetCompressedSize()
	* fixed deadlock when starting torrents with certain invalid tracker URLs
	* fixed iterator bug in disk I/O thread
	* fixed FIEMAP support on linux
	* fixed strict aliasing warning on gcc
	* fixed inconsistency when creating torrents with symlinks
	* properly detect windows version to initialize half-open connection limit
	* fixed bug in url encoder where $ would not be encoded

0.15 release

	* introduced a session state save mechanism. load_state() and save_state().
	  this saves all session settings and state (except torrents)
	* deprecated dht_state functions and merged it with the session state
	* added support for multiple trackers in magnet links
	* added support for explicitly flushing the disk cache
	* added torrent priority to affect bandwidth allocation for its peers
	* reduced the number of floating point operations (to better support
	  systems without FPU)
	* added new alert when individual files complete
	* added support for storing symbolic links in .torrent files
	* added support for uTorrent interpretation of multi-tracker torrents
	* handle torrents with duplicate filenames
	* piece timeouts are adjusted to download rate limits
	* encodes urls in torrent files that needs to be encoded
	* fixed not passing &supportcrypto=1 when encryption is disabled
	* introduced an upload mode, which torrents are switched into when
	  it hits a disk write error, instead of stopping the torrent.
	  this lets libtorrent keep uploading the parts it has when it
	  encounters a disk-full error for instance
	* improved disk error handling and expanded use of error_code in
	  error reporting. added a bandwidth state, bw_disk, when waiting
	  for the disk io thread to catch up writing buffers
	* improved read cache memory efficiency
	* added another cache flush algorithm to write the largest
	  contiguous blocks instead of the least recently used
	* introduced a mechanism to be lighter on the disk when checking torrents
	* applied temporary memory storage optimization to when checking
	  a torrent as well
	* removed hash_for_slot() from storage_interface. It is now implemented
	  by using the readv() function from the storage implementation
	* improved IPv6 support by announcing twice when necessary
	* added feature to set a separate global rate limit for local peers
	* added preset settings for low memory environments and seed machines
	  min_memory_usage() and high_performance_seeder()
	* optimized overall memory usage for DHT nodes and requests, peer
	  entries and disk buffers
	* change in API for block_info in partial_piece_info, instead of
	  accessing 'peer', call 'peer()'
	* added support for fully automatic unchoker (no need to specify
	  number of upload slots). This is on by default
	* added support for changing socket buffer sizes through
	  session_settings
	* added support for merkle hash tree torrents (.merkle.torrent)
	* added 'seed mode', which assumes that all files are complete
	  and checks hashes lazily, as blocks are requested
	* added new extension for file attributes (executable and hidden)
	* added support for unbuffered I/O for aligned files
	* added workaround for sparse file issue on Windows Vista
	* added new lt_trackers extension to exchange trackers between
	  peers
	* added support for BEP 17 http seeds
	* added read_piece() to read pieces from torrent storage
	* added option for udp tracker preference
	* added super seeding
	* added add_piece() function to inject data from external sources
	* add_tracker() function added to torrent_handle
	* if there is no working tracker, current_tracker is the
	  tracker that is currently being tried
	* torrents that are checking can now be paused, which will
	  pause the checking
	* introduced another torrent state, checking_resume_data, which
	  the torrent is in when it's first added, and is comparing
	  the files on disk with the resume data
	* DHT bandwidth usage optimizations
	* rate limited DHT send socket
	* tracker connections are now also subject to IP filtering
	* improved optimistic unchoke logic
	* added monitoring of the DHT lookups
	* added bandwidth reports for estimated TCP/IP overhead and DHT
	* includes DHT traffic in the rate limiter
	* added support for bitcomet padding files
	* improved support for sparse files on windows
	* added ability to give seeding torrents preference to active slots
	* added torrent_status::finished_time
	* automatically caps files and connections by default to rlimit
	* added session::is_dht_running() function
	* added torrent_handle::force_dht_announce()
	* added torrent_info::remap_files()
	* support min_interval tracker extension
	* added session saving and loading functions
	* added support for min-interval in tracker responses
	* only keeps one outstanding duplicate request per peer
	  reduces waste download, specifically when streaming
	* added support for storing per-peer rate limits across reconnects
	* improved fallocate support
	* fixed magnet link issue when using resume data
	* support disk I/O priority settings
	* added info_hash to torrent_deleted_alert
	* improved LSD performance and made the interval configurable
	* improved UDP tracker support by caching connect tokens
	* fast piece optimization

release 0.14.10

	* fixed udp tracker race condition
	* added support for torrents with odd piece sizes
	* fixed issue with disk read cache not being cleared when removing torrents
	* made the DHT socket bind to the same interface as the session
	* fixed issue where an http proxy would not be used on redirects
	* Solaris build fixes
	* disabled buggy disconnect_peers feature

release 0.14.9

	* disabled feature to drop requests after having been skipped too many times
	* fixed range request bug for files larger than 2 GB in web seeds
	* don't crash when trying to create torrents with 0 files
	* fixed big_number __init__ in python bindings
	* fixed optimistic unchoke timer
	* fixed bug where torrents with incorrectly formatted web seed URLs would be
	  connected multiple times
	* fixed MinGW support
	* fixed DHT bootstrapping issue
	* fixed UDP over SOCKS5 issue
	* added support for "corrupt" tracker announce
	* made end-game mode less aggressive

release 0.14.8

	* ignore unkown metadata messages
	* fixed typo that would sometimes prevent queued torrents to be checked
	* fixed bug in auto-manager where active_downloads and active_seeds would
	  sometimes be used incorrectly
	* force_recheck() no longer crashes on torrents with no metadata
	* fixed broadcast socket regression from 0.14.7
	* fixed hang in NATPMP when shut down while waiting for a response
	* fixed some more error handling in bdecode

release 0.14.7

	* fixed deadlock in natpmp
	* resume data alerts are always posted, regardless of alert mask
	* added wait_for_alert to python binding
	* improved invalid filename character replacement
	* improved forward compatibility in DHT
	* added set_piece_hashes that takes a callback to the python binding
	* fixed division by zero in get_peer_info()
	* fixed bug where pieces may have been requested before the metadata
	  was received
	* fixed incorrect error when deleting files from a torrent where
	  not all files have been created
	* announces torrents immediately to the DHT when it's started
	* fixed bug in add_files that would fail to recurse if the path
	  ended with a /
	* fixed bug in error handling when parsing torrent files
	* fixed file checking bug when renaming a file before checking the torrent
	* fixed race conditon when receiving metadata from swarm
	* fixed assert in ut_metadata plugin
	* back-ported some fixes for building with no exceptions
	* fixed create_torrent when passing in a path ending with /
	* fixed move_storage when source doesn't exist
	* fixed DHT state save bug for node-id
	* fixed typo in python binding session_status struct
	* broadcast sockets now join every network interface (used for UPnP and
	  local peer discovery)

release 0.14.6

	* various missing include fixes to be buildable with boost 1.40
	* added missing functions to python binding related to torrent creation
	* fixed to add filename on web seed urls that lack it
	* fixed BOOST_ASIO_HASH_MAP_BUCKETS define for boost 1.39
	* fixed checking of fast and suggest messages when used with magnet links
	* fixed bug where web seeds would not disconnect if being resolved when
	  the torrent was paused
	* fixed download piece performance bug in piece picker
	* fixed bug in connect candidate counter
	* replaces invalid filename characters with .
	* added --with-libgeoip option to configure script to allow building and
	  linking against system wide library
	* fixed potential pure virtual function call in extensions on shutdown
	* fixed disk buffer leak in smart_ban extension

release 0.14.5

	* fixed bug when handling malformed webseed urls and an http proxy
	* fixed bug when setting unlimited upload or download rates for torrents
	* fix to make torrent_status::list_peers more accurate.
	* fixed memory leak in disk io thread when not using the cache
	* fixed bug in connect candidate counter
	* allow 0 upload slots
	* fixed bug in rename_file(). The new name would not always be saved in
	  the resume data
	* fixed resume data compatibility with 0.13
	* fixed rare piece-picker bug
	* fixed bug where one allowed-fast message would be sent even when
	  disabled
	* fixed race condition in UPnP which could lead to crash
	* fixed inversed seed_time ratio logic
	* added get_ip_filter() to session

release 0.14.4

	* connect candidate calculation fix
	* tightened up disk cache memory usage
	* fixed magnet link parser to accept hex-encoded info-hashes
	* fixed inverted logic when picking which peers to connect to
	  (should mean a slight performance improvement)
	* fixed a bug where a failed rename_file() would leave the storage
	  in an error state which would pause the torrent
	* fixed case when move_storage() would fail. Added a new alert
	  to be posted when it does
	* fixed crash bug when shutting down while checking a torrent
	* fixed handling of web seed urls that didn't end with a
	  slash for multi-file torrents
	* lowered the default connection speed to 10 connection attempts
	  per second
	* optimized memory usage when checking files fails
	* fixed bug when checking a torrent twice
	* improved handling of out-of-memory conditions in disk I/O thread
	* fixed bug when force-checking a torrent with partial pieces
	* fixed memory leak in disk cache
	* fixed torrent file path vulnerability
	* fixed upnp
	* fixed bug when dealing with clients that drop requests (i.e. BitComet)
	  fixes assert as well

release 0.14.3

	* added python binding for create_torrent
	* fixed boost-1.38 build
	* fixed bug where web seeds would be connected before the files
	  were checked
	* fixed filename bug when using wide characters
	* fixed rare crash in peer banning code
	* fixed potential HTTP compatibility issue
	* fixed UPnP crash
	* fixed UPnP issue where the control url contained the base url
	* fixed a replace_trackers bug
	* fixed bug where the DHT port mapping would not be removed when
	  changing DHT port
	* fixed move_storage bug when files were renamed to be moved out
	  of the root directory
	* added error handling for set_piece_hashes
	* fixed missing include in enum_if.cpp
	* fixed dual IP stack issue
	* fixed issue where renamed files were sometimes not saved in resume data
	* accepts tracker responses with no 'peers' field, as long as 'peers6'
	  is present
	* fixed CIDR-distance calculation in the precense of IPv6 peers
	* save partial resume data for torrents that are queued for checking
	  or checking, to maintain stats and renamed files
	* Don't try IPv6 on windows if it's not installed
	* move_storage fix
	* fixed potential crash on shutdown
	* fixed leaking exception from bdecode on malformed input
	* fixed bug where connection would hang when receiving a keepalive
	* fixed bug where an asio exception could be thrown when resolving
	  peer countries
	* fixed crash when shutting down while checking a torrent
	* fixed potential crash in connection_queue when a peer_connection
	  fail to open its socket

release 0.14.2

	* added missing functions to the python bindings torrent_info::map_file,
	  torrent_info::map_block and torrent_info::file_at_offset.
	* removed support for boost-1.33 and earlier (probably didn't work)
	* fixed potential freezes issues at shutdown
	* improved error message for python setup script
	* fixed bug when torrent file included announce-list, but no valid
	  tracker urls
	* fixed bug where the files requested from web seeds would be the
	  renamed file names instead of the original file names in the torrent.
	* documentation fix of queing section
	* fixed potential issue in udp_socket (affected udp tracker support)
	* made name, comment and created by also be subject to utf-8 error
	  correction (filenames already were)
	* fixed dead-lock when settings DHT proxy
	* added missing export directives to lazy_entry
	* fixed disk cache expiry settings bug (if changed, it would be set
	  to the cache size)
	* fixed bug in http_connection when binding to a particular IP
	* fixed typo in python binding (torrent_handle::piece_prioritize should
	  be torrent_handle::piece_priorities)
	* fixed race condition when saving DHT state
	* fixed bugs related to lexical_cast being locale dependent
	* added support for SunPro C++ compiler
	* fixed bug where messeges sometimes could be encrypted in the
	  wrong order, for encrypted connections.
	* fixed race condition where torrents could get stuck waiting to
	  get checked
	* fixed mapped files bug where it wouldn't be properly restored
	  from resume data properly
	* removed locale dependency in xml parser (caused asserts on windows)
	* fixed bug when talking to https 1.0 servers
	* fixed UPnP bug that could cause stack overflow

release 0.14.1

	* added converter for python unicode strings to utf-8 paths
	* fixed bug in http downloader where the host field did not
	  include the port number
	* fixed headers to not depend on NDEBUG, which would prohibit
	  linking a release build of libtorrent against a debug application
	* fixed bug in disk I/O thread that would make the thread
	  sometimes quit when an error occurred
	* fixed DHT bug
	* fixed potential shutdown crash in disk_io_thread
	* fixed usage of deprecated boost.filsystem functions
	* fixed http_connection unit test
	* fixed bug in DHT when a DHT state was loaded
	* made rate limiter change in 0.14 optional (to take estimated
	  TCP/IP overhead into account)
	* made the python plugin buildable through the makefile
	* fixed UPnP bug when url base ended with a slash and
	  path started with a slash
	* fixed various potentially leaking exceptions
	* fixed problem with removing torrents that are checking
	* fixed documentation bug regarding save_resume_data()
	* added missing documentation on torrent creation
	* fixed bugs in python client examples
	* fixed missing dependency in package-config file
	* fixed shared geoip linking in Jamfile
	* fixed python bindings build on windows and made it possible
	  to generate a windows installer
	* fixed bug in NAT-PMP implementation

release 0.14

	* deprecated add_torrent() in favor of a new add_torrent()
	  that takes a struct with parameters instead. Torrents
	  are paused and auto managed by default.
	* removed 'connecting_to_tracker' torrent state. This changes
	  the enum values for the other states.
	* Improved seeding and choking behavior.
	* Fixed rare buffer overrun bug when calling get_download_queue
	* Fixed rare bug where torrent could be put back into downloading
	  state even though it was finished, after checking files.
	* Fixed rename_file to work before the file on disk has been
	  created.
	* Fixed bug in tracker connections in case of errors caused
	  in the connection constructor.
	* Updated alert system to be filtered by category instead of
	  severity level. Alerts can generate a message through
	  alert::message().
	* Session constructor will now start dht, upnp, natpmp, lsd by
	  default. Flags can be passed in to the constructor to not
	  do this, if these features are to be enabled and disabled
	  at a later point.
	* Removed 'connecting_to_tracker' torrent state
	* Fix bug where FAST pieces were cancelled on choke
	* Fixed problems with restoring piece states when hash failed.
	* Minimum peer reconnect time fix. Peers with no failures would
	  reconnect immediately.
	* Improved web seed error handling
	* DHT announce fixes and off-by-one loop fix
	* Fixed UPnP xml parse bug where it would ignore the port number
	  for the control url.
	* Fixed bug in torrent writer where the private flag was added
	  outside of the info dictionary
	* Made the torrent file parser less strict of what goes in the
	  announce-list entry
	* Fixed type overflow bug where some statistics was incorrectly
	  reported for file larger than 2 GB
	* boost-1.35 support
	* Fixed bug in statistics from web server peers where it sometimes
	  could report too many bytes downloaded.
	* Fixed bug where statistics from the last second was lost when
	  disconnecting a peer.
	* receive buffer optimizations (memcpy savings and memory savings)
	* Support for specifying the TOS byte for peer traffic.
	* Basic support for queueing of torrents.
	* Better bias to give connections to downloading torrents
	  with fewer peers.
	* Optimized resource usage (removed the checking thread)
	* Support to bind outgoing connections to specific ports
	* Disk cache support.
	* New, more memory efficient, piece picker with sequential download
	  support (instead of the more complicated sequential download threshold).
	* Auto Upload slots. Automtically opens up more slots if
	  upload limit is not met.
	* Improved NAT-PMP support by querying the default gateway
	* Improved UPnP support by ignoring routers not on the clients subnet.

release 0.13
	
	* Added scrape support
	* Added add_extension() to torrent_handle. Can instantiate
	  extensions for torrents while downloading
	* Added support for remove_torrent to delete the files as well
	* Fixed issue with failing async_accept on windows
	* DHT improvements, proper error messages are now returned when
	  nodes sends bad packets
	* Optimized the country table used to resolve country of peers
	* Copying optimization for sending data. Data is no longer copied from
	  the disk I/O buffer to the send buffer.
	* Buffer optimization to use a raw buffer instead of std::vector<char>
	* Improved file storage to use sparse files
	* Updated python bindings
	* Added more clients to the identifiable clients list.
	* Torrents can now be started in paused state (to better support queuing)
	* Improved IPv6 support (support for IPv6 extension to trackers and
	  listens on both IPv6 and IPv4 interfaces).
	* Improved asserts used. Generates a stacktrace on linux
	* Piece picker optimizations and improvements
	* Improved unchoker, connection limit and rate limiter
	* Support for FAST extension
	* Fixed invalid calculation in DHT node distance
	* Fixed bug in URL parser that failed to parse IPv6 addresses
	* added peer download rate approximation
	* added port filter for outgoing connection (to prevent
	  triggering firewalls)
	* made most parameters configurable via session_settings
	* added encryption support
	* added parole mode for peers whose data fails the hash check.
	* optimized heap usage in piece-picker and web seed downloader.
	* fixed bug in DHT where older write tokens weren't accepted.
	* added support for sparse files.
	* introduced speed categories for peers and pieces, to separate
	  slow and fast peers.
	* added a half-open tcp connection limit that takes all connections
	  in to account, not just peer connections.
	* added alerts for filtered IPs.
	* added support for SOCKS4 and 5 proxies and HTTP CONNECT proxies.
	* fixed proper distributed copies calculation.
	* added option to use openssl for sha-1 calculations.
	* optimized the piece picker in the case where a peer is a seed.
	* added support for local peer discovery
	* removed the dependency on the compiled boost.date_time library
	* deprecated torrent_info::print()
	* added UPnP support
	* fixed problem where peer interested flags were not updated correctly
	  when pieces were filtered
	* improvements to ut_pex messages, including support for seed flag
	* prioritizes upload bandwidth to peers that might send back data
	* the following functions have been deprecated:
	  	void torrent_handle::filter_piece(int index, bool filter) const;
	  	void torrent_handle::filter_pieces(std::vector<bool> const& pieces) const;
	  	bool torrent_handle::is_piece_filtered(int index) const;
	  	std::vector<bool> torrent_handle::filtered_pieces() const;
	  	void torrent_handle::filter_files(std::vector<bool> const& files) const;
	  
	  instead, use the piece_priority functions.
	  
	* added support for NAT-PMP
	* added support for piece priorities. Piece filtering is now set as
	  a priority
	* Fixed crash when last piece was smaller than one block and reading
	  fastresume data for that piece
	* Makefiles should do a better job detecting boost
	* Fixed crash when all tracker urls are removed
	* Log files can now be created at user supplied path
	* Log files failing to create is no longer fatal
	* Fixed dead-lock in torrent_handle
	* Made it build with boost 1.34 on windows
	* Fixed bug in URL parser that failed to parse IPv6 addresses
	* Fixed bug in DHT, related to IPv6 nodes
	* DHT accepts transaction IDs that have garbage appended to them
	* DHT logs messages that it fails to decode

release 0.12

	* fixes to make the DHT more compatible
	* http seed improvements including error reporting and url encoding issues.
	* fixed bug where directories would be left behind when moving storage
	  in some cases.
	* fixed crashing bug when restarting or stopping the DHT.
	* added python binding, using boost.python
	* improved character conversion on windows when strings are not utf-8.
	* metadata extension now respects the private flag in the torrent.
	* made the DHT to only be used as a fallback to trackers by default.
	* added support for HTTP redirection support for web seeds.
	* fixed race condition when accessing a torrent that was checking its
	  fast resume data.
	* fixed a bug in the DHT which could be triggered if the network was
	  dropped or extremely rare cases.
	* if the download rate is limited, web seeds will now only use left-over
	  bandwidth after all bt peers have used up as much bandwidth as they can.
	* added the possibility to have libtorrent resolve the countries of
	  the peers in torrents.
	* improved the bandwidth limiter (it now implements a leaky bucket/node bucket).
	* improved the HTTP seed downloader to report accurate progress.
	* added more client peer-id signatures to be recognized.
	* added support for HTTP servers that skip the CR before the NL at line breaks.
	* fixed bug in the HTTP code that only accepted headers case sensitive.
	* fixed bug where one of the session constructors didn't initialize boost.filesystem. 
	* fixed bug when the initial checking of a torrent fails with an exception.
	* fixed bug in DHT code which would send incorrect announce messages.
	* fixed bug where the http header parser was case sensitive to the header
	  names.
	* Implemented an optmization which frees the piece_picker once a torrent
	  turns into a seed.
	* Added support for uT peer exchange extension, implemented by Massaroddel.
	* Modified the quota management to offer better bandwidth balancing
	  between peers.
	* logging now supports multiple sessions (different sessions now log
	  to different directories).
	* fixed random number generator seed problem, generating the same
	  peer-id for sessions constructed the same second.
	* added an option to accept multiple connections from the same IP.
	* improved tracker logging.
	* moved the file_pool into session. The number of open files is now
	  limited per session.
	* fixed uninitialized private flag in torrent_info
	* fixed long standing issue with file.cpp on windows. Replaced the low level
	  io functions used on windows.
	* made it possible to associate a name with torrents without metadata.
	* improved http-downloading performance by requesting entire pieces via
	  http.
	* added plugin interface for extensions. And changed the interface for
	  enabling extensions.

release 0.11

	* added support for incorrectly encoded paths in torrent files
	  (assumes Latin-1 encoding and converts to UTF-8).
	* added support for destructing session objects asynchronously.
	* fixed bug with file_progress() with files = 0 bytes
	* fixed a race condition bug in udp_tracker_connection that could
	  cause a crash.
	* fixed bug occuring when increasing the sequenced download threshold
	  with max availability lower than previous threshold.
	* fixed an integer overflow bug occuring when built with gcc 4.1.x
	* fixed crasing bug when closing while checking a torrent
	* fixed bug causing a crash with a torrent with piece length 0
	* added an extension to the DHT network protocol to support the
	  exchange of nodes with IPv6 addresses.
	* modified the ip_filter api slightly to support IPv6
	* modified the api slightly to make sequenced download threshold
	  a per torrent-setting.
	* changed the address type to support IPv6
	* fixed bug in piece picker which would not behave as
	  expected with regard to sequenced download threshold.
	* fixed bug with file_progress() with files > 2 GB.
	* added --enable-examples option to configure script.
	* fixed problem with the resource distribution algorithm
	  (controlling e.g upload/download rates).
	* fixed incorrect asserts in storage related to torrents with
	  zero-sized files.
	* added support for trackerless torrents (with kademlia DHT).
	* support for torrents with the private flag set.
	* support for torrents containing bootstrap nodes for the
	  DHT network.
	* fixed problem with the configure script on FreeBSD.
	* limits the pipelining used on url-seeds.
	* fixed problem where the shutdown always would delay for
	  session_settings::stop_tracker_timeout seconds.
	* session::listen_on() won't reopen the socket in case the port and
	  interface is the same as the one currently in use.
	* added http proxy support for web seeds.
	* fixed problem where upload and download stats could become incorrect
	  in case of high cpu load.
	* added more clients to the identifiable list.
	* fixed fingerprint parser to cope with latest Mainline versions.

release 0.10

	* fixed a bug where the requested number of peers in a tracker request could
	  be too big.
	* fixed a bug where empty files were not created in full allocation mode.
	* fixed a bug in storage that would, in rare cases, fail to do a
	  complete check.
	* exposed more settings for tweaking parameters in the piece-picker,
	  downloader and uploader (http_settings replaced by session_settings).
	* tweaked default settings to improve high bandwidth transfers.
	* improved the piece picker performance and made it possible to download
	  popular pieces in sequence to improve disk performance.
	* added the possibility to control upload and download limits per peer.
	* fixed problem with re-requesting skipped pieces when peer was sending pieces
	  out of fifo-order.
	* added support for http seeding (the GetRight protocol)
	* renamed identifiers called 'id' in the public interface to support linking
	  with Objective.C++
	* changed the extensions protocol to use the new one, which is also
	  implemented by uTorrent.
	* factorized the peer_connection and added web_peer_connection which is
	  able to download from http-sources.
	* converted the network code to use asio (resulted in slight api changes
	  dealing with network addresses).
	* made libtorrent build in vc7 (patches from Allen Zhao)
	* fixed bug caused when binding outgoing connections to a non-local interface.
	* add_torrent() will now throw if called while the session object is
	  being closed.
	* added the ability to limit the number of simultaneous half-open
	  TCP connections. Flags in peer_info has been added.

release 0.9.1

	* made the session disable file name checks within the boost.filsystem library
	* fixed race condition in the sockets
	* strings that are invalid utf-8 strings are now decoded with the
	  local codepage on windows
	* added the ability to build libtorrent both as a shared library
	* client_test can now monitor a directory for torrent files and automatically
	  start and stop downloads while running
	* fixed problem with file_size() when building on windows with unicode support
	* added a new torrent state, allocating
	* added a new alert, metadata_failed_alert
	* changed the interface to session::add_torrent for some speed optimizations.
	* greatly improved the command line control of the example client_test.
	* fixed bug where upload rate limit was not being applied.
	* files that are being checked will no longer stall files that don't need
	  checking.
	* changed the way libtorrent identifies support for its excentions
	  to look for 'ext' at the end of the peer-id.
	* improved performance by adding a circle buffer for the send buffer.
	* fixed bugs in the http tracker connection when using an http proxy.
	* fixed problem with storage's file pool when creating torrents and then
	  starting to seed them.
	* hard limit on remote request queue and timeout on requests (a timeout
	  triggers rerequests). This makes libtorrent work much better with
	  "broken" clients like BitComet which may ignore requests.

Initial release 0.9

	* multitracker support
	* serves multiple torrents on a single port and a single thread
	* supports http proxies and proxy authentication
	* gzipped tracker-responses
	* block level piece picker
	* queues torrents for file check, instead of checking all of them in parallel
	* uses separate threads for checking files and for main downloader
	* upload and download rate limits
	* piece-wise, unordered, incremental file allocation
	* fast resume support
	* supports files > 2 gigabytes
	* supports the no_peer_id=1 extension
	* support for udp-tracker protocol
	* number of connections limit
	* delays sending have messages
	* can resume pieces downloaded in any order
	* adjusts the length of the request queue depending on download rate
	* supports compact=1
	* selective downloading
	* ip filter
<|MERGE_RESOLUTION|>--- conflicted
+++ resolved
@@ -1,4 +1,3 @@
-<<<<<<< HEAD
 	* make the file_status interface explicitly public types
 	* added resolver_cache_timeout setting for internal host name resolver
 	* make parse_magnet_uri take a string_view instead of std::string
@@ -66,11 +65,11 @@
 	* improved support for listening on multiple sockets and interfaces
 	* resume data no longer has timestamps of files
 	* require C++11 to build libtorrent
-=======
+
+
 	* forward declaring libtorrent types is discouraged. a new fwd.hpp header is provided
 
 1.1.3 release
->>>>>>> e7a37955
 
 	* removed (broken) support for incoming connections over socks5
 	* restore announce_entry's timestamp fields to posix time in python binding
