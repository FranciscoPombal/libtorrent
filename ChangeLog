--- conflicted
+++ resolved
@@ -1,4 +1,3 @@
-<<<<<<< HEAD
 	* remove remote_dl_rate feature
 	* source code migration from boost::shared_ptr to std::shared_ptr
 	* storage_interface API changed to use span and references
@@ -32,10 +31,9 @@
 	* improved support for listening on multiple sockets and interfaces
 	* resume data no longer has timestamps of files
 	* require C++11 to build libtorrent
-=======
+
 	* fix internal resolve links lookup for mutable torrents
 	* hint DHT bootstrap nodes of actual bootstrap request
->>>>>>> e4a27c0b
 
 1.1.1 release
 
