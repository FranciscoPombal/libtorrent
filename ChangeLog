<<<<<<< HEAD
	* move session_flags to session_params
	* the entry class is now a standard variant type
	* use std::string_view instead of boost counterpart
	* libtorrent now requires C++17 to build
	* added support for WebTorrent

=======
* 2.0.3 released

	* add new torrent_file_with_hashes() which includes piece layers for
	  creating .torrent files
	* add file_prio_alert, posted when file priorities are updated
>>>>>>> af7a96c1
	* fix issue where set_piece_hashes() would not propagate file errors
	* add missing python binding for event_t
	* add work-around for systems without fseeko() (such as Android)
	* add convenience header libtorrent/libtorrent.hpp
	* increase default max_allowed_in_request_queue
	* fix loading non-ascii filenames on windows with torrent_info constructor (2.0 regression)
	* add std::hash<> specialization for info_hash_t
	* fix integer overflow in hash_picker and properly restrict max file sizes in torrents
	* strengthen SSRF mitigation for web seeds

* 2.0.2 released

	* add v1() and v2() functions to torrent_info
	* fix piece_layers() to work for single-piece files
	* fix python binding regression in session constructor flags
	* fix unaligned piece requests in mmap_storage
	* improve client_data_t ergonomics
	* fix issue with concurrent access to part files

* 2.0.1 released

	* fix attribute in single-file v2 torrent creation
	* fix padding for empty files in v2 torrent creation
	* add function to ask a file_storage whether it's v2 or not
	* fix mtime field when creating single-file v2 torrents
	* fix performance regression in checking files
	* disable use of SetFileValidData() by default (windows). A new setting
	  allows enabling it

2.0 released

	* dropped depenency on iconv
	* deprecate set_file_hash() in torrent creator, as it's superceded by v2 torrents
	* deprecate mutable access to info_section in torrent_info
	* removed deprecated lazy_entry/lazy_bdecode
	* stats_alert deprecated
	* remove bittyrant choking algorithm
	* update userdata in add_torrent_params to be type-safe and add to torrent_handle
	* add ip_filter to session_params
	* added support for wolfSSL for SHA-1 hash and HTTPS (no Torrents over SSL)
	* requires OpenSSL minimum version 1.0.0 with SNI support
	* deprecated save_state() and load_state() on session in favour of new
	  write_session_params() and read_session_params()
	* added support for BitTorrent v2 (see docs/upgrade_to_2.0.html)
	* create_torrent() pad_file_limit parameter removed
	* create_torrent() merkle- and optimize-alignment flags removed
	* merkle_tree removed from add_torrent_params
	* announce_entry expose information per v1 and v2 info-hash announces
	* deprecated sha1_hash info_hash members on torrent_removed_alert,
	  torrent_deleted_alert, torrent_delete_failed_alert and add_torrent_params
	* undeprecate error_file_metadata for torrent errors related to its metadata
	* remove support for adding a torrent under a UUID (used for previous RSS support)
	* remove deprecated feature to add torrents by file:// URL
	* remove deprecated feature to download .torrent file from URL
	* requires boost >= 1.66 to build
	* update networking API to networking TS compatible boost.asio
	* overhauled disk I/O subsystem to use memory mapped files (where available)
	* libtorrent now requires C++14 to build
	* added support for GnuTLS for HTTPS and torrents over SSL

1.2.13 released

	* Use /etc/ssl/cert.pem to validate HTTPS connections on MacOS
	* allow no-interest timeouts of peer connections before all connections slots are full
	* fix issue where a DHT message would count as an incoming connection
	* fix issue when failing to parse outgoing_interfaces setting
	* fix super-seeding issue that could cause a segfault
	* fix data race in python binding of session::get_torrent_status()
	* fix need_save_resume_data() for renaming files, share-mode, upload-mode,
	  disable- pex, lsd, and dht.
	* fix incoming TCP connections when using tracker-only proxy
	* fix issue with paths starting with ./
	* fix integer overflow when setting a high DHT upload rate limit
	* improve Path MTU discovery logic in uTP
	* fix overflow issue when rlimit_nofile is set to infinity
	* fix issue in python binding interpreting int settings > INT_MAX
	* Fix cxxflags and linkflags injection via environment variables

1.2.12 released

	* fix loading of DHT node ID from previous session on startup
	* use getrandom(), when available, and fall back to /dev/urandom
	* fix python binding for "value" in dht put alerts
	* fix bug in python binding for dht_put_mutable_item
	* fix uTP issue acking FIN packets
	* validate HTTPS certificates by default (trackers and web seeds)
	* load SSL certificates from windows system certificate store, to authenticate trackers
	* introduce mitigation for Server Side Request Forgery in tracker and web seed URLs
	* fix error handling for pool allocation failure

1.2.11 released

	* fix issue with moving the session object
	* deprecate torrent_status::allocating. This state is no longer used
	* fix bug creating torrents with symbolic links
	* remove special case to save metadata in resume data unconditionally when added throught magnet link
	* fix bugs in mutable-torrent support (reusing identical files from different torrents)
	* fix incorrectly inlined move-assignment of file_storage
	* add session::paused flag, and the ability to construct a session in paused mode
	* fix session-pause causing tracker announces to fail
	* fix peer-exchange flags bug
	* allow saving resume data before metadata has been downloaded (for magnet links)
	* record blocks in the disk queue as downloaded in the resume data
	* fix bug in set_piece_deadline() when set in a zero-priority piece
	* fix issue in URL parser, causing issues with certain tracker URLs
	* use a different error code than host-unreachable, when skipping tracker announces

1.2.10 released

	* fix regression in python binding for move_storage()
	* improve stat_file() performance on Windows
	* fix issue with loading invalid torrents with only 0-sized files
	* fix to avoid large stack allocations

1.2.9 released

	* add macro TORRENT_CXX11_ABI for clients building with C++14 against
	  libtorrent build with C++11
	* refreshed m4 scripts for autotools
	* removed deprecated wstring overloads on non-windows systems
	* drop dependency on Unicode's ConvertUTF code (which had a license
	  incompatible with Debian)
	* fix bugs exposed on big-endian systems
	* fix detection of hard-links not being supported by filesystem
	* fixed resume data regression for seeds with prio 0 files

1.2.8 released

	* validate UTF-8 encoding of client version strings from peers
	* don't time out tracker announces as eagerly while resolving hostnames
	* fix NAT-PMP shutdown issue
	* improve hostname lookup by merging identical lookups
	* fix network route enumeration for large routing tables
	* fixed issue where pop_alerts() could return old, invalid alerts
	* fix issue when receiving have-all message before the metadata
	* don't leave lingering part files handles open
	* disallow calling add_piece() during checking
	* fix incorrect filename truncation at multi-byte character
	* always announce listen port 1 when using a proxy

1.2.7 released

	* add set_alert_fd in python binding, to supersede set_alert_notify
	* fix bug in part files > 2 GiB
	* add function to clear the peer list for a torrent
	* fix resume data functions to save/restore more torrent flags
	* limit number of concurrent HTTP announces
	* fix queue position for force_rechecking a torrent that is not auto-managed
	* improve rate-based choker documentation, and minor tweak
	* undeprecate upnp_ignore_nonrouters (but refering to devices on our subnet)
	* increase default tracker timeout
	* retry failed socks5 server connections
	* allow UPnP lease duration to be changed after device discovery
	* fix IPv6 address change detection on Windows

1.2.6 released

	* fix peer timeout logic
	* simplify proxy handling. A proxy now overrides listen_interfaces
	* fix issues when configured to use a non-default choking algorithm
	* fix issue in reading resume data
	* revert NXDOMAIN change from 1.2.4
	* don't open any listen sockets if listen_interfaces is empty or misconfigured
	* fix bug in auto disk cache size logic
	* fix issue with outgoing_interfaces setting, where bind() would be called twice
	* add build option to disable share-mode
	* support validation of HTTPS trackers
	* deprecate strict super seeding mode
	* make UPnP port-mapping lease duration configurable
	* deprecate the bittyrant choking algorithm
	* add build option to disable streaming

1.2.5 release

	* announce port=1 instead of port=0, when there is no listen port
	* fix LSD over IPv6
	* support TCP_NOTSENT_LOWAT on Linux
	* fix correct interface binding of local service discovery multicast
	* fix issue with knowing which interfaces to announce to trackers and DHT
	* undeprecate settings_pack::dht_upload_rate_limit

1.2.4 release

	* fix binding TCP and UDP sockets to the same port, when specifying port 0
	* fix announce_to_all_trackers and announce_to_all_tiers behavior
	* fix suggest_read_cache setting
	* back-off tracker hostname looksups resulting in NXDOMAIN
	* lower SOCKS5 UDP keepalive timeout
	* fix external IP voting for multi-homed DHT nodes
	* deprecate broadcast_lsd setting. Just use multicast
	* deprecate upnp_ignore_nonrouters setting
	* don't attempt sending event=stopped if event=start never succeeded
	* make sure &key= stays consistent between different source IPs (as mandated by BEP7)
	* fix binding sockets to outgoing interface
	* add new socks5_alert to trouble shoot SOCKS5 proxies

1.2.3 release

	* fix erroneous event=completed tracker announce when checking files
	* promote errors in parsing listen_interfaces to post listen_failed_alert
	* fix bug in protocol encryption/obfuscation
	* fix buffer overflow in SOCKS5 UDP logic
	* fix issue of rapid calls to file_priority() clobbering each other
	* clear tracker errors on success
	* optimize setting with unlimited unchoke slots
	* fixed restoring of trackers, comment, creation date and created-by in resume data
	* fix handling of torrents with too large pieces
	* fixed division by zero in anti-leech choker
	* fixed bug in torrent_info::swap

1.2.2 release

	* fix cases where the disable_hash_checks setting was not honored
	* fix updating of is_finished torrent status, when changing piece priorities
	* fix regression in &left= reporting when adding a seeding torrent
	* fix integer overflow in http parser
	* improve sanitation of symlinks, to support more complex link targets
	* add DHT routing table affinity for BEP 42 nodes
	* add torrent_info constructor overloads to control torrent file limits
	* feature to disable DHT, PEX and LSD per torrent
	* fix issue where trackers from magnet links were not included in create_torrent()
	* make peer_info::client a byte array in python binding
	* pick contiguous pieces from peers with high download rate
	* fix error handling of moving storage to a drive letter that isn't mounted
	* fix HTTP Host header when using proxy

1.2.1 release

	* add dht_pkt_alert and alerts_dropped_alert to python bindings
	* fix python bindins for block_uploaded_alert
	* optimize resolving duplicate filenames in loading torrent files
	* fix python binding of dht_settings
	* tighten up various input validation checks
	* fix create_torrent python binding
	* update symlinks to conform to BEP 47
	* fix python bindings for peer_info
	* support creating symlinks, for torrents with symlinks in them
	* fix error in seed_mode flag
	* support magnet link parameters with number siffixes
	* consistently use "lt" namespace in examples and documentation
	* fix Mingw build to use native cryptoAPI
	* uPnP/NAT-PMP errors no longer set the client's advertised listen port to zero

1.2 release

	* requires boost >= 1.58 to build
	* tweak heuristic of how to interpret url seeds in multi-file torrents
	* support &ipv4= tracker argument for private torrents
	* renamed debug_notification to connect_notification
	* when updating listen sockets, only post alerts for new ones
	* deprecate anonymous_mode_alert
	* deprecated force_proxy setting (when set, the proxy is always used)
	* add support for Port Control Protocol (PCP)
	* deliver notification of alerts being dropped via alerts_dropped_alert
	* deprecated alert::progress_notification alert category, split into
	  finer grained categories
	* update plugin interface functions for improved type-safety
	* implemented support magnet URI extension, select specific file indices
	  for download, BEP53
	* make tracker keys multi-homed. remove set_key() function on session.
	* add flags()/set_flags()/unset_flags() to torrent_handle, deprecate individual functions
	* added alert for block being sent to the send buffer
	* drop support for windows compilers without std::wstring
	* implemented support for DHT info hash indexing, BEP51
	* removed deprecated support for file_base in file_storage
	* added support for running separate DHT nodes on each network interface
	* added support for establishing UTP connections on any network interface
	* added support for sending tracker announces on every network interface
	* introduce "lt" namespace alias
	* need_save_resume_data() will no longer return true every 15 minutes
	* make the file_status interface explicitly public types
	* added resolver_cache_timeout setting for internal host name resolver
	* make parse_magnet_uri take a string_view instead of std::string
	* deprecate add_torrent_params::url field. use parse_magnet_uri instead
	* optimize download queue management
	* deprecated (undocumented) file:// urls
	* add limit for number of web seed connections
	* added support for retrieval of DHT live nodes
	* complete UNC path support
	* add packets pool allocator
	* remove disk buffer pool allocator
	* fix last_upload and last_download overflow after 9 hours in past
	* python binding add more add_torrent_params fields and an invalid key check
	* introduce introduce distinct types for peer_class_t, piece_index_t and
	  file_index_t.
	* fix crash caused by empty bitfield
	* removed disk-access-log build configuration
	* removed mmap_cache feature
	* strengthened type safety in handling of piece and file indices
	* deprecate identify_client() and fingerprint type
	* make sequence number for mutable DHT items backed by std::int64_t
	* tweaked storage_interface to have stronger type safety
	* deprecate relative times in torrent_status, replaced by std::chrono::time_point
	* refactor in alert types to use more const fields and more clear API
	* changed session_stats_alert counters type to signed (std::int64_t)
	* remove torrent eviction/ghost torrent feature
	* include target in DHT lookups, when queried from the session
	* improve support for HTTP redirects for web seeds
	* use string_view in entry interface
	* deprecate "send_stats" property on trackers (since lt_tracker extension has
	  been removed)
	* remove deprecate session_settings API (use settings_pack instead)
	* improve file layout optimization when creating torrents with padfiles
	* remove remote_dl_rate feature
	* source code migration from boost::shared_ptr to std::shared_ptr
	* storage_interface API changed to use span and references
	* changes in public API to work with std::shared_ptr<torrent_info>
	* extensions API changed to use span and std::shared_ptr
	* plugin API changed to handle DHT requests using string_view
	* removed support for lt_trackers and metadata_transfer extensions
	  (pre-dating ut_metadata)
	* support windows' CryptoAPI for SHA-1
	* separated ssl and crypto options in build
	* remove lazy-bitfield feature
	* simplified suggest-read-cache feature to not depend on disk threads
	* removed option to disable contiguous receive buffers
	* deprecated public to_hex() and from_hex() functions
	* separated address and port fields in listen alerts
	* added support for parsing new x.pe parameter from BEP 9
	* peer_blocked_alert now derives from peer_alert
	* transitioned exception types to system_error
	* made alerts move-only
	* move files one-by-one when moving storage for a torrent
	* removed RSS support
	* removed feature to resolve country for peers
	* added support for BEP 32, "IPv6 extension for DHT"
	* overhauled listen socket and UDP socket handling, improving multi-home
	  support and bind-to-device
	* resume data is now communicated via add_torrent_params objects
	* added new read_resume_data()/write_resume_data functions to write bencoded,
	  backwards compatible resume files
	* removed deprecated fields from add_torrent_params
	* deprecate "resume_data" field in add_torrent_params
	* improved support for bind-to-device
	* deprecated ssl_listen, SSL sockets are specified in listen_interfaces now
	* improved support for listening on multiple sockets and interfaces
	* resume data no longer has timestamps of files
	* require C++11 to build libtorrent

	* replace use of boost-endian with boost-predef

1.1.12 release

	* uTP performance fixes

1.1.11 release

	* fix move_storage with save_path with a trailing slash
	* fix tracker announce issue, advertising port 0 in secondary IPv6 announce
	* fix missing boost/noncopyable.hpp includes
	* fix python binding for torrent_info::creation_date()

1.1.10 release

	* fix issue in udp_socket with unusual socket failure
	* split progress_notification alert category into file-, piece- and block progress
	* utp close-reason fix
	* exposed default add_torrent_params flags to python bindings
	* fix redundant flushes of partfile metadata
	* add option to ignore min-interval from trackers on force-reannounce
	* raise default setting for active_limit
	* fall back to copy+remove if rename_file fails
	* improve handling of filesystems not supporting fallocate()
	* force-proxy no longer disables DHT
	* improve connect-boost feature, to make new torrents quickly connect peers

1.1.9 release

	* save both file and piece priorities in resume file
	* added missing stats_metric python binding
	* uTP connections are no longer exempt from rate limits by default
	* fix exporting files from partfile while seeding
	* fix potential deadlock on Windows, caused by performing restricted
	  tasks from within DllMain
	* fix issue when subsequent file priority updates cause torrent to stop

1.1.8 release

	* coalesce reads and writes by default on windows
	* fixed disk I/O performance of checking hashes and creating torrents
	* fix race condition in part_file
	* fix part_file open mode compatibility test
	* fixed race condition in random number generator
	* fix race condition in stat_cache (disk storage)
	* improve error handling of failing to change file priority
	  The API for custom storage implementations was altered
	* set the hidden attribute when creating the part file
	* fix tracker announces reporting more data downloaded than the size of the torrent
	* fix recent regression with force_proxy setting

1.1.7 release

	* don't perform DNS lookups for the DHT bootstrap unless DHT is enabled
	* fix issue where setting file/piece priority would stop checking
	* expose post_dht_stats() to python binding
	* fix backwards compatibility to downloads without partfiles
	* improve part-file related error messages
	* fix reporting &redundant= in tracker announces
	* fix tie-break in duplicate peer connection disconnect logic
	* fix issue with SSL tracker connections left in CLOSE_WAIT state
	* defer truncating existing files until the first time we write to them
	* fix issue when receiving a torrent with 0-sized padfiles as magnet link
	* fix issue resuming 1.0.x downloads with a file priority 0
	* fix torrent_status::next_announce
	* fix pad-file scalability issue
	* made coalesce_reads/coalesce_writes settings take effect on linux and windows
	* use unique peer_ids per connection
	* fix iOS build on recent SDK
	* fix tracker connection bind issue for IPv6 trackers
	* fix error handling of some merkle torrents
	* fix error handling of unsupported hard-links

1.1.6 release

	* deprecate save_encryption_settings (they are part of the normal settings)
	* add getters for peer_class_filter and peer_class_type_filter
	* make torrent_handler::set_priority() to use peer_classes
	* fix support for boost-1.66 (requires C++11)
	* fix i2p support
	* fix loading resume data when in seed mode
	* fix part-file creation race condition
	* fix issue with initializing settings on session construction
	* fix issue with receiving interested before metadata
	* fix IPv6 tracker announce issue
	* restore path sanitization behavior of ":"
	* fix listen socket issue when disabling "force_proxy" mode
	* fix full allocation failure on APFS

1.1.5 release

	* fix infinite loop when parsing certain invalid magnet links
	* fix parsing of torrents with certain invalid filenames
	* fix leak of torrent_peer objecs (entries in peer_list)
	* fix leak of peer_class objects (when setting per-torrent rate limits)
	* expose peer_class API to python binding
	* fix integer overflow in whole_pieces_threshold logic
	* fix uTP path MTU discovery issue on windows (DF bit was not set correctly)
	* fix python binding for torrent_handle, to be hashable
	* fix IPv6 tracker support by performing the second announce in more cases
	* fix utf-8 encoding check in torrent parser
	* fix infinite loop when parsing maliciously crafted torrents
	* fix invalid read in parse_int in bdecoder (CVE-2017-9847)
	* fix issue with very long tracker- and web seed URLs
	* don't attempt to create empty files on startup, if they already exist
	* fix force-recheck issue (new files would not be picked up)
	* fix inconsistency in file_priorities and override_resume_data behavior
	* fix paused torrents not generating a state update when their ul/dl rate
	  transitions to zero

1.1.4 release

	* corrected missing const qualifiers on bdecode_node
	* fix changing queue position of paused torrents (1.1.3 regression)
	* fix re-check issue after move_storage
	* handle invalid arguments to set_piece_deadline()
	* move_storage did not work for torrents without metadata
	* improve shutdown time by only announcing to trackers whose IP we know
	* fix python3 portability issue in python binding
	* delay 5 seconds before reconnecting socks5 proxy for UDP ASSOCIATE
	* fix NAT-PMP crash when removing a mapping at the wrong time
	* improve path sanitization (filter unicode text direction characters)
	* deprecate partial_piece_info::piece_state
	* bind upnp requests to correct local address
	* save resume data when removing web seeds
	* fix proxying of https connections
	* fix race condition in disk I/O storage class
	* fix http connection timeout on multi-homed hosts
	* removed depdendency on boost::uintptr_t for better compatibility
	* fix memory leak in the disk cache
	* fix double free in disk cache
	* forward declaring libtorrent types is discouraged. a new fwd.hpp header is provided

1.1.3 release

	* removed (broken) support for incoming connections over socks5
	* restore announce_entry's timestamp fields to posix time in python binding
	* deprecate torrent_added_alert (in favor of add_torrent_alert)
	* fix python binding for parse_magnet_uri
	* fix minor robustness issue in DHT bootstrap logic
	* fix issue where torrent_status::num_seeds could be negative
	* document deprecation of dynamic loading/unloading of torrents
	* include user-agent in tracker announces in anonymous_mode for private torrents
	* add support for IPv6 peers from udp trackers
	* correctly URL encode the IPv6 argument to trackers
	* fix default file pool size on windows
	* fix bug where settings_pack::file_pool_size setting was not being honored
	* add feature to periodically close files (to make windows clear disk cache)
	* fix bug in torrent_handle::file_status
	* fix issue with peers not updated on metadata from magnet links

1.1.2 release

	* default TOS marking to 0x20
	* fix invalid access when leaving seed-mode with outstanding hash jobs
	* fix ABI compatibility issue introduced with preformatted entry type
	* add web_seed_name_lookup_retry to session_settings
	* slightly improve proxy settings backwards compatibility
	* add function to get default settings
	* updating super seeding would include the torrent in state_update_alert
	* fix issue where num_seeds could be greater than num_peers in torrent_status
	* finished non-seed torrents can also be in super-seeding mode
	* fix issue related to unloading torrents
	* fixed finished-time calculation
	* add missing min_memory_usage() and high_performance_seed() settings presets to python
	* fix stat cache issue that sometimes would produce incorrect resume data
	* storage optimization to peer classes
	* fix torrent name in alerts of builds with deprecated functions
	* make torrent_info::is_valid() return false if torrent failed to load
	* fix per-torrent rate limits for >256 peer classes
	* don't load user_agent and peer_fingerprint from session_state
	* fix file rename issue with name prefix matching torrent name
	* fix division by zero when setting tick_interval > 1000
	* fix move_storage() to its own directory (would delete the files)
	* fix socks5 support for UDP
	* add setting urlseed_max_request_bytes to handle large web seed requests
	* fix python build with CC/CXX environment
	* add trackers from add_torrent_params/magnet links to separate tiers
	* fix resumedata check issue with files with priority 0
	* deprecated mmap_cache feature
	* add utility function for generating peer ID fingerprint
	* fix bug in last-seen-complete
	* remove file size limit in torrent_info filename constructor
	* fix tail-padding for last file in create_torrent
	* don't send user-agent in metadata http downloads or UPnP requests when
	  in anonymous mode
	* fix internal resolve links lookup for mutable torrents
	* hint DHT bootstrap nodes of actual bootstrap request

1.1.1 release

	* update puff.c for gzip inflation (CVE-2016-7164)
	* add dht_bootstrap_node a setting in settings_pack (and add default)
	* make pad-file and symlink support conform to BEP47
	* fix piece picker bug that could result in division by zero
	* fix value of current_tracker when all tracker failed
	* deprecate lt_trackers extension
	* remove load_asnum_db and load_country_db from python bindings
	* fix crash in session::get_ip_filter when not having set one
	* fix filename escaping when repairing torrents with broken web seeds
	* fix bug where file_completed_alert would not be posted unless file_progress
	  had been queries by the client
	* move files one-by-one when moving storage for a torrent
	* fix bug in enum_net() for BSD and Mac
	* fix bug in python binding of announce_entry
	* fixed bug related to flag_merge_resume_http_seeds flag in add_torrent_params
	* fixed inverted priority of incoming piece suggestions
	* optimize allow-fast logic
	* fix issue where FAST extension messages were not used during handshake
	* fixed crash on invalid input in http_parser
	* upgraded to libtommath 1.0
	* fixed parsing of IPv6 endpoint with invalid port character separator
	* added limited support for new x.pe parameter from BEP 9
	* fixed dht stats counters that weren't being updated
	* make sure add_torrent_alert is always posted before other alerts for
	  the torrent
	* fixed peer-class leak when settings per-torrent rate limits
	* added a new "preformatted" type to bencode entry variant type
	* improved Socks5 support and test coverage
	* fix set_settings in python binding
	* Added missing alert categories in python binding
	* Added dht_get_peers_reply_alert alert in python binding
	* fixed updating the node id reported to peers after changing IPs

1.1.0 release

	* improve robustness and performance of uTP PMTU discovery
	* fix duplicate ACK issue in uTP
	* support filtering which parts of session state are loaded by load_state()
	* deprecate support for adding torrents by HTTP URL
	* allow specifying which tracker to scrape in scrape_tracker
	* tracker response alerts from user initiated announces/scrapes are now
	  posted regardless of alert mask
	* improve DHT performance when changing external IP (primarily affects
	  bootstrapping).
	* add feature to stop torrents immediately after checking files is done
	* make all non-auto managed torrents exempt from queuing logic, including
	  checking torrents.
	* add option to not proxy tracker connections through proxy
	* removed sparse-regions feature
	* support using 0 disk threads (to perform disk I/O in network thread)
	* removed deprecated handle_alert template
	* enable logging build config by default (but alert mask disabled by default)
	* deprecated RSS API
	* experimental support for BEP 38, "mutable torrents"
	* replaced lazy_bdecode with a new bdecoder that's a lot more efficient
	* deprecate time functions, expose typedefs of boost::chrono in the
	  libtorrent namespace instead
	* deprecate file_base feature in file_storage/torrent_info
	* changed default piece and file priority to 4 (previously 1)
	* improve piece picker support for reverse picking (used for snubbed peers)
	  to not cause priority inversion for regular peers
	* improve piece picker to better support torrents with very large pieces
	  and web seeds. (request large contiguous ranges, but not necessarily a
	  whole piece).
	* deprecated session_status and session::status() in favor of performance
	  counters.
	* improve support for HTTP where one direction of the socket is shut down.
	* remove internal fields from web_seed_entry
	* separate crypto library configuration <crypto> and whether to support
	  bittorrent protocol encryption <encryption>
	* simplify bittorrent protocol encryption by just using internal RC4
	  implementation.
	* optimize copying torrent_info and file_storage objects
	* cancel non-critical DNS lookups when shutting down, to cut down on
	  shutdown delay.
	* greatly simplify the debug logging infrastructure. logs are now delivered
	  as alerts, and log level is controlled by the alert mask.
	* removed auto_expand_choker. use rate_based_choker instead
	* optimize UDP tracker packet handling
	* support SSL over uTP connections
	* support web seeds that resolve to multiple IPs
	* added auto-sequential feature. download well-seeded torrents in-order
	* removed built-in GeoIP support (this functionality is orthogonal to
	  libtorrent)
	* deprecate proxy settings in favor of regular settings
	* deprecate separate settings for peer protocol encryption
	* support specifying listen interfaces and outgoing interfaces as device
	  names (eth0, en2, tun0 etc.)
	* support for using purgrable memory as disk cache on Mac OS.
	* be more aggressive in corking sockets, to coalesce messages into larger
	  packets.
	* pre-emptively unchoke peers to save one round-trip at connection start-up.
	* add session constructor overload that takes a settings_pack
	* torrent_info is no longer an intrusive_ptr type. It is held by shared_ptr.
	  This is a non-backwards compatible change
	* move listen interface and port to the settings
	* move use_interfaces() to be a setting
	* extend storage interface to allow deferred flushing and flush the part-file
	  metadata periodically
	* make statistics propagate instantly rather than on the second tick
	* support for partfiles, where partial pieces belonging to skipped files are
	  put
	* support using multiple threads for socket operations (especially useful for
	  high performance SSL connections)
	* allow setting rate limits for arbitrary peer groups. Generalizes
	  per-torrent rate limits, and local peer limits
	* improved disk cache complexity O(1) instead of O(log(n))
	* add feature to allow storing disk cache blocks in an mmapped file
	  (presumably on an SSD)
	* optimize peer connection distribution logic across torrents to scale
	  better with many torrents
	* replaced std::map with boost::unordered_map for torrent list, to scale
	  better with many torrents
	* optimized piece picker
	* optimized disk cache
	* optimized .torrent file parsing
	* optimized initialization of storage when adding a torrent
	* added support for adding torrents asynchronously (for improved startup
	  performance)
	* added support for asynchronous disk I/O
	* almost completely changed the storage interface (for custom storage)
	* added support for hashing pieces in multiple threads

	* fix padfile issue
	* fix PMTUd bug
	* update puff to fix gzip crash

1.0.10 release

	* fixed inverted priority of incoming piece suggestions
	* fixed crash on invalid input in http_parser
	* added a new "preformatted" type to bencode entry variant type
	* fix division by zero in super-seeding logic

1.0.9 release

	* fix issue in checking outgoing interfaces (when that option is enabled)
	* python binding fix for boost-1.60.0
	* optimize enumeration of network interfaces on windows
	* improve reliability of binding listen sockets
	* support SNI in https web seeds and trackers
	* fix unhandled exception in DHT when receiving a DHT packet over IPv6

1.0.8 release

	* fix bug where web seeds were not used for torrents added by URL
	* fix support for symlinks on windows
	* fix long filename issue (on unixes)
	* fixed performance bug in DHT torrent eviction
	* fixed win64 build (GetFileAttributesEx)
	* fixed bug when deleting files for magnet links before they had metadata

1.0.7 release

	* fix bug where loading settings via load_state() would not trigger all
	  appropriate actions
	* fix bug where 32 bit builds could use more disk cache than the virtual
	  address space (when set to automatic)
	* fix support for torrents with > 500'000 pieces
	* fix ip filter bug when banning peers
	* fix IPv6 IP address resolution in URLs
	* introduce run-time check for torrent info-sections being too large
	* fix web seed bug when using proxy and proxy-peer-connections=false
	* fix bug in magnet link parser
	* introduce add_torrent_params flags to merge web seeds with resume data
	  (similar to trackers)
	* fix bug where dont_count_slow_torrents could not be disabled
	* fix fallocate hack on linux (fixes corruption on some architectures)
	* fix auto-manage bug with announce to tracker/lsd/dht limits
	* improve DHT routing table to not create an unbalanced tree
	* fix bug in uTP that would cause any connection taking more than one second
	  to connect be timed out (introduced in the vulnerability path)
	* fixed falling back to sending UDP packets direct when socks proxy fails
	* fixed total_wanted bug (when setting file priorities in add_torrent_params)
	* fix python3 compatibility with sha1_hash

1.0.6 release

	* fixed uTP vulnerability
	* make utf8 conversions more lenient
	* fix loading of piece priorities from resume data
	* improved seed-mode handling (seed-mode will now automatically be left when
	  performing operations implying it's not a seed)
	* fixed issue with file priorities and override resume data
	* fix request queue size performance issue
	* slightly improve UDP tracker performance
	* fix http scrape
	* add missing port mapping functions to python binding
	* fix bound-checking issue in bdecoder
	* expose missing dht_settings fields to python
	* add function to query the DHT settings
	* fix bug in 'dont_count_slow_torrents' feature, which would start too many
	  torrents

1.0.5 release

	* improve ip_voter to avoid flapping
	* fixed bug when max_peerlist_size was set to 0
	* fix issues with missing exported symbols when building dll
	* fix division by zero bug in edge case while connecting peers

1.0.4 release

	* fix bug in python binding for file_progress on torrents with no metadata
	* fix assert when removing a connected web seed
	* fix bug in tracker timeout logic
	* switch UPnP post back to HTTP 1.1
	* support conditional DHT get
	* OpenSSL build fixes
	* fix DHT scrape bug

1.0.3 release

	* python binding build fix for boost-1.57.0
	* add --enable-export-all option to configure script, to export all symbols
	  from libtorrent
	* fix if_nametoindex build error on windows
	* handle overlong utf-8 sequences
	* fix link order bug in makefile for python binding
	* fix bug in interest calculation, causing premature disconnects
	* tweak flag_override_resume_data semantics to make more sense (breaks
	  backwards compatibility of edge-cases)
	* improve DHT bootstrapping and periodic refresh
	* improve DHT maintanence performance (by pinging instead of full lookups)
	* fix bug in DHT routing table node-id prefix optimization
	* fix incorrect behavior of flag_use_resume_save_path
	* fix protocol race-condition in super seeding mode
	* support read-only DHT nodes
	* remove unused partial hash DHT lookups
	* remove potentially privacy leaking extension (non-anonymous mode)
	* peer-id connection ordering fix in anonymous mode
	* mingw fixes

1.0.2 release

	* added missing force_proxy to python binding
	* anonymous_mode defaults to false
	* make DHT DOS detection more forgiving to bursts
	* support IPv6 multicast in local service discovery
	* simplify CAS function in DHT put
	* support IPv6 traffic class (via the TOS setting)
	* made uTP re-enter slow-start after time-out
	* fixed uTP upload performance issue
	* fix missing support for DHT put salt

1.0.1 release

	* fix alignment issue in bitfield
	* improved error handling of gzip
	* fixed crash when web seeds redirect
	* fix compiler warnings

1.0 release

	* fix bugs in convert_to/from_native() on windows
	* fix support for web servers not supporting keepalive
	* support storing save_path in resume data
	* don't use full allocation on network drives (on windows)
	* added clear_piece_deadlines() to remove all piece deadlines
	* improve queuing logic of inactive torrents (dont_count_slow_torrents)
	* expose optimistic unchoke logic to plugins
	* fix issue with large UDP packets on windows
	* remove set_ratio() feature
	* improve piece_deadline/streaming
	* honor pieces with priority 7 in sequential download mode
	* simplified building python bindings
	* make ignore_non_routers more forgiving in the case there are no UPnP
	  devices at a known router. Should improve UPnP compatibility.
	* include reason in peer_blocked_alert
	* support magnet links wrapped in .torrent files
	* rate limiter optimization
	* rate limiter overflow fix (for very high limits)
	* non-auto-managed torrents no longer count against the torrent limits
	* handle DHT error responses correctly
	* allow force_announce to only affect a single tracker
	* add moving_storage field to torrent_status
	* expose UPnP and NAT-PMP mapping in session object
	* DHT refactoring and support for storing arbitrary data with put and get
	* support building on android
	* improved support for web seeds that don't support keep-alive
	* improve DHT routing table to return better nodes (lower RTT and closer
	  to target)
	* don't use pointers to resume_data and file_priorities in
	  add_torrent_params
	* allow moving files to absolute paths, out of the download directory
	* make move_storage more generic to allow both overwriting files as well
	  as taking existing ones
	* fix choking issue at high upload rates
	* optimized rate limiter
	* make disk cache pool allocator configurable
	* fix library ABI to not depend on logging being enabled
	* use hex encoding instead of base32 in create_magnet_uri
	* include name, save_path and torrent_file in torrent_status, for
	  improved performance
	* separate anonymous mode and force-proxy mode, and tighten it up a bit
	* add per-tracker scrape information to announce_entry
	* report errors in read_piece_alert
	* DHT memory optimization
	* improve DHT lookup speed
	* improve support for windows XP and earlier
	* introduce global connection priority for improved swarm performance
	* make files deleted alert non-discardable
	* make built-in sha functions not conflict with libcrypto
	* improve web seed hash failure case
	* improve DHT lookup times
	* uTP path MTU discovery improvements
	* optimized the torrent creator optimizer to scale significantly better
	  with more files
	* fix uTP edge case where udp socket buffer fills up
	* fix nagle implementation in uTP

	* fix bug in error handling in protocol encryption

0.16.18 release

	* fix uninitialized values in DHT DOS mitigation
	* fix error handling in file::phys_offset
	* fix bug in HTTP scrape response parsing
	* enable TCP keepalive for socks5 connection for UDP associate
	* fix python3 support
	* fix bug in lt_donthave extension
	* expose i2p_alert to python. cleaning up of i2p connection code
	* fixed overflow and download performance issue when downloading at high rates
	* fixed bug in add_torrent_alert::message for magnet links
	* disable optimistic disconnects when connection limit is low
	* improved error handling of session::listen_on
	* suppress initial 'completed' announce to trackers added with replace_trackers
	  after becoming a seed
	* SOCKS4 fix for trying to connect over IPv6
	* fix saving resume data when removing all trackers
	* fix bug in udp_socket when changing socks5 proxy quickly

0.16.17 release

	* don't fall back on wildcard port in UPnP
	* fix local service discovery for magnet links
	* fix bitfield issue in file_storage
	* added work-around for MingW issue in file I/O
	* fixed sparse file detection on windows
	* fixed bug in gunzip
	* fix to use proxy settings when adding .torrent file from URL
	* fix resume file issue related to daylight savings time on windows
	* improve error checking in lazy_bdecode

0.16.16 release

	* add missing add_files overload to the python bindings
	* improve error handling in http gunzip
	* fix debug logging for banning web seeds
	* improve support for de-selected files in full allocation mode
	* fix dht_bootstrap_alert being posted
	* SetFileValidData fix on windows (prevents zero-fill)
	* fix minor lock_files issue on unix

0.16.15 release

	* fix mingw time_t 64 bit issue
	* fix use of SetFileValidData on windows
	* fix crash when using full allocation storage mode
	* improve error_code and error_category support in python bindings
	* fix python binding for external_ip_alert

0.16.14 release

	* make lt_tex more robust against bugs and malicious behavior
	* HTTP chunked encoding fix
	* expose file_granularity flag to python bindings
	* fix DHT memory error
	* change semantics of storage allocation to allocate on first write rather
	  than on startup (behaves better with changing file priorities)
	* fix resend logic in response to uTP SACK messages
	* only act on uTP RST packets with correct ack_nr
	* make uTP errors log in normal log mode (not require verbose)
	* deduplicate web seed entries from torrent files
	* improve error reporting from lazy_decode()

0.16.13 release

	* fix auto-manage issue when pausing session
	* fix bug in non-sparse mode on windows, causing incorrect file errors to
	  be generated
	* fix set_name() on file_storage actually affecting save paths
	* fix large file support issue on mingw
	* add some error handling to set_piece_hashes()
	* fix completed-on timestamp to not be clobbered on each startup
	* fix deadlock caused by some UDP tracker failures
	* fix potential integer overflow issue in timers on windows
	* minor fix to peer_proportional mixed_mode algorithm (TCP limit could go
	  too low)
	* graceful pause fix
	* i2p fixes
	* fix issue when loading certain malformed .torrent files
	* pass along host header with http proxy requests and possible
	  http_connection shutdown hang

0.16.12 release

	* fix building with C++11
	* fix IPv6 support in UDP socket (uTP)
	* fix mingw build issues
	* increase max allowed outstanding piece requests from peers
	* uTP performance improvement. only fast retransmit one packet at a time
	* improve error message for 'file too short'
	* fix piece-picker stat bug when only selecting some files for download
	* fix bug in async_add_torrent when settings file_priorities
	* fix boost-1.42 support for python bindings
	* fix memory allocation issue (virtual addres space waste) on windows

0.16.11 release

	* fix web seed URL double escape issue
	* fix string encoding issue in alert messages
	* fix SSL authentication issue
	* deprecate std::wstring overloads. long live utf-8
	* improve time-critical pieces feature (streaming)
	* introduce bandwidth exhaustion attack-mitigation in allowed-fast pieces
	* python binding fix issue where torrent_info objects where destructing when
	  their torrents were deleted
	* added missing field to scrape_failed_alert in python bindings
	* GCC 4.8 fix
	* fix proxy failure semantics with regards to anonymous mode
	* fix round-robin seed-unchoke algorithm
	* add bootstrap.sh to generage configure script and run configure
	* fix bug in SOCK5 UDP support
	* fix issue where torrents added by URL would not be started immediately

0.16.10 release

	* fix encryption level handle invalid values
	* add a number of missing functions to the python binding
	* fix typo in Jamfile for building shared libraries
	* prevent tracker exchange for magnet links before metadata is received
	* fix crash in make_magnet_uri when generating links longer than 1024
	  characters
	* fix hanging issue when closing files on windows (completing a download)
	* fix piece picking edge case that could cause torrents to get stuck at
	  hash failure
	* try unencrypted connections first, and fall back to encryption if it
	  fails (performance improvement)
	* add missing functions to python binding (flush_cache(), remap_files()
	  and orig_files())
	* improve handling of filenames that are invalid on windows
	* support 'implied_port' in DHT announce_peer
	* don't use pool allocator for disk blocks (cache may now return pages
	  to the kernel)

0.16.9 release

	* fix long filename truncation on windows
	* distinguish file open mode when checking files and downloading/seeding
	  with bittorrent. updates storage interface
	* improve file_storage::map_file when dealing with invalid input
	* improve handling of invalid utf-8 sequences in strings in torrent files
	* handle more cases of broken .torrent files
	* fix bug filename collision resolver
	* fix bug in filename utf-8 verification
	* make need_save_resume() a bit more robust
	* fixed sparse flag manipulation on windows
	* fixed streaming piece picking issue

0.16.8 release

	* make rename_file create missing directories for new filename
	* added missing python function: parse_magnet_uri
	* fix alerts.all_categories in python binding
	* fix torrent-abort issue which would cancel name lookups of other torrents
	* make torrent file parser reject invalid path elements earlier
	* fixed piece picker bug when using pad-files
	* fix read-piece response for cancelled deadline-pieces
	* fixed file priority vector-overrun
	* fix potential packet allocation alignment issue in utp
	* make 'close_redudnant_connections' cover more cases
	* set_piece_deadline() also unfilters the piece (if its priority is 0)
	* add work-around for bug in windows vista and earlier in
	  GetOverlappedResult
	* fix traversal algorithm leak in DHT
	* fix string encoding conversions on windows
	* take torrent_handle::query_pieces into account in torrent_handle::statue()
	* honor trackers responding with 410
	* fixed merkle tree torrent creation bug
	* fixed crash with empty url-lists in torrent files
	* added missing max_connections() function to python bindings

0.16.7 release

	* fix string encoding in error messages
	* handle error in read_piece and set_piece_deadline when torrent is removed
	* DHT performance improvement
	* attempt to handle ERROR_CANT_WAIT disk error on windows
	* improve peers exchanged over PEX
	* fixed rare crash in ut_metadata extension
	* fixed files checking issue
	* added missing pop_alerts() to python bindings
	* fixed typos in configure script, inversing some feature-enable/disable flags
	* added missing flag_update_subscribe to python bindings
	* active_dht_limit, active_tracker_limit and active_lsd_limit now
	  interpret -1 as infinite

0.16.6 release

	* fixed verbose log error for NAT holepunching
	* fix a bunch of typos in python bindings
	* make get_settings available in the python binding regardless of
	  deprecated functions
	* fix typo in python settings binding
	* fix possible dangling pointer use in peer list
	* fix support for storing arbitrary data in the DHT
	* fixed bug in uTP packet circle buffer
	* fix potential crash when using torrent_handle::add_piece
	* added missing add_torrent_alert to python binding

0.16.5 release

	* udp socket refcounter fix
	* added missing async_add_torrent to python bindings
	* raised the limit for bottled http downloads to 2 MiB
	* add support for magnet links and URLs in python example client
	* fixed typo in python bindings' add_torrent_params
	* introduce a way to add built-in plugins from python
	* consistently disconnect the same peer when two peers simultaneously connect
	* fix local endpoint queries for uTP connections
	* small optimization to local peer discovery to ignore our own broadcasts
	* try harder to bind the udp socket (uTP, DHT, UDP-trackers, LSD) to the
	  same port as TCP
	* relax file timestamp requirements for accepting resume data
	* fix performance issue in web seed downloader (coalescing of blocks
	  sometimes wouldn't work)
	* web seed fixes (better support for torrents without trailing / in
	  web seeds)
	* fix some issues with SSL over uTP connections
	* fix UDP trackers trying all endpoints behind the hostname

0.16.4 release

	* raise the default number of torrents allowed to announce to trackers
	  to 1600
	* improve uTP slow start behavior
	* fixed UDP socket error causing it to fail on Win7
	* update use of boost.system to not use deprecated functions
	* fix GIL issue in python bindings. Deprecated extension support in python
	* fixed bug where setting upload slots to -1 would not mean infinite
	* extend the UDP tracker protocol to include the request string from the
	  tracker URL
	* fix mingw build for linux crosscompiler

0.16.3 release

	* fix python binding backwards compatibility in replace_trackers
	* fix possible starvation in metadata extension
	* fix crash when creating torrents and optimizing file order with pad files
	* disable support for large MTUs in uTP until it is more reliable
	* expose post_torrent_updates and state_update_alert to python bindings
	* fix incorrect SSL error messages
	* fix windows build of shared library with openssl
	* fix race condition causing shutdown hang

0.16.2 release

	* fix permissions issue on linux with noatime enabled for non-owned files
	* use random peer IDs in anonymous mode
	* fix move_storage bugs
	* fix unnecessary dependency on boost.date_time when building boost.asio as separate compilation
	* always use SO_REUSEADDR and deprecate the flag to turn it on
	* add python bindings for SSL support
	* minor uTP tweaks
	* fix end-game mode issue when some files are selected to not be downloaded
	* improve uTP slow start
	* make uTP less aggressive resetting cwnd when idle

0.16.1 release

	* fixed crash when providing corrupt resume data
	* fixed support for boost-1.44
	* fixed reversed semantics of queue_up() and queue_down()
	* added missing functions to python bindings (file_priority(), set_dht_settings())
	* fixed low_prio_disk support on linux
	* fixed time critical piece accounting in the request queue
	* fixed semantics of rate_limit_utp to also ignore per-torrent limits
	* fixed piece sorting bug of deadline pieces
	* fixed python binding build on Mac OS and BSD
	* fixed UNC path normalization (on windows, unless UNC paths are disabled)
	* fixed possible crash when enabling multiple connections per IP
	* fixed typo in win vista specific code, breaking the build
	* change default of rate_limit_utp to true
	* fixed DLL export issue on windows (when building a shared library linking statically against boost)
	* fixed FreeBSD build
	* fixed web seed performance issue with pieces > 1 MiB
	* fixed unchoke logic when using web seeds
	* fixed compatibility with older versions of boost (down to boost 1.40)

0.16 release

	* support torrents with more than 262000 pieces
	* make tracker back-off configurable
	* don't restart the swarm after downloading metadata from magnet links
	* lower the default tracker retry intervals
	* support banning web seeds sending corrupt data
	* don't let hung outgoing connection attempts block incoming connections
	* improve SSL torrent support by using SNI and a single SSL listen socket
	* improved peer exchange performance by sharing incoming connections which advertize listen port
	* deprecate set_ratio(), and per-peer rate limits
	* add web seed support for torrents with pad files
	* introduced a more scalable API for torrent status updates (post_torrent_updates()) and updated client_test to use it
	* updated the API to add_torrent_params turning all bools into flags of a flags field
	* added async_add_torrent() function to significantly improve performance when
	  adding many torrents
	* change peer_states to be a bitmask (bw_limit, bw_network, bw_disk)
	* changed semantics of send_buffer_watermark_factor to be specified as a percentage
	* add incoming_connection_alert for logging all successful incoming connections
	* feature to encrypt peer connections with a secret AES-256 key stored in .torrent file
	* deprecated compact storage allocation
	* close files in separate thread on systems where close() may block (Mac OS X for instance)
	* don't create all directories up front when adding torrents
	* support DHT scrape
	* added support for fadvise/F_RDADVISE for improved disk read performance
	* introduced pop_alerts() which pops the entire alert queue in a single call
	* support saving metadata in resume file, enable it by default for magnet links
	* support for receiving multi announce messages for local peer discovery
	* added session::listen_no_system_port flag to prevent libtorrent from ever binding the listen socket to port 0
	* added option to not recheck on missing or incomplete resume data
	* extended stats logging with statistics=on builds
	* added new session functions to more efficiently query torrent status
	* added alerts for added and removed torrents
	* expanded plugin interface to support session wide states
	* made the metadata block requesting algorithm more robust against hash check failures
	* support a separate option to use proxies for peers or not
	* pausing the session now also pauses checking torrents
	* moved alert queue size limit into session_settings
	* added support for DHT rss feeds (storing only)
	* added support for RSS feeds
	* fixed up some edge cases in DHT routing table and improved unit test of it
	* added error category and error codes for HTTP errors
	* made the DHT implementation slightly more robust against routing table poisoning and node ID spoofing
	* support chunked encoding in http downloads (http_connection)
	* support adding torrents by url to the .torrent file
	* support CDATA tags in xml parser
	* use a python python dictionary for settings instead of session_settings object (in python bindings)
	* optimized metadata transfer (magnet link) startup time (shaved off about 1 second)
	* optimized swarm startup time (shaved off about 1 second)
	* support DHT name lookup
	* optimized memory usage of torrent_info and file_storage, forcing some API changes
	  around file_storage and file_entry
	* support trackerid tracker extension
	* graceful peer disconnect mode which finishes transactions before disconnecting peers
	* support chunked encoding for web seeds
	* uTP protocol support
	* resistance towards certain flood attacks
	* support chunked encoding for web seeds (only for BEP 19, web seeds)
	* optimized session startup time
	* support SSL for web seeds, through all proxies
	* support extending web seeds with custom authorization and extra headers
	* settings that are not changed from the default values are not saved
	  in the session state
	* made seeding choking algorithm configurable
	* deprecated setters for max connections, max half-open, upload and download
	  rates and unchoke slots. These are now set through session_settings
	* added functions to query an individual peer's upload and download limit
	* full support for BEP 21 (event=paused)
	* added share-mode feature for improving share ratios
	* merged all proxy settings into a single one
	* improved SOCKS5 support by proxying hostname lookups
	* improved support for multi-homed clients
	* added feature to not count downloaded bytes from web seeds in stats
	* added alert for incoming local service discovery messages
	* added option to set file priorities when adding torrents
	* removed the session mutex for improved performance
	* added upload and download activity timer stats for torrents
	* made the reuse-address flag configurable on the listen socket
	* moved UDP trackers over to use a single socket
	* added feature to make asserts log to a file instead of breaking the process
	  (production asserts)
	* optimized disk I/O cache clearing
	* added feature to ask a torrent if it needs to save its resume data or not
	* added setting to ignore file modification time when loading resume files
	* support more fine-grained torrent states between which peer sources it
	  announces to
	* supports calculating sha1 file-hashes when creating torrents
	* made the send_buffer_watermark performance warning more meaningful
	* supports complete_ago extension
	* dropped zlib as a dependency and builds using puff.c instead
	* made the default cache size depend on available physical RAM
	* added flags to torrent::status() that can filter which values are calculated
	* support 'explicit read cache' which keeps a specific set of pieces
	  in the read cache, without implicitly caching other pieces
	* support sending suggest messages based on what's in the read cache
	* clear sparse flag on files that complete on windows
	* support retry-after header for web seeds
	* replaced boost.filesystem with custom functions
	* replaced dependency on boost.thread by asio's internal thread primitives
	* added support for i2p torrents
	* cleaned up usage of MAX_PATH and related macros
	* made it possible to build libtorrent without RTTI support
	* added support to build with libgcrypt and a shipped version of libtommath
	* optimized DHT routing table memory usage
	* optimized disk cache to work with large caches
	* support variable number of optimistic unchoke slots and to dynamically
	  adjust based on the total number of unchoke slots
	* support for BitTyrant choker algorithm
	* support for automatically start torrents when they receive an
	  incoming connection
	* added more detailed instrumentation of the disk I/O thread

0.15.11 release

	* fixed web seed bug, sometimes causing infinite loops
	* fixed race condition when setting session_settings immediately after creating session
	* give up immediately when failing to open a listen socket (report the actual error)
	* restored ABI compatibility with 0.15.9
	* added missing python bindings for create_torrent and torrent_info

0.15.10 release

	* fix 'parameter incorrect' issue when using unbuffered IO on windows
	* fixed UDP socket error handling on windows
	* fixed peer_tos (type of service) setting
	* fixed crash when loading resume file with more files than the torrent in it
	* fix invalid-parameter error on windows when disabling filesystem disk cache
	* fix connection queue issue causing shutdown delays
	* fixed mingw build
	* fix overflow bug in progress_ppm field
	* don't filter local peers received from a non-local tracker
	* fix python deadlock when using python extensions
	* fixed small memory leak in DHT

0.15.9 release

	* added some functions missing from the python binding
	* fixed rare piece picker bug
	* fixed invalid torrent_status::finished_time
	* fixed bugs in dont-have and upload-only extension messages
	* don't open files in random-access mode (speeds up hashing)

0.15.8 release

	* allow NULL to be passed to create_torrent::set_comment and create_torrent::set_creator
	* fix UPnP issue for routers with multiple PPPoE connections
	* fix issue where event=stopped announces wouldn't be sent when closing session
	* fix possible hang in file::readv() on windows
	* fix CPU busy loop issue in tracker announce logic
	* honor IOV_MAX when using writev and readv
	* don't post 'operation aborted' UDP errors when changing listen port
	* fix tracker retry logic, where in some configurations the next tier would not be tried
	* fixed bug in http seeding logic (introduced in 0.15.7)
	* add support for dont-have extension message
	* fix for set_piece_deadline
	* add reset_piece_deadline function
	* fix merkle tree torrent assert

0.15.7 release

	* exposed set_peer_id to python binding
	* improve support for merkle tree torrent creation
	* exposed comparison operators on torrent_handle to python
	* exposed alert error_codes to python
	* fixed bug in announce_entry::next_announce_in and min_announce_in
	* fixed sign issue in set_alert_mask signature
	* fixed unaligned disk access for unbuffered I/O in windows
	* support torrents whose name is empty
	* fixed connection limit to take web seeds into account as well
	* fixed bug when receiving a have message before having the metadata
	* fixed python bindings build with disabled DHT support
	* fixed BSD file allocation issue
	* fixed bug in session::delete_files option to remove_torrent

0.15.6 release

	* fixed crash in udp trackers when using SOCKS5 proxy
	* fixed reconnect delay when leaving upload only mode
	* fixed default values being set incorrectly in add_torrent_params through add_magnet_uri in python bindings
	* implemented unaligned write (for unbuffered I/O)
	* fixed broadcast_lsd option
	* fixed udp-socket race condition when using a proxy
	* end-game mode optimizations
	* fixed bug in udp_socket causing it to issue two simultaneous async. read operations
	* fixed mingw build
	* fixed minor bug in metadata block requester (for magnet links)
	* fixed race condition in iconv string converter
	* fixed error handling in torrent_info constructor
	* fixed bug in torrent_info::remap_files
	* fix python binding for wait_for_alert
	* only apply privileged port filter to DHT-only peers

0.15.5 release

	* support DHT extension to report external IPs
	* fixed rare crash in http_connection's error handling
	* avoid connecting to peers listening on ports < 1024
	* optimized piece picking to not cause busy loops in some end-game modes
	* fixed python bindings for tcp::endpoint
	* fixed edge case of pad file support
	* limit number of torrents tracked by DHT
	* fixed bug when allow_multiple_connections_per_ip was enabled
	* potential WOW64 fix for unbuffered I/O (windows)
	* expose set_alert_queue_size_limit to python binding
	* support dht nodes in magnet links
	* support 100 Continue HTTP responses
	* changed default choker behavior to use 8 unchoke slots (instead of being rate based)
	* fixed error reporting issue in disk I/O thread
	* fixed file allocation issues on linux
	* fixed filename encoding and decoding issue on platforms using iconv
	* reports redundant downloads to tracker, fixed downloaded calculation to
	  be more stable when not including redundant. Improved redundant data accounting
	  to be more accurate
	* fixed bugs in http seed connection and added unit test for it
	* fixed error reporting when fallocate fails
	* deprecate support for separate proxies for separate kinds of connections

0.15.4 release

	* fixed piece picker issue triggered by hash failure and timed out requests to the piece
	* fixed optimistic unchoke issue when setting per torrent unchoke limits
	* fixed UPnP shutdown issue
	* fixed UPnP DeletePortmapping issue
	* fixed NAT-PMP issue when adding the same mapping multiple times
	* no peers from tracker when stopping is no longer an error
	* improved web seed retry behavior
	* fixed announce issue

0.15.3 release

	* fixed announce bug where event=completed would not be sent if it violated the
	  min-announce of the tracker
	* fixed limitation in rate limiter
	* fixed build error with boost 1.44

0.15.2 release

	* updated compiler to msvc 2008 for python binding
	* restored default fail_limit to unlimited on all trackers
	* fixed rate limit bug for DHT
	* fixed SOCKS5 bug for routing UDP packets
	* fixed bug on windows when verifying resume data for a torrent where
	  one of its directories had been removed
	* fixed race condition in peer-list with DHT
	* fix force-reannounce and tracker retry issue

0.15.1 release

	* fixed rare crash when purging the peer list
	* fixed race condition around m_abort in session_impl
	* fixed bug in web_peer_connection which could cause a hang when downloading
	  from web servers
	* fixed bug in metadata extensions combined with encryption
	* refactored socket reading code to not use async. operations unnecessarily
	* some timer optimizations
	* removed the reuse-address flag on the listen socket
	* fixed bug where local peer discovery and DHT wouldn't be announced to without trackers
	* fixed bug in bdecoder when decoding invalid messages
	* added build warning when building with UNICODE but the standard library
	  doesn't provide std::wstring
	* fixed add_node python binding
	* fixed issue where trackers wouldn't tried immediately when the previous one failed
	* fixed synchronization issue between download queue and piece picker
	* fixed bug in udp tracker scrape response parsing
	* fixed bug in the disk thread that could get triggered under heavy load
	* fixed bug in add_piece() that would trigger asserts
	* fixed vs 2010 build
	* recognizes more clients in identify_client()
	* fixed bug where trackers wouldn't be retried if they failed
	* slight performance fix in disk elevator algorithm
	* fixed potential issue where a piece could be checked twice
	* fixed build issue on windows related to GetCompressedSize()
	* fixed deadlock when starting torrents with certain invalid tracker URLs
	* fixed iterator bug in disk I/O thread
	* fixed FIEMAP support on linux
	* fixed strict aliasing warning on gcc
	* fixed inconsistency when creating torrents with symlinks
	* properly detect windows version to initialize half-open connection limit
	* fixed bug in url encoder where $ would not be encoded

0.15 release

	* introduced a session state save mechanism. load_state() and save_state().
	  this saves all session settings and state (except torrents)
	* deprecated dht_state functions and merged it with the session state
	* added support for multiple trackers in magnet links
	* added support for explicitly flushing the disk cache
	* added torrent priority to affect bandwidth allocation for its peers
	* reduced the number of floating point operations (to better support
	  systems without FPU)
	* added new alert when individual files complete
	* added support for storing symbolic links in .torrent files
	* added support for uTorrent interpretation of multi-tracker torrents
	* handle torrents with duplicate filenames
	* piece timeouts are adjusted to download rate limits
	* encodes urls in torrent files that needs to be encoded
	* fixed not passing &supportcrypto=1 when encryption is disabled
	* introduced an upload mode, which torrents are switched into when
	  it hits a disk write error, instead of stopping the torrent.
	  this lets libtorrent keep uploading the parts it has when it
	  encounters a disk-full error for instance
	* improved disk error handling and expanded use of error_code in
	  error reporting. added a bandwidth state, bw_disk, when waiting
	  for the disk io thread to catch up writing buffers
	* improved read cache memory efficiency
	* added another cache flush algorithm to write the largest
	  contiguous blocks instead of the least recently used
	* introduced a mechanism to be lighter on the disk when checking torrents
	* applied temporary memory storage optimization to when checking
	  a torrent as well
	* removed hash_for_slot() from storage_interface. It is now implemented
	  by using the readv() function from the storage implementation
	* improved IPv6 support by announcing twice when necessary
	* added feature to set a separate global rate limit for local peers
	* added preset settings for low memory environments and seed machines
	  min_memory_usage() and high_performance_seeder()
	* optimized overall memory usage for DHT nodes and requests, peer
	  entries and disk buffers
	* change in API for block_info in partial_piece_info, instead of
	  accessing 'peer', call 'peer()'
	* added support for fully automatic unchoker (no need to specify
	  number of upload slots). This is on by default
	* added support for changing socket buffer sizes through
	  session_settings
	* added support for merkle hash tree torrents (.merkle.torrent)
	* added 'seed mode', which assumes that all files are complete
	  and checks hashes lazily, as blocks are requested
	* added new extension for file attributes (executable and hidden)
	* added support for unbuffered I/O for aligned files
	* added workaround for sparse file issue on Windows Vista
	* added new lt_trackers extension to exchange trackers between
	  peers
	* added support for BEP 17 http seeds
	* added read_piece() to read pieces from torrent storage
	* added option for udp tracker preference
	* added super seeding
	* added add_piece() function to inject data from external sources
	* add_tracker() function added to torrent_handle
	* if there is no working tracker, current_tracker is the
	  tracker that is currently being tried
	* torrents that are checking can now be paused, which will
	  pause the checking
	* introduced another torrent state, checking_resume_data, which
	  the torrent is in when it's first added, and is comparing
	  the files on disk with the resume data
	* DHT bandwidth usage optimizations
	* rate limited DHT send socket
	* tracker connections are now also subject to IP filtering
	* improved optimistic unchoke logic
	* added monitoring of the DHT lookups
	* added bandwidth reports for estimated TCP/IP overhead and DHT
	* includes DHT traffic in the rate limiter
	* added support for bitcomet padding files
	* improved support for sparse files on windows
	* added ability to give seeding torrents preference to active slots
	* added torrent_status::finished_time
	* automatically caps files and connections by default to rlimit
	* added session::is_dht_running() function
	* added torrent_handle::force_dht_announce()
	* added torrent_info::remap_files()
	* support min_interval tracker extension
	* added session saving and loading functions
	* added support for min-interval in tracker responses
	* only keeps one outstanding duplicate request per peer
	  reduces waste download, specifically when streaming
	* added support for storing per-peer rate limits across reconnects
	* improved fallocate support
	* fixed magnet link issue when using resume data
	* support disk I/O priority settings
	* added info_hash to torrent_deleted_alert
	* improved LSD performance and made the interval configurable
	* improved UDP tracker support by caching connect tokens
	* fast piece optimization

release 0.14.10

	* fixed udp tracker race condition
	* added support for torrents with odd piece sizes
	* fixed issue with disk read cache not being cleared when removing torrents
	* made the DHT socket bind to the same interface as the session
	* fixed issue where an http proxy would not be used on redirects
	* Solaris build fixes
	* disabled buggy disconnect_peers feature

release 0.14.9

	* disabled feature to drop requests after having been skipped too many times
	* fixed range request bug for files larger than 2 GB in web seeds
	* don't crash when trying to create torrents with 0 files
	* fixed big_number __init__ in python bindings
	* fixed optimistic unchoke timer
	* fixed bug where torrents with incorrectly formatted web seed URLs would be
	  connected multiple times
	* fixed MinGW support
	* fixed DHT bootstrapping issue
	* fixed UDP over SOCKS5 issue
	* added support for "corrupt" tracker announce
	* made end-game mode less aggressive

release 0.14.8

	* ignore unkown metadata messages
	* fixed typo that would sometimes prevent queued torrents to be checked
	* fixed bug in auto-manager where active_downloads and active_seeds would
	  sometimes be used incorrectly
	* force_recheck() no longer crashes on torrents with no metadata
	* fixed broadcast socket regression from 0.14.7
	* fixed hang in NATPMP when shut down while waiting for a response
	* fixed some more error handling in bdecode

release 0.14.7

	* fixed deadlock in natpmp
	* resume data alerts are always posted, regardless of alert mask
	* added wait_for_alert to python binding
	* improved invalid filename character replacement
	* improved forward compatibility in DHT
	* added set_piece_hashes that takes a callback to the python binding
	* fixed division by zero in get_peer_info()
	* fixed bug where pieces may have been requested before the metadata
	  was received
	* fixed incorrect error when deleting files from a torrent where
	  not all files have been created
	* announces torrents immediately to the DHT when it's started
	* fixed bug in add_files that would fail to recurse if the path
	  ended with a /
	* fixed bug in error handling when parsing torrent files
	* fixed file checking bug when renaming a file before checking the torrent
	* fixed race conditon when receiving metadata from swarm
	* fixed assert in ut_metadata plugin
	* back-ported some fixes for building with no exceptions
	* fixed create_torrent when passing in a path ending with /
	* fixed move_storage when source doesn't exist
	* fixed DHT state save bug for node-id
	* fixed typo in python binding session_status struct
	* broadcast sockets now join every network interface (used for UPnP and
	  local peer discovery)

release 0.14.6

	* various missing include fixes to be buildable with boost 1.40
	* added missing functions to python binding related to torrent creation
	* fixed to add filename on web seed urls that lack it
	* fixed BOOST_ASIO_HASH_MAP_BUCKETS define for boost 1.39
	* fixed checking of fast and suggest messages when used with magnet links
	* fixed bug where web seeds would not disconnect if being resolved when
	  the torrent was paused
	* fixed download piece performance bug in piece picker
	* fixed bug in connect candidate counter
	* replaces invalid filename characters with .
	* added --with-libgeoip option to configure script to allow building and
	  linking against system wide library
	* fixed potential pure virtual function call in extensions on shutdown
	* fixed disk buffer leak in smart_ban extension

release 0.14.5

	* fixed bug when handling malformed webseed urls and an http proxy
	* fixed bug when setting unlimited upload or download rates for torrents
	* fix to make torrent_status::list_peers more accurate.
	* fixed memory leak in disk io thread when not using the cache
	* fixed bug in connect candidate counter
	* allow 0 upload slots
	* fixed bug in rename_file(). The new name would not always be saved in
	  the resume data
	* fixed resume data compatibility with 0.13
	* fixed rare piece-picker bug
	* fixed bug where one allowed-fast message would be sent even when
	  disabled
	* fixed race condition in UPnP which could lead to crash
	* fixed inversed seed_time ratio logic
	* added get_ip_filter() to session

release 0.14.4

	* connect candidate calculation fix
	* tightened up disk cache memory usage
	* fixed magnet link parser to accept hex-encoded info-hashes
	* fixed inverted logic when picking which peers to connect to
	  (should mean a slight performance improvement)
	* fixed a bug where a failed rename_file() would leave the storage
	  in an error state which would pause the torrent
	* fixed case when move_storage() would fail. Added a new alert
	  to be posted when it does
	* fixed crash bug when shutting down while checking a torrent
	* fixed handling of web seed urls that didn't end with a
	  slash for multi-file torrents
	* lowered the default connection speed to 10 connection attempts
	  per second
	* optimized memory usage when checking files fails
	* fixed bug when checking a torrent twice
	* improved handling of out-of-memory conditions in disk I/O thread
	* fixed bug when force-checking a torrent with partial pieces
	* fixed memory leak in disk cache
	* fixed torrent file path vulnerability
	* fixed upnp
	* fixed bug when dealing with clients that drop requests (i.e. BitComet)
	  fixes assert as well

release 0.14.3

	* added python binding for create_torrent
	* fixed boost-1.38 build
	* fixed bug where web seeds would be connected before the files
	  were checked
	* fixed filename bug when using wide characters
	* fixed rare crash in peer banning code
	* fixed potential HTTP compatibility issue
	* fixed UPnP crash
	* fixed UPnP issue where the control url contained the base url
	* fixed a replace_trackers bug
	* fixed bug where the DHT port mapping would not be removed when
	  changing DHT port
	* fixed move_storage bug when files were renamed to be moved out
	  of the root directory
	* added error handling for set_piece_hashes
	* fixed missing include in enum_if.cpp
	* fixed dual IP stack issue
	* fixed issue where renamed files were sometimes not saved in resume data
	* accepts tracker responses with no 'peers' field, as long as 'peers6'
	  is present
	* fixed CIDR-distance calculation in the precense of IPv6 peers
	* save partial resume data for torrents that are queued for checking
	  or checking, to maintain stats and renamed files
	* Don't try IPv6 on windows if it's not installed
	* move_storage fix
	* fixed potential crash on shutdown
	* fixed leaking exception from bdecode on malformed input
	* fixed bug where connection would hang when receiving a keepalive
	* fixed bug where an asio exception could be thrown when resolving
	  peer countries
	* fixed crash when shutting down while checking a torrent
	* fixed potential crash in connection_queue when a peer_connection
	  fail to open its socket

release 0.14.2

	* added missing functions to the python bindings torrent_info::map_file,
	  torrent_info::map_block and torrent_info::file_at_offset.
	* removed support for boost-1.33 and earlier (probably didn't work)
	* fixed potential freezes issues at shutdown
	* improved error message for python setup script
	* fixed bug when torrent file included announce-list, but no valid
	  tracker urls
	* fixed bug where the files requested from web seeds would be the
	  renamed file names instead of the original file names in the torrent.
	* documentation fix of queing section
	* fixed potential issue in udp_socket (affected udp tracker support)
	* made name, comment and created by also be subject to utf-8 error
	  correction (filenames already were)
	* fixed dead-lock when settings DHT proxy
	* added missing export directives to lazy_entry
	* fixed disk cache expiry settings bug (if changed, it would be set
	  to the cache size)
	* fixed bug in http_connection when binding to a particular IP
	* fixed typo in python binding (torrent_handle::piece_prioritize should
	  be torrent_handle::piece_priorities)
	* fixed race condition when saving DHT state
	* fixed bugs related to lexical_cast being locale dependent
	* added support for SunPro C++ compiler
	* fixed bug where messeges sometimes could be encrypted in the
	  wrong order, for encrypted connections.
	* fixed race condition where torrents could get stuck waiting to
	  get checked
	* fixed mapped files bug where it wouldn't be properly restored
	  from resume data properly
	* removed locale dependency in xml parser (caused asserts on windows)
	* fixed bug when talking to https 1.0 servers
	* fixed UPnP bug that could cause stack overflow

release 0.14.1

	* added converter for python unicode strings to utf-8 paths
	* fixed bug in http downloader where the host field did not
	  include the port number
	* fixed headers to not depend on NDEBUG, which would prohibit
	  linking a release build of libtorrent against a debug application
	* fixed bug in disk I/O thread that would make the thread
	  sometimes quit when an error occurred
	* fixed DHT bug
	* fixed potential shutdown crash in disk_io_thread
	* fixed usage of deprecated boost.filsystem functions
	* fixed http_connection unit test
	* fixed bug in DHT when a DHT state was loaded
	* made rate limiter change in 0.14 optional (to take estimated
	  TCP/IP overhead into account)
	* made the python plugin buildable through the makefile
	* fixed UPnP bug when url base ended with a slash and
	  path started with a slash
	* fixed various potentially leaking exceptions
	* fixed problem with removing torrents that are checking
	* fixed documentation bug regarding save_resume_data()
	* added missing documentation on torrent creation
	* fixed bugs in python client examples
	* fixed missing dependency in package-config file
	* fixed shared geoip linking in Jamfile
	* fixed python bindings build on windows and made it possible
	  to generate a windows installer
	* fixed bug in NAT-PMP implementation

release 0.14

	* deprecated add_torrent() in favor of a new add_torrent()
	  that takes a struct with parameters instead. Torrents
	  are paused and auto managed by default.
	* removed 'connecting_to_tracker' torrent state. This changes
	  the enum values for the other states.
	* Improved seeding and choking behavior.
	* Fixed rare buffer overrun bug when calling get_download_queue
	* Fixed rare bug where torrent could be put back into downloading
	  state even though it was finished, after checking files.
	* Fixed rename_file to work before the file on disk has been
	  created.
	* Fixed bug in tracker connections in case of errors caused
	  in the connection constructor.
	* Updated alert system to be filtered by category instead of
	  severity level. Alerts can generate a message through
	  alert::message().
	* Session constructor will now start dht, upnp, natpmp, lsd by
	  default. Flags can be passed in to the constructor to not
	  do this, if these features are to be enabled and disabled
	  at a later point.
	* Removed 'connecting_to_tracker' torrent state
	* Fix bug where FAST pieces were cancelled on choke
	* Fixed problems with restoring piece states when hash failed.
	* Minimum peer reconnect time fix. Peers with no failures would
	  reconnect immediately.
	* Improved web seed error handling
	* DHT announce fixes and off-by-one loop fix
	* Fixed UPnP xml parse bug where it would ignore the port number
	  for the control url.
	* Fixed bug in torrent writer where the private flag was added
	  outside of the info dictionary
	* Made the torrent file parser less strict of what goes in the
	  announce-list entry
	* Fixed type overflow bug where some statistics was incorrectly
	  reported for file larger than 2 GB
	* boost-1.35 support
	* Fixed bug in statistics from web server peers where it sometimes
	  could report too many bytes downloaded.
	* Fixed bug where statistics from the last second was lost when
	  disconnecting a peer.
	* receive buffer optimizations (memcpy savings and memory savings)
	* Support for specifying the TOS byte for peer traffic.
	* Basic support for queueing of torrents.
	* Better bias to give connections to downloading torrents
	  with fewer peers.
	* Optimized resource usage (removed the checking thread)
	* Support to bind outgoing connections to specific ports
	* Disk cache support.
	* New, more memory efficient, piece picker with sequential download
	  support (instead of the more complicated sequential download threshold).
	* Auto Upload slots. Automtically opens up more slots if
	  upload limit is not met.
	* Improved NAT-PMP support by querying the default gateway
	* Improved UPnP support by ignoring routers not on the clients subnet.

release 0.13

	* Added scrape support
	* Added add_extension() to torrent_handle. Can instantiate
	  extensions for torrents while downloading
	* Added support for remove_torrent to delete the files as well
	* Fixed issue with failing async_accept on windows
	* DHT improvements, proper error messages are now returned when
	  nodes sends bad packets
	* Optimized the country table used to resolve country of peers
	* Copying optimization for sending data. Data is no longer copied from
	  the disk I/O buffer to the send buffer.
	* Buffer optimization to use a raw buffer instead of std::vector<char>
	* Improved file storage to use sparse files
	* Updated python bindings
	* Added more clients to the identifiable clients list.
	* Torrents can now be started in paused state (to better support queuing)
	* Improved IPv6 support (support for IPv6 extension to trackers and
	  listens on both IPv6 and IPv4 interfaces).
	* Improved asserts used. Generates a stacktrace on linux
	* Piece picker optimizations and improvements
	* Improved unchoker, connection limit and rate limiter
	* Support for FAST extension
	* Fixed invalid calculation in DHT node distance
	* Fixed bug in URL parser that failed to parse IPv6 addresses
	* added peer download rate approximation
	* added port filter for outgoing connection (to prevent
	  triggering firewalls)
	* made most parameters configurable via session_settings
	* added encryption support
	* added parole mode for peers whose data fails the hash check.
	* optimized heap usage in piece-picker and web seed downloader.
	* fixed bug in DHT where older write tokens weren't accepted.
	* added support for sparse files.
	* introduced speed categories for peers and pieces, to separate
	  slow and fast peers.
	* added a half-open tcp connection limit that takes all connections
	  in to account, not just peer connections.
	* added alerts for filtered IPs.
	* added support for SOCKS4 and 5 proxies and HTTP CONNECT proxies.
	* fixed proper distributed copies calculation.
	* added option to use openssl for sha-1 calculations.
	* optimized the piece picker in the case where a peer is a seed.
	* added support for local peer discovery
	* removed the dependency on the compiled boost.date_time library
	* deprecated torrent_info::print()
	* added UPnP support
	* fixed problem where peer interested flags were not updated correctly
	  when pieces were filtered
	* improvements to ut_pex messages, including support for seed flag
	* prioritizes upload bandwidth to peers that might send back data
	* the following functions have been deprecated:
	  	void torrent_handle::filter_piece(int index, bool filter) const;
	  	void torrent_handle::filter_pieces(std::vector<bool> const& pieces) const;
	  	bool torrent_handle::is_piece_filtered(int index) const;
	  	std::vector<bool> torrent_handle::filtered_pieces() const;
	  	void torrent_handle::filter_files(std::vector<bool> const& files) const;

	  instead, use the piece_priority functions.

	* added support for NAT-PMP
	* added support for piece priorities. Piece filtering is now set as
	  a priority
	* Fixed crash when last piece was smaller than one block and reading
	  fastresume data for that piece
	* Makefiles should do a better job detecting boost
	* Fixed crash when all tracker urls are removed
	* Log files can now be created at user supplied path
	* Log files failing to create is no longer fatal
	* Fixed dead-lock in torrent_handle
	* Made it build with boost 1.34 on windows
	* Fixed bug in URL parser that failed to parse IPv6 addresses
	* Fixed bug in DHT, related to IPv6 nodes
	* DHT accepts transaction IDs that have garbage appended to them
	* DHT logs messages that it fails to decode

release 0.12

	* fixes to make the DHT more compatible
	* http seed improvements including error reporting and url encoding issues.
	* fixed bug where directories would be left behind when moving storage
	  in some cases.
	* fixed crashing bug when restarting or stopping the DHT.
	* added python binding, using boost.python
	* improved character conversion on windows when strings are not utf-8.
	* metadata extension now respects the private flag in the torrent.
	* made the DHT to only be used as a fallback to trackers by default.
	* added support for HTTP redirection support for web seeds.
	* fixed race condition when accessing a torrent that was checking its
	  fast resume data.
	* fixed a bug in the DHT which could be triggered if the network was
	  dropped or extremely rare cases.
	* if the download rate is limited, web seeds will now only use left-over
	  bandwidth after all bt peers have used up as much bandwidth as they can.
	* added the possibility to have libtorrent resolve the countries of
	  the peers in torrents.
	* improved the bandwidth limiter (it now implements a leaky bucket/node bucket).
	* improved the HTTP seed downloader to report accurate progress.
	* added more client peer-id signatures to be recognized.
	* added support for HTTP servers that skip the CR before the NL at line breaks.
	* fixed bug in the HTTP code that only accepted headers case sensitive.
	* fixed bug where one of the session constructors didn't initialize boost.filesystem.
	* fixed bug when the initial checking of a torrent fails with an exception.
	* fixed bug in DHT code which would send incorrect announce messages.
	* fixed bug where the http header parser was case sensitive to the header
	  names.
	* Implemented an optmization which frees the piece_picker once a torrent
	  turns into a seed.
	* Added support for uT peer exchange extension, implemented by Massaroddel.
	* Modified the quota management to offer better bandwidth balancing
	  between peers.
	* logging now supports multiple sessions (different sessions now log
	  to different directories).
	* fixed random number generator seed problem, generating the same
	  peer-id for sessions constructed the same second.
	* added an option to accept multiple connections from the same IP.
	* improved tracker logging.
	* moved the file_pool into session. The number of open files is now
	  limited per session.
	* fixed uninitialized private flag in torrent_info
	* fixed long standing issue with file.cpp on windows. Replaced the low level
	  io functions used on windows.
	* made it possible to associate a name with torrents without metadata.
	* improved http-downloading performance by requesting entire pieces via
	  http.
	* added plugin interface for extensions. And changed the interface for
	  enabling extensions.

release 0.11

	* added support for incorrectly encoded paths in torrent files
	  (assumes Latin-1 encoding and converts to UTF-8).
	* added support for destructing session objects asynchronously.
	* fixed bug with file_progress() with files = 0 bytes
	* fixed a race condition bug in udp_tracker_connection that could
	  cause a crash.
	* fixed bug occuring when increasing the sequenced download threshold
	  with max availability lower than previous threshold.
	* fixed an integer overflow bug occuring when built with gcc 4.1.x
	* fixed crasing bug when closing while checking a torrent
	* fixed bug causing a crash with a torrent with piece length 0
	* added an extension to the DHT network protocol to support the
	  exchange of nodes with IPv6 addresses.
	* modified the ip_filter api slightly to support IPv6
	* modified the api slightly to make sequenced download threshold
	  a per torrent-setting.
	* changed the address type to support IPv6
	* fixed bug in piece picker which would not behave as
	  expected with regard to sequenced download threshold.
	* fixed bug with file_progress() with files > 2 GB.
	* added --enable-examples option to configure script.
	* fixed problem with the resource distribution algorithm
	  (controlling e.g upload/download rates).
	* fixed incorrect asserts in storage related to torrents with
	  zero-sized files.
	* added support for trackerless torrents (with kademlia DHT).
	* support for torrents with the private flag set.
	* support for torrents containing bootstrap nodes for the
	  DHT network.
	* fixed problem with the configure script on FreeBSD.
	* limits the pipelining used on url-seeds.
	* fixed problem where the shutdown always would delay for
	  session_settings::stop_tracker_timeout seconds.
	* session::listen_on() won't reopen the socket in case the port and
	  interface is the same as the one currently in use.
	* added http proxy support for web seeds.
	* fixed problem where upload and download stats could become incorrect
	  in case of high cpu load.
	* added more clients to the identifiable list.
	* fixed fingerprint parser to cope with latest Mainline versions.

release 0.10

	* fixed a bug where the requested number of peers in a tracker request could
	  be too big.
	* fixed a bug where empty files were not created in full allocation mode.
	* fixed a bug in storage that would, in rare cases, fail to do a
	  complete check.
	* exposed more settings for tweaking parameters in the piece-picker,
	  downloader and uploader (http_settings replaced by session_settings).
	* tweaked default settings to improve high bandwidth transfers.
	* improved the piece picker performance and made it possible to download
	  popular pieces in sequence to improve disk performance.
	* added the possibility to control upload and download limits per peer.
	* fixed problem with re-requesting skipped pieces when peer was sending pieces
	  out of fifo-order.
	* added support for http seeding (the GetRight protocol)
	* renamed identifiers called 'id' in the public interface to support linking
	  with Objective.C++
	* changed the extensions protocol to use the new one, which is also
	  implemented by uTorrent.
	* factorized the peer_connection and added web_peer_connection which is
	  able to download from http-sources.
	* converted the network code to use asio (resulted in slight api changes
	  dealing with network addresses).
	* made libtorrent build in vc7 (patches from Allen Zhao)
	* fixed bug caused when binding outgoing connections to a non-local interface.
	* add_torrent() will now throw if called while the session object is
	  being closed.
	* added the ability to limit the number of simultaneous half-open
	  TCP connections. Flags in peer_info has been added.

release 0.9.1

	* made the session disable file name checks within the boost.filsystem library
	* fixed race condition in the sockets
	* strings that are invalid utf-8 strings are now decoded with the
	  local codepage on windows
	* added the ability to build libtorrent both as a shared library
	* client_test can now monitor a directory for torrent files and automatically
	  start and stop downloads while running
	* fixed problem with file_size() when building on windows with unicode support
	* added a new torrent state, allocating
	* added a new alert, metadata_failed_alert
	* changed the interface to session::add_torrent for some speed optimizations.
	* greatly improved the command line control of the example client_test.
	* fixed bug where upload rate limit was not being applied.
	* files that are being checked will no longer stall files that don't need
	  checking.
	* changed the way libtorrent identifies support for its excentions
	  to look for 'ext' at the end of the peer-id.
	* improved performance by adding a circle buffer for the send buffer.
	* fixed bugs in the http tracker connection when using an http proxy.
	* fixed problem with storage's file pool when creating torrents and then
	  starting to seed them.
	* hard limit on remote request queue and timeout on requests (a timeout
	  triggers rerequests). This makes libtorrent work much better with
	  "broken" clients like BitComet which may ignore requests.

Initial release 0.9

	* multitracker support
	* serves multiple torrents on a single port and a single thread
	* supports http proxies and proxy authentication
	* gzipped tracker-responses
	* block level piece picker
	* queues torrents for file check, instead of checking all of them in parallel
	* uses separate threads for checking files and for main downloader
	* upload and download rate limits
	* piece-wise, unordered, incremental file allocation
	* fast resume support
	* supports files > 2 gigabytes
	* supports the no_peer_id=1 extension
	* support for udp-tracker protocol
	* number of connections limit
	* delays sending have messages
	* can resume pieces downloaded in any order
	* adjusts the length of the request queue depending on download rate
	* supports compact=1
	* selective downloading
	* ip filter
<|MERGE_RESOLUTION|>--- conflicted
+++ resolved
@@ -1,17 +1,14 @@
-<<<<<<< HEAD
 	* move session_flags to session_params
 	* the entry class is now a standard variant type
 	* use std::string_view instead of boost counterpart
 	* libtorrent now requires C++17 to build
 	* added support for WebTorrent
 
-=======
 * 2.0.3 released
 
 	* add new torrent_file_with_hashes() which includes piece layers for
 	  creating .torrent files
 	* add file_prio_alert, posted when file priorities are updated
->>>>>>> af7a96c1
 	* fix issue where set_piece_hashes() would not propagate file errors
 	* add missing python binding for event_t
 	* add work-around for systems without fseeko() (such as Android)
