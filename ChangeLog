<<<<<<< HEAD
	* expose session_params in python bindings
	* fix (deprecated) use of add_torrent_params::info_hash
	* fix issue creating and loading v2 torrents with empty files. Improves
	  conformance to BEP52 reference implementation

* 2.0.3 released

	* add new torrent_file_with_hashes() which includes piece layers for
	  creating .torrent files
	* add file_prio_alert, posted when file priorities are updated
	* fix issue where set_piece_hashes() would not propagate file errors
	* add missing python binding for event_t
	* add work-around for systems without fseeko() (such as Android)
	* add convenience header libtorrent/libtorrent.hpp
	* increase default max_allowed_in_request_queue
	* fix loading non-ascii filenames on windows with torrent_info constructor (2.0 regression)
	* add std::hash<> specialization for info_hash_t
	* fix integer overflow in hash_picker and properly restrict max file sizes in torrents
	* strengthen SSRF mitigation for web seeds

* 2.0.2 released

	* add v1() and v2() functions to torrent_info
	* fix piece_layers() to work for single-piece files
	* fix python binding regression in session constructor flags
	* fix unaligned piece requests in mmap_storage
	* improve client_data_t ergonomics
	* fix issue with concurrent access to part files

* 2.0.1 released

	* fix attribute in single-file v2 torrent creation
	* fix padding for empty files in v2 torrent creation
	* add function to ask a file_storage whether it's v2 or not
	* fix mtime field when creating single-file v2 torrents
	* fix performance regression in checking files
	* disable use of SetFileValidData() by default (windows). A new setting
	  allows enabling it

2.0 released

	* dropped depenency on iconv
	* deprecate set_file_hash() in torrent creator, as it's superceded by v2 torrents
	* deprecate mutable access to info_section in torrent_info
	* removed deprecated lazy_entry/lazy_bdecode
	* stats_alert deprecated
	* remove bittyrant choking algorithm
	* update userdata in add_torrent_params to be type-safe and add to torrent_handle
	* add ip_filter to session_params
	* added support for wolfSSL for SHA-1 hash and HTTPS (no Torrents over SSL)
	* requires OpenSSL minimum version 1.0.0 with SNI support
	* deprecated save_state() and load_state() on session in favour of new
	  write_session_params() and read_session_params()
	* added support for BitTorrent v2 (see docs/upgrade_to_2.0.html)
	* create_torrent() pad_file_limit parameter removed
	* create_torrent() merkle- and optimize-alignment flags removed
	* merkle_tree removed from add_torrent_params
	* announce_entry expose information per v1 and v2 info-hash announces
	* deprecated sha1_hash info_hash members on torrent_removed_alert,
	  torrent_deleted_alert, torrent_delete_failed_alert and add_torrent_params
	* undeprecate error_file_metadata for torrent errors related to its metadata
	* remove support for adding a torrent under a UUID (used for previous RSS support)
	* remove deprecated feature to add torrents by file:// URL
	* remove deprecated feature to download .torrent file from URL
	* requires boost >= 1.66 to build
	* update networking API to networking TS compatible boost.asio
	* overhauled disk I/O subsystem to use memory mapped files (where available)
	* libtorrent now requires C++14 to build
	* added support for GnuTLS for HTTPS and torrents over SSL

=======
1.2.14 released
>>>>>>> 4c06a826

	* fix issue of accruing unlimited DHT node candidates when DHT is disabled
	* fix bug in parsing chunked encoding
	* fix incorrect reporting of active_duration when entering graceful-pause
	* fix python binding for functions taking string_view
	* fix python binding for torrent_info constructor overloads
	* issue python deprecation warnings for some deprecated functions in the python bindings
	* fix python binding for torrent_info::add_url_seed, add_tracker and add_http_seed

1.2.13 released

	* Use /etc/ssl/cert.pem to validate HTTPS connections on MacOS
	* allow no-interest timeouts of peer connections before all connections slots are full
	* fix issue where a DHT message would count as an incoming connection
	* fix issue when failing to parse outgoing_interfaces setting
	* fix super-seeding issue that could cause a segfault
	* fix data race in python binding of session::get_torrent_status()
	* fix need_save_resume_data() for renaming files, share-mode, upload-mode,
	  disable- pex, lsd, and dht.
	* fix incoming TCP connections when using tracker-only proxy
	* fix issue with paths starting with ./
	* fix integer overflow when setting a high DHT upload rate limit
	* improve Path MTU discovery logic in uTP
	* fix overflow issue when rlimit_nofile is set to infinity
	* fix issue in python binding interpreting int settings > INT_MAX
	* Fix cxxflags and linkflags injection via environment variables

1.2.12 released

	* fix loading of DHT node ID from previous session on startup
	* use getrandom(), when available, and fall back to /dev/urandom
	* fix python binding for "value" in dht put alerts
	* fix bug in python binding for dht_put_mutable_item
	* fix uTP issue acking FIN packets
	* validate HTTPS certificates by default (trackers and web seeds)
	* load SSL certificates from windows system certificate store, to authenticate trackers
	* introduce mitigation for Server Side Request Forgery in tracker and web seed URLs
	* fix error handling for pool allocation failure

1.2.11 released

	* fix issue with moving the session object
	* deprecate torrent_status::allocating. This state is no longer used
	* fix bug creating torrents with symbolic links
	* remove special case to save metadata in resume data unconditionally when added throught magnet link
	* fix bugs in mutable-torrent support (reusing identical files from different torrents)
	* fix incorrectly inlined move-assignment of file_storage
	* add session::paused flag, and the ability to construct a session in paused mode
	* fix session-pause causing tracker announces to fail
	* fix peer-exchange flags bug
	* allow saving resume data before metadata has been downloaded (for magnet links)
	* record blocks in the disk queue as downloaded in the resume data
	* fix bug in set_piece_deadline() when set in a zero-priority piece
	* fix issue in URL parser, causing issues with certain tracker URLs
	* use a different error code than host-unreachable, when skipping tracker announces

1.2.10 released

	* fix regression in python binding for move_storage()
	* improve stat_file() performance on Windows
	* fix issue with loading invalid torrents with only 0-sized files
	* fix to avoid large stack allocations

1.2.9 released

	* add macro TORRENT_CXX11_ABI for clients building with C++14 against
	  libtorrent build with C++11
	* refreshed m4 scripts for autotools
	* removed deprecated wstring overloads on non-windows systems
	* drop dependency on Unicode's ConvertUTF code (which had a license
	  incompatible with Debian)
	* fix bugs exposed on big-endian systems
	* fix detection of hard-links not being supported by filesystem
	* fixed resume data regression for seeds with prio 0 files

1.2.8 released

	* validate UTF-8 encoding of client version strings from peers
	* don't time out tracker announces as eagerly while resolving hostnames
	* fix NAT-PMP shutdown issue
	* improve hostname lookup by merging identical lookups
	* fix network route enumeration for large routing tables
	* fixed issue where pop_alerts() could return old, invalid alerts
	* fix issue when receiving have-all message before the metadata
	* don't leave lingering part files handles open
	* disallow calling add_piece() during checking
	* fix incorrect filename truncation at multi-byte character
	* always announce listen port 1 when using a proxy

1.2.7 released

	* add set_alert_fd in python binding, to supersede set_alert_notify
	* fix bug in part files > 2 GiB
	* add function to clear the peer list for a torrent
	* fix resume data functions to save/restore more torrent flags
	* limit number of concurrent HTTP announces
	* fix queue position for force_rechecking a torrent that is not auto-managed
	* improve rate-based choker documentation, and minor tweak
	* undeprecate upnp_ignore_nonrouters (but refering to devices on our subnet)
	* increase default tracker timeout
	* retry failed socks5 server connections
	* allow UPnP lease duration to be changed after device discovery
	* fix IPv6 address change detection on Windows

1.2.6 released

	* fix peer timeout logic
	* simplify proxy handling. A proxy now overrides listen_interfaces
	* fix issues when configured to use a non-default choking algorithm
	* fix issue in reading resume data
	* revert NXDOMAIN change from 1.2.4
	* don't open any listen sockets if listen_interfaces is empty or misconfigured
	* fix bug in auto disk cache size logic
	* fix issue with outgoing_interfaces setting, where bind() would be called twice
	* add build option to disable share-mode
	* support validation of HTTPS trackers
	* deprecate strict super seeding mode
	* make UPnP port-mapping lease duration configurable
	* deprecate the bittyrant choking algorithm
	* add build option to disable streaming

1.2.5 release

	* announce port=1 instead of port=0, when there is no listen port
	* fix LSD over IPv6
	* support TCP_NOTSENT_LOWAT on Linux
	* fix correct interface binding of local service discovery multicast
	* fix issue with knowing which interfaces to announce to trackers and DHT
	* undeprecate settings_pack::dht_upload_rate_limit

1.2.4 release

	* fix binding TCP and UDP sockets to the same port, when specifying port 0
	* fix announce_to_all_trackers and announce_to_all_tiers behavior
	* fix suggest_read_cache setting
	* back-off tracker hostname looksups resulting in NXDOMAIN
	* lower SOCKS5 UDP keepalive timeout
	* fix external IP voting for multi-homed DHT nodes
	* deprecate broadcast_lsd setting. Just use multicast
	* deprecate upnp_ignore_nonrouters setting
	* don't attempt sending event=stopped if event=start never succeeded
	* make sure &key= stays consistent between different source IPs (as mandated by BEP7)
	* fix binding sockets to outgoing interface
	* add new socks5_alert to trouble shoot SOCKS5 proxies

1.2.3 release

	* fix erroneous event=completed tracker announce when checking files
	* promote errors in parsing listen_interfaces to post listen_failed_alert
	* fix bug in protocol encryption/obfuscation
	* fix buffer overflow in SOCKS5 UDP logic
	* fix issue of rapid calls to file_priority() clobbering each other
	* clear tracker errors on success
	* optimize setting with unlimited unchoke slots
	* fixed restoring of trackers, comment, creation date and created-by in resume data
	* fix handling of torrents with too large pieces
	* fixed division by zero in anti-leech choker
	* fixed bug in torrent_info::swap

1.2.2 release

	* fix cases where the disable_hash_checks setting was not honored
	* fix updating of is_finished torrent status, when changing piece priorities
	* fix regression in &left= reporting when adding a seeding torrent
	* fix integer overflow in http parser
	* improve sanitation of symlinks, to support more complex link targets
	* add DHT routing table affinity for BEP 42 nodes
	* add torrent_info constructor overloads to control torrent file limits
	* feature to disable DHT, PEX and LSD per torrent
	* fix issue where trackers from magnet links were not included in create_torrent()
	* make peer_info::client a byte array in python binding
	* pick contiguous pieces from peers with high download rate
	* fix error handling of moving storage to a drive letter that isn't mounted
	* fix HTTP Host header when using proxy

1.2.1 release

	* add dht_pkt_alert and alerts_dropped_alert to python bindings
	* fix python bindins for block_uploaded_alert
	* optimize resolving duplicate filenames in loading torrent files
	* fix python binding of dht_settings
	* tighten up various input validation checks
	* fix create_torrent python binding
	* update symlinks to conform to BEP 47
	* fix python bindings for peer_info
	* support creating symlinks, for torrents with symlinks in them
	* fix error in seed_mode flag
	* support magnet link parameters with number siffixes
	* consistently use "lt" namespace in examples and documentation
	* fix Mingw build to use native cryptoAPI
	* uPnP/NAT-PMP errors no longer set the client's advertised listen port to zero

1.2 release

	* requires boost >= 1.58 to build
	* tweak heuristic of how to interpret url seeds in multi-file torrents
	* support &ipv4= tracker argument for private torrents
	* renamed debug_notification to connect_notification
	* when updating listen sockets, only post alerts for new ones
	* deprecate anonymous_mode_alert
	* deprecated force_proxy setting (when set, the proxy is always used)
	* add support for Port Control Protocol (PCP)
	* deliver notification of alerts being dropped via alerts_dropped_alert
	* deprecated alert::progress_notification alert category, split into
	  finer grained categories
	* update plugin interface functions for improved type-safety
	* implemented support magnet URI extension, select specific file indices
	  for download, BEP53
	* make tracker keys multi-homed. remove set_key() function on session.
	* add flags()/set_flags()/unset_flags() to torrent_handle, deprecate individual functions
	* added alert for block being sent to the send buffer
	* drop support for windows compilers without std::wstring
	* implemented support for DHT info hash indexing, BEP51
	* removed deprecated support for file_base in file_storage
	* added support for running separate DHT nodes on each network interface
	* added support for establishing UTP connections on any network interface
	* added support for sending tracker announces on every network interface
	* introduce "lt" namespace alias
	* need_save_resume_data() will no longer return true every 15 minutes
	* make the file_status interface explicitly public types
	* added resolver_cache_timeout setting for internal host name resolver
	* make parse_magnet_uri take a string_view instead of std::string
	* deprecate add_torrent_params::url field. use parse_magnet_uri instead
	* optimize download queue management
	* deprecated (undocumented) file:// urls
	* add limit for number of web seed connections
	* added support for retrieval of DHT live nodes
	* complete UNC path support
	* add packets pool allocator
	* remove disk buffer pool allocator
	* fix last_upload and last_download overflow after 9 hours in past
	* python binding add more add_torrent_params fields and an invalid key check
	* introduce introduce distinct types for peer_class_t, piece_index_t and
	  file_index_t.
	* fix crash caused by empty bitfield
	* removed disk-access-log build configuration
	* removed mmap_cache feature
	* strengthened type safety in handling of piece and file indices
	* deprecate identify_client() and fingerprint type
	* make sequence number for mutable DHT items backed by std::int64_t
	* tweaked storage_interface to have stronger type safety
	* deprecate relative times in torrent_status, replaced by std::chrono::time_point
	* refactor in alert types to use more const fields and more clear API
	* changed session_stats_alert counters type to signed (std::int64_t)
	* remove torrent eviction/ghost torrent feature
	* include target in DHT lookups, when queried from the session
	* improve support for HTTP redirects for web seeds
	* use string_view in entry interface
	* deprecate "send_stats" property on trackers (since lt_tracker extension has
	  been removed)
	* remove deprecate session_settings API (use settings_pack instead)
	* improve file layout optimization when creating torrents with padfiles
	* remove remote_dl_rate feature
	* source code migration from boost::shared_ptr to std::shared_ptr
	* storage_interface API changed to use span and references
	* changes in public API to work with std::shared_ptr<torrent_info>
	* extensions API changed to use span and std::shared_ptr
	* plugin API changed to handle DHT requests using string_view
	* removed support for lt_trackers and metadata_transfer extensions
	  (pre-dating ut_metadata)
	* support windows' CryptoAPI for SHA-1
	* separated ssl and crypto options in build
	* remove lazy-bitfield feature
	* simplified suggest-read-cache feature to not depend on disk threads
	* removed option to disable contiguous receive buffers
	* deprecated public to_hex() and from_hex() functions
	* separated address and port fields in listen alerts
	* added support for parsing new x.pe parameter from BEP 9
	* peer_blocked_alert now derives from peer_alert
	* transitioned exception types to system_error
	* made alerts move-only
	* move files one-by-one when moving storage for a torrent
	* removed RSS support
	* removed feature to resolve country for peers
	* added support for BEP 32, "IPv6 extension for DHT"
	* overhauled listen socket and UDP socket handling, improving multi-home
	  support and bind-to-device
	* resume data is now communicated via add_torrent_params objects
	* added new read_resume_data()/write_resume_data functions to write bencoded,
	  backwards compatible resume files
	* removed deprecated fields from add_torrent_params
	* deprecate "resume_data" field in add_torrent_params
	* improved support for bind-to-device
	* deprecated ssl_listen, SSL sockets are specified in listen_interfaces now
	* improved support for listening on multiple sockets and interfaces
	* resume data no longer has timestamps of files
	* require C++11 to build libtorrent

	* replace use of boost-endian with boost-predef

1.1.12 release

	* uTP performance fixes

1.1.11 release

	* fix move_storage with save_path with a trailing slash
	* fix tracker announce issue, advertising port 0 in secondary IPv6 announce
	* fix missing boost/noncopyable.hpp includes
	* fix python binding for torrent_info::creation_date()

1.1.10 release

	* fix issue in udp_socket with unusual socket failure
	* split progress_notification alert category into file-, piece- and block progress
	* utp close-reason fix
	* exposed default add_torrent_params flags to python bindings
	* fix redundant flushes of partfile metadata
	* add option to ignore min-interval from trackers on force-reannounce
	* raise default setting for active_limit
	* fall back to copy+remove if rename_file fails
	* improve handling of filesystems not supporting fallocate()
	* force-proxy no longer disables DHT
	* improve connect-boost feature, to make new torrents quickly connect peers

1.1.9 release

	* save both file and piece priorities in resume file
	* added missing stats_metric python binding
	* uTP connections are no longer exempt from rate limits by default
	* fix exporting files from partfile while seeding
	* fix potential deadlock on Windows, caused by performing restricted
	  tasks from within DllMain
	* fix issue when subsequent file priority updates cause torrent to stop

1.1.8 release

	* coalesce reads and writes by default on windows
	* fixed disk I/O performance of checking hashes and creating torrents
	* fix race condition in part_file
	* fix part_file open mode compatibility test
	* fixed race condition in random number generator
	* fix race condition in stat_cache (disk storage)
	* improve error handling of failing to change file priority
	  The API for custom storage implementations was altered
	* set the hidden attribute when creating the part file
	* fix tracker announces reporting more data downloaded than the size of the torrent
	* fix recent regression with force_proxy setting

1.1.7 release

	* don't perform DNS lookups for the DHT bootstrap unless DHT is enabled
	* fix issue where setting file/piece priority would stop checking
	* expose post_dht_stats() to python binding
	* fix backwards compatibility to downloads without partfiles
	* improve part-file related error messages
	* fix reporting &redundant= in tracker announces
	* fix tie-break in duplicate peer connection disconnect logic
	* fix issue with SSL tracker connections left in CLOSE_WAIT state
	* defer truncating existing files until the first time we write to them
	* fix issue when receiving a torrent with 0-sized padfiles as magnet link
	* fix issue resuming 1.0.x downloads with a file priority 0
	* fix torrent_status::next_announce
	* fix pad-file scalability issue
	* made coalesce_reads/coalesce_writes settings take effect on linux and windows
	* use unique peer_ids per connection
	* fix iOS build on recent SDK
	* fix tracker connection bind issue for IPv6 trackers
	* fix error handling of some merkle torrents
	* fix error handling of unsupported hard-links

1.1.6 release

	* deprecate save_encryption_settings (they are part of the normal settings)
	* add getters for peer_class_filter and peer_class_type_filter
	* make torrent_handler::set_priority() to use peer_classes
	* fix support for boost-1.66 (requires C++11)
	* fix i2p support
	* fix loading resume data when in seed mode
	* fix part-file creation race condition
	* fix issue with initializing settings on session construction
	* fix issue with receiving interested before metadata
	* fix IPv6 tracker announce issue
	* restore path sanitization behavior of ":"
	* fix listen socket issue when disabling "force_proxy" mode
	* fix full allocation failure on APFS

1.1.5 release

	* fix infinite loop when parsing certain invalid magnet links
	* fix parsing of torrents with certain invalid filenames
	* fix leak of torrent_peer objecs (entries in peer_list)
	* fix leak of peer_class objects (when setting per-torrent rate limits)
	* expose peer_class API to python binding
	* fix integer overflow in whole_pieces_threshold logic
	* fix uTP path MTU discovery issue on windows (DF bit was not set correctly)
	* fix python binding for torrent_handle, to be hashable
	* fix IPv6 tracker support by performing the second announce in more cases
	* fix utf-8 encoding check in torrent parser
	* fix infinite loop when parsing maliciously crafted torrents
	* fix invalid read in parse_int in bdecoder (CVE-2017-9847)
	* fix issue with very long tracker- and web seed URLs
	* don't attempt to create empty files on startup, if they already exist
	* fix force-recheck issue (new files would not be picked up)
	* fix inconsistency in file_priorities and override_resume_data behavior
	* fix paused torrents not generating a state update when their ul/dl rate
	  transitions to zero

1.1.4 release

	* corrected missing const qualifiers on bdecode_node
	* fix changing queue position of paused torrents (1.1.3 regression)
	* fix re-check issue after move_storage
	* handle invalid arguments to set_piece_deadline()
	* move_storage did not work for torrents without metadata
	* improve shutdown time by only announcing to trackers whose IP we know
	* fix python3 portability issue in python binding
	* delay 5 seconds before reconnecting socks5 proxy for UDP ASSOCIATE
	* fix NAT-PMP crash when removing a mapping at the wrong time
	* improve path sanitization (filter unicode text direction characters)
	* deprecate partial_piece_info::piece_state
	* bind upnp requests to correct local address
	* save resume data when removing web seeds
	* fix proxying of https connections
	* fix race condition in disk I/O storage class
	* fix http connection timeout on multi-homed hosts
	* removed depdendency on boost::uintptr_t for better compatibility
	* fix memory leak in the disk cache
	* fix double free in disk cache
	* forward declaring libtorrent types is discouraged. a new fwd.hpp header is provided

1.1.3 release

	* removed (broken) support for incoming connections over socks5
	* restore announce_entry's timestamp fields to posix time in python binding
	* deprecate torrent_added_alert (in favor of add_torrent_alert)
	* fix python binding for parse_magnet_uri
	* fix minor robustness issue in DHT bootstrap logic
	* fix issue where torrent_status::num_seeds could be negative
	* document deprecation of dynamic loading/unloading of torrents
	* include user-agent in tracker announces in anonymous_mode for private torrents
	* add support for IPv6 peers from udp trackers
	* correctly URL encode the IPv6 argument to trackers
	* fix default file pool size on windows
	* fix bug where settings_pack::file_pool_size setting was not being honored
	* add feature to periodically close files (to make windows clear disk cache)
	* fix bug in torrent_handle::file_status
	* fix issue with peers not updated on metadata from magnet links

1.1.2 release

	* default TOS marking to 0x20
	* fix invalid access when leaving seed-mode with outstanding hash jobs
	* fix ABI compatibility issue introduced with preformatted entry type
	* add web_seed_name_lookup_retry to session_settings
	* slightly improve proxy settings backwards compatibility
	* add function to get default settings
	* updating super seeding would include the torrent in state_update_alert
	* fix issue where num_seeds could be greater than num_peers in torrent_status
	* finished non-seed torrents can also be in super-seeding mode
	* fix issue related to unloading torrents
	* fixed finished-time calculation
	* add missing min_memory_usage() and high_performance_seed() settings presets to python
	* fix stat cache issue that sometimes would produce incorrect resume data
	* storage optimization to peer classes
	* fix torrent name in alerts of builds with deprecated functions
	* make torrent_info::is_valid() return false if torrent failed to load
	* fix per-torrent rate limits for >256 peer classes
	* don't load user_agent and peer_fingerprint from session_state
	* fix file rename issue with name prefix matching torrent name
	* fix division by zero when setting tick_interval > 1000
	* fix move_storage() to its own directory (would delete the files)
	* fix socks5 support for UDP
	* add setting urlseed_max_request_bytes to handle large web seed requests
	* fix python build with CC/CXX environment
	* add trackers from add_torrent_params/magnet links to separate tiers
	* fix resumedata check issue with files with priority 0
	* deprecated mmap_cache feature
	* add utility function for generating peer ID fingerprint
	* fix bug in last-seen-complete
	* remove file size limit in torrent_info filename constructor
	* fix tail-padding for last file in create_torrent
	* don't send user-agent in metadata http downloads or UPnP requests when
	  in anonymous mode
	* fix internal resolve links lookup for mutable torrents
	* hint DHT bootstrap nodes of actual bootstrap request

1.1.1 release

	* update puff.c for gzip inflation (CVE-2016-7164)
	* add dht_bootstrap_node a setting in settings_pack (and add default)
	* make pad-file and symlink support conform to BEP47
	* fix piece picker bug that could result in division by zero
	* fix value of current_tracker when all tracker failed
	* deprecate lt_trackers extension
	* remove load_asnum_db and load_country_db from python bindings
	* fix crash in session::get_ip_filter when not having set one
	* fix filename escaping when repairing torrents with broken web seeds
	* fix bug where file_completed_alert would not be posted unless file_progress
	  had been queries by the client
	* move files one-by-one when moving storage for a torrent
	* fix bug in enum_net() for BSD and Mac
	* fix bug in python binding of announce_entry
	* fixed bug related to flag_merge_resume_http_seeds flag in add_torrent_params
	* fixed inverted priority of incoming piece suggestions
	* optimize allow-fast logic
	* fix issue where FAST extension messages were not used during handshake
	* fixed crash on invalid input in http_parser
	* upgraded to libtommath 1.0
	* fixed parsing of IPv6 endpoint with invalid port character separator
	* added limited support for new x.pe parameter from BEP 9
	* fixed dht stats counters that weren't being updated
	* make sure add_torrent_alert is always posted before other alerts for
	  the torrent
	* fixed peer-class leak when settings per-torrent rate limits
	* added a new "preformatted" type to bencode entry variant type
	* improved Socks5 support and test coverage
	* fix set_settings in python binding
	* Added missing alert categories in python binding
	* Added dht_get_peers_reply_alert alert in python binding
	* fixed updating the node id reported to peers after changing IPs

1.1.0 release

	* improve robustness and performance of uTP PMTU discovery
	* fix duplicate ACK issue in uTP
	* support filtering which parts of session state are loaded by load_state()
	* deprecate support for adding torrents by HTTP URL
	* allow specifying which tracker to scrape in scrape_tracker
	* tracker response alerts from user initiated announces/scrapes are now
	  posted regardless of alert mask
	* improve DHT performance when changing external IP (primarily affects
	  bootstrapping).
	* add feature to stop torrents immediately after checking files is done
	* make all non-auto managed torrents exempt from queuing logic, including
	  checking torrents.
	* add option to not proxy tracker connections through proxy
	* removed sparse-regions feature
	* support using 0 disk threads (to perform disk I/O in network thread)
	* removed deprecated handle_alert template
	* enable logging build config by default (but alert mask disabled by default)
	* deprecated RSS API
	* experimental support for BEP 38, "mutable torrents"
	* replaced lazy_bdecode with a new bdecoder that's a lot more efficient
	* deprecate time functions, expose typedefs of boost::chrono in the
	  libtorrent namespace instead
	* deprecate file_base feature in file_storage/torrent_info
	* changed default piece and file priority to 4 (previously 1)
	* improve piece picker support for reverse picking (used for snubbed peers)
	  to not cause priority inversion for regular peers
	* improve piece picker to better support torrents with very large pieces
	  and web seeds. (request large contiguous ranges, but not necessarily a
	  whole piece).
	* deprecated session_status and session::status() in favor of performance
	  counters.
	* improve support for HTTP where one direction of the socket is shut down.
	* remove internal fields from web_seed_entry
	* separate crypto library configuration <crypto> and whether to support
	  bittorrent protocol encryption <encryption>
	* simplify bittorrent protocol encryption by just using internal RC4
	  implementation.
	* optimize copying torrent_info and file_storage objects
	* cancel non-critical DNS lookups when shutting down, to cut down on
	  shutdown delay.
	* greatly simplify the debug logging infrastructure. logs are now delivered
	  as alerts, and log level is controlled by the alert mask.
	* removed auto_expand_choker. use rate_based_choker instead
	* optimize UDP tracker packet handling
	* support SSL over uTP connections
	* support web seeds that resolve to multiple IPs
	* added auto-sequential feature. download well-seeded torrents in-order
	* removed built-in GeoIP support (this functionality is orthogonal to
	  libtorrent)
	* deprecate proxy settings in favor of regular settings
	* deprecate separate settings for peer protocol encryption
	* support specifying listen interfaces and outgoing interfaces as device
	  names (eth0, en2, tun0 etc.)
	* support for using purgrable memory as disk cache on Mac OS.
	* be more aggressive in corking sockets, to coalesce messages into larger
	  packets.
	* pre-emptively unchoke peers to save one round-trip at connection start-up.
	* add session constructor overload that takes a settings_pack
	* torrent_info is no longer an intrusive_ptr type. It is held by shared_ptr.
	  This is a non-backwards compatible change
	* move listen interface and port to the settings
	* move use_interfaces() to be a setting
	* extend storage interface to allow deferred flushing and flush the part-file
	  metadata periodically
	* make statistics propagate instantly rather than on the second tick
	* support for partfiles, where partial pieces belonging to skipped files are
	  put
	* support using multiple threads for socket operations (especially useful for
	  high performance SSL connections)
	* allow setting rate limits for arbitrary peer groups. Generalizes
	  per-torrent rate limits, and local peer limits
	* improved disk cache complexity O(1) instead of O(log(n))
	* add feature to allow storing disk cache blocks in an mmapped file
	  (presumably on an SSD)
	* optimize peer connection distribution logic across torrents to scale
	  better with many torrents
	* replaced std::map with boost::unordered_map for torrent list, to scale
	  better with many torrents
	* optimized piece picker
	* optimized disk cache
	* optimized .torrent file parsing
	* optimized initialization of storage when adding a torrent
	* added support for adding torrents asynchronously (for improved startup
	  performance)
	* added support for asynchronous disk I/O
	* almost completely changed the storage interface (for custom storage)
	* added support for hashing pieces in multiple threads

	* fix padfile issue
	* fix PMTUd bug
	* update puff to fix gzip crash

1.0.10 release

	* fixed inverted priority of incoming piece suggestions
	* fixed crash on invalid input in http_parser
	* added a new "preformatted" type to bencode entry variant type
	* fix division by zero in super-seeding logic

1.0.9 release

	* fix issue in checking outgoing interfaces (when that option is enabled)
	* python binding fix for boost-1.60.0
	* optimize enumeration of network interfaces on windows
	* improve reliability of binding listen sockets
	* support SNI in https web seeds and trackers
	* fix unhandled exception in DHT when receiving a DHT packet over IPv6

1.0.8 release

	* fix bug where web seeds were not used for torrents added by URL
	* fix support for symlinks on windows
	* fix long filename issue (on unixes)
	* fixed performance bug in DHT torrent eviction
	* fixed win64 build (GetFileAttributesEx)
	* fixed bug when deleting files for magnet links before they had metadata

1.0.7 release

	* fix bug where loading settings via load_state() would not trigger all
	  appropriate actions
	* fix bug where 32 bit builds could use more disk cache than the virtual
	  address space (when set to automatic)
	* fix support for torrents with > 500'000 pieces
	* fix ip filter bug when banning peers
	* fix IPv6 IP address resolution in URLs
	* introduce run-time check for torrent info-sections being too large
	* fix web seed bug when using proxy and proxy-peer-connections=false
	* fix bug in magnet link parser
	* introduce add_torrent_params flags to merge web seeds with resume data
	  (similar to trackers)
	* fix bug where dont_count_slow_torrents could not be disabled
	* fix fallocate hack on linux (fixes corruption on some architectures)
	* fix auto-manage bug with announce to tracker/lsd/dht limits
	* improve DHT routing table to not create an unbalanced tree
	* fix bug in uTP that would cause any connection taking more than one second
	  to connect be timed out (introduced in the vulnerability path)
	* fixed falling back to sending UDP packets direct when socks proxy fails
	* fixed total_wanted bug (when setting file priorities in add_torrent_params)
	* fix python3 compatibility with sha1_hash

1.0.6 release

	* fixed uTP vulnerability
	* make utf8 conversions more lenient
	* fix loading of piece priorities from resume data
	* improved seed-mode handling (seed-mode will now automatically be left when
	  performing operations implying it's not a seed)
	* fixed issue with file priorities and override resume data
	* fix request queue size performance issue
	* slightly improve UDP tracker performance
	* fix http scrape
	* add missing port mapping functions to python binding
	* fix bound-checking issue in bdecoder
	* expose missing dht_settings fields to python
	* add function to query the DHT settings
	* fix bug in 'dont_count_slow_torrents' feature, which would start too many
	  torrents

1.0.5 release

	* improve ip_voter to avoid flapping
	* fixed bug when max_peerlist_size was set to 0
	* fix issues with missing exported symbols when building dll
	* fix division by zero bug in edge case while connecting peers

1.0.4 release

	* fix bug in python binding for file_progress on torrents with no metadata
	* fix assert when removing a connected web seed
	* fix bug in tracker timeout logic
	* switch UPnP post back to HTTP 1.1
	* support conditional DHT get
	* OpenSSL build fixes
	* fix DHT scrape bug

1.0.3 release

	* python binding build fix for boost-1.57.0
	* add --enable-export-all option to configure script, to export all symbols
	  from libtorrent
	* fix if_nametoindex build error on windows
	* handle overlong utf-8 sequences
	* fix link order bug in makefile for python binding
	* fix bug in interest calculation, causing premature disconnects
	* tweak flag_override_resume_data semantics to make more sense (breaks
	  backwards compatibility of edge-cases)
	* improve DHT bootstrapping and periodic refresh
	* improve DHT maintanence performance (by pinging instead of full lookups)
	* fix bug in DHT routing table node-id prefix optimization
	* fix incorrect behavior of flag_use_resume_save_path
	* fix protocol race-condition in super seeding mode
	* support read-only DHT nodes
	* remove unused partial hash DHT lookups
	* remove potentially privacy leaking extension (non-anonymous mode)
	* peer-id connection ordering fix in anonymous mode
	* mingw fixes

1.0.2 release

	* added missing force_proxy to python binding
	* anonymous_mode defaults to false
	* make DHT DOS detection more forgiving to bursts
	* support IPv6 multicast in local service discovery
	* simplify CAS function in DHT put
	* support IPv6 traffic class (via the TOS setting)
	* made uTP re-enter slow-start after time-out
	* fixed uTP upload performance issue
	* fix missing support for DHT put salt

1.0.1 release

	* fix alignment issue in bitfield
	* improved error handling of gzip
	* fixed crash when web seeds redirect
	* fix compiler warnings

1.0 release

	* fix bugs in convert_to/from_native() on windows
	* fix support for web servers not supporting keepalive
	* support storing save_path in resume data
	* don't use full allocation on network drives (on windows)
	* added clear_piece_deadlines() to remove all piece deadlines
	* improve queuing logic of inactive torrents (dont_count_slow_torrents)
	* expose optimistic unchoke logic to plugins
	* fix issue with large UDP packets on windows
	* remove set_ratio() feature
	* improve piece_deadline/streaming
	* honor pieces with priority 7 in sequential download mode
	* simplified building python bindings
	* make ignore_non_routers more forgiving in the case there are no UPnP
	  devices at a known router. Should improve UPnP compatibility.
	* include reason in peer_blocked_alert
	* support magnet links wrapped in .torrent files
	* rate limiter optimization
	* rate limiter overflow fix (for very high limits)
	* non-auto-managed torrents no longer count against the torrent limits
	* handle DHT error responses correctly
	* allow force_announce to only affect a single tracker
	* add moving_storage field to torrent_status
	* expose UPnP and NAT-PMP mapping in session object
	* DHT refactoring and support for storing arbitrary data with put and get
	* support building on android
	* improved support for web seeds that don't support keep-alive
	* improve DHT routing table to return better nodes (lower RTT and closer
	  to target)
	* don't use pointers to resume_data and file_priorities in
	  add_torrent_params
	* allow moving files to absolute paths, out of the download directory
	* make move_storage more generic to allow both overwriting files as well
	  as taking existing ones
	* fix choking issue at high upload rates
	* optimized rate limiter
	* make disk cache pool allocator configurable
	* fix library ABI to not depend on logging being enabled
	* use hex encoding instead of base32 in create_magnet_uri
	* include name, save_path and torrent_file in torrent_status, for
	  improved performance
	* separate anonymous mode and force-proxy mode, and tighten it up a bit
	* add per-tracker scrape information to announce_entry
	* report errors in read_piece_alert
	* DHT memory optimization
	* improve DHT lookup speed
	* improve support for windows XP and earlier
	* introduce global connection priority for improved swarm performance
	* make files deleted alert non-discardable
	* make built-in sha functions not conflict with libcrypto
	* improve web seed hash failure case
	* improve DHT lookup times
	* uTP path MTU discovery improvements
	* optimized the torrent creator optimizer to scale significantly better
	  with more files
	* fix uTP edge case where udp socket buffer fills up
	* fix nagle implementation in uTP

	* fix bug in error handling in protocol encryption

0.16.18 release

	* fix uninitialized values in DHT DOS mitigation
	* fix error handling in file::phys_offset
	* fix bug in HTTP scrape response parsing
	* enable TCP keepalive for socks5 connection for UDP associate
	* fix python3 support
	* fix bug in lt_donthave extension
	* expose i2p_alert to python. cleaning up of i2p connection code
	* fixed overflow and download performance issue when downloading at high rates
	* fixed bug in add_torrent_alert::message for magnet links
	* disable optimistic disconnects when connection limit is low
	* improved error handling of session::listen_on
	* suppress initial 'completed' announce to trackers added with replace_trackers
	  after becoming a seed
	* SOCKS4 fix for trying to connect over IPv6
	* fix saving resume data when removing all trackers
	* fix bug in udp_socket when changing socks5 proxy quickly

0.16.17 release

	* don't fall back on wildcard port in UPnP
	* fix local service discovery for magnet links
	* fix bitfield issue in file_storage
	* added work-around for MingW issue in file I/O
	* fixed sparse file detection on windows
	* fixed bug in gunzip
	* fix to use proxy settings when adding .torrent file from URL
	* fix resume file issue related to daylight savings time on windows
	* improve error checking in lazy_bdecode

0.16.16 release

	* add missing add_files overload to the python bindings
	* improve error handling in http gunzip
	* fix debug logging for banning web seeds
	* improve support for de-selected files in full allocation mode
	* fix dht_bootstrap_alert being posted
	* SetFileValidData fix on windows (prevents zero-fill)
	* fix minor lock_files issue on unix

0.16.15 release

	* fix mingw time_t 64 bit issue
	* fix use of SetFileValidData on windows
	* fix crash when using full allocation storage mode
	* improve error_code and error_category support in python bindings
	* fix python binding for external_ip_alert

0.16.14 release

	* make lt_tex more robust against bugs and malicious behavior
	* HTTP chunked encoding fix
	* expose file_granularity flag to python bindings
	* fix DHT memory error
	* change semantics of storage allocation to allocate on first write rather
	  than on startup (behaves better with changing file priorities)
	* fix resend logic in response to uTP SACK messages
	* only act on uTP RST packets with correct ack_nr
	* make uTP errors log in normal log mode (not require verbose)
	* deduplicate web seed entries from torrent files
	* improve error reporting from lazy_decode()

0.16.13 release

	* fix auto-manage issue when pausing session
	* fix bug in non-sparse mode on windows, causing incorrect file errors to
	  be generated
	* fix set_name() on file_storage actually affecting save paths
	* fix large file support issue on mingw
	* add some error handling to set_piece_hashes()
	* fix completed-on timestamp to not be clobbered on each startup
	* fix deadlock caused by some UDP tracker failures
	* fix potential integer overflow issue in timers on windows
	* minor fix to peer_proportional mixed_mode algorithm (TCP limit could go
	  too low)
	* graceful pause fix
	* i2p fixes
	* fix issue when loading certain malformed .torrent files
	* pass along host header with http proxy requests and possible
	  http_connection shutdown hang

0.16.12 release

	* fix building with C++11
	* fix IPv6 support in UDP socket (uTP)
	* fix mingw build issues
	* increase max allowed outstanding piece requests from peers
	* uTP performance improvement. only fast retransmit one packet at a time
	* improve error message for 'file too short'
	* fix piece-picker stat bug when only selecting some files for download
	* fix bug in async_add_torrent when settings file_priorities
	* fix boost-1.42 support for python bindings
	* fix memory allocation issue (virtual addres space waste) on windows

0.16.11 release

	* fix web seed URL double escape issue
	* fix string encoding issue in alert messages
	* fix SSL authentication issue
	* deprecate std::wstring overloads. long live utf-8
	* improve time-critical pieces feature (streaming)
	* introduce bandwidth exhaustion attack-mitigation in allowed-fast pieces
	* python binding fix issue where torrent_info objects where destructing when
	  their torrents were deleted
	* added missing field to scrape_failed_alert in python bindings
	* GCC 4.8 fix
	* fix proxy failure semantics with regards to anonymous mode
	* fix round-robin seed-unchoke algorithm
	* add bootstrap.sh to generage configure script and run configure
	* fix bug in SOCK5 UDP support
	* fix issue where torrents added by URL would not be started immediately

0.16.10 release

	* fix encryption level handle invalid values
	* add a number of missing functions to the python binding
	* fix typo in Jamfile for building shared libraries
	* prevent tracker exchange for magnet links before metadata is received
	* fix crash in make_magnet_uri when generating links longer than 1024
	  characters
	* fix hanging issue when closing files on windows (completing a download)
	* fix piece picking edge case that could cause torrents to get stuck at
	  hash failure
	* try unencrypted connections first, and fall back to encryption if it
	  fails (performance improvement)
	* add missing functions to python binding (flush_cache(), remap_files()
	  and orig_files())
	* improve handling of filenames that are invalid on windows
	* support 'implied_port' in DHT announce_peer
	* don't use pool allocator for disk blocks (cache may now return pages
	  to the kernel)

0.16.9 release

	* fix long filename truncation on windows
	* distinguish file open mode when checking files and downloading/seeding
	  with bittorrent. updates storage interface
	* improve file_storage::map_file when dealing with invalid input
	* improve handling of invalid utf-8 sequences in strings in torrent files
	* handle more cases of broken .torrent files
	* fix bug filename collision resolver
	* fix bug in filename utf-8 verification
	* make need_save_resume() a bit more robust
	* fixed sparse flag manipulation on windows
	* fixed streaming piece picking issue

0.16.8 release

	* make rename_file create missing directories for new filename
	* added missing python function: parse_magnet_uri
	* fix alerts.all_categories in python binding
	* fix torrent-abort issue which would cancel name lookups of other torrents
	* make torrent file parser reject invalid path elements earlier
	* fixed piece picker bug when using pad-files
	* fix read-piece response for cancelled deadline-pieces
	* fixed file priority vector-overrun
	* fix potential packet allocation alignment issue in utp
	* make 'close_redudnant_connections' cover more cases
	* set_piece_deadline() also unfilters the piece (if its priority is 0)
	* add work-around for bug in windows vista and earlier in
	  GetOverlappedResult
	* fix traversal algorithm leak in DHT
	* fix string encoding conversions on windows
	* take torrent_handle::query_pieces into account in torrent_handle::statue()
	* honor trackers responding with 410
	* fixed merkle tree torrent creation bug
	* fixed crash with empty url-lists in torrent files
	* added missing max_connections() function to python bindings

0.16.7 release

	* fix string encoding in error messages
	* handle error in read_piece and set_piece_deadline when torrent is removed
	* DHT performance improvement
	* attempt to handle ERROR_CANT_WAIT disk error on windows
	* improve peers exchanged over PEX
	* fixed rare crash in ut_metadata extension
	* fixed files checking issue
	* added missing pop_alerts() to python bindings
	* fixed typos in configure script, inversing some feature-enable/disable flags
	* added missing flag_update_subscribe to python bindings
	* active_dht_limit, active_tracker_limit and active_lsd_limit now
	  interpret -1 as infinite

0.16.6 release

	* fixed verbose log error for NAT holepunching
	* fix a bunch of typos in python bindings
	* make get_settings available in the python binding regardless of
	  deprecated functions
	* fix typo in python settings binding
	* fix possible dangling pointer use in peer list
	* fix support for storing arbitrary data in the DHT
	* fixed bug in uTP packet circle buffer
	* fix potential crash when using torrent_handle::add_piece
	* added missing add_torrent_alert to python binding

0.16.5 release

	* udp socket refcounter fix
	* added missing async_add_torrent to python bindings
	* raised the limit for bottled http downloads to 2 MiB
	* add support for magnet links and URLs in python example client
	* fixed typo in python bindings' add_torrent_params
	* introduce a way to add built-in plugins from python
	* consistently disconnect the same peer when two peers simultaneously connect
	* fix local endpoint queries for uTP connections
	* small optimization to local peer discovery to ignore our own broadcasts
	* try harder to bind the udp socket (uTP, DHT, UDP-trackers, LSD) to the
	  same port as TCP
	* relax file timestamp requirements for accepting resume data
	* fix performance issue in web seed downloader (coalescing of blocks
	  sometimes wouldn't work)
	* web seed fixes (better support for torrents without trailing / in
	  web seeds)
	* fix some issues with SSL over uTP connections
	* fix UDP trackers trying all endpoints behind the hostname

0.16.4 release

	* raise the default number of torrents allowed to announce to trackers
	  to 1600
	* improve uTP slow start behavior
	* fixed UDP socket error causing it to fail on Win7
	* update use of boost.system to not use deprecated functions
	* fix GIL issue in python bindings. Deprecated extension support in python
	* fixed bug where setting upload slots to -1 would not mean infinite
	* extend the UDP tracker protocol to include the request string from the
	  tracker URL
	* fix mingw build for linux crosscompiler

0.16.3 release

	* fix python binding backwards compatibility in replace_trackers
	* fix possible starvation in metadata extension
	* fix crash when creating torrents and optimizing file order with pad files
	* disable support for large MTUs in uTP until it is more reliable
	* expose post_torrent_updates and state_update_alert to python bindings
	* fix incorrect SSL error messages
	* fix windows build of shared library with openssl
	* fix race condition causing shutdown hang

0.16.2 release

	* fix permissions issue on linux with noatime enabled for non-owned files
	* use random peer IDs in anonymous mode
	* fix move_storage bugs
	* fix unnecessary dependency on boost.date_time when building boost.asio as separate compilation
	* always use SO_REUSEADDR and deprecate the flag to turn it on
	* add python bindings for SSL support
	* minor uTP tweaks
	* fix end-game mode issue when some files are selected to not be downloaded
	* improve uTP slow start
	* make uTP less aggressive resetting cwnd when idle

0.16.1 release

	* fixed crash when providing corrupt resume data
	* fixed support for boost-1.44
	* fixed reversed semantics of queue_up() and queue_down()
	* added missing functions to python bindings (file_priority(), set_dht_settings())
	* fixed low_prio_disk support on linux
	* fixed time critical piece accounting in the request queue
	* fixed semantics of rate_limit_utp to also ignore per-torrent limits
	* fixed piece sorting bug of deadline pieces
	* fixed python binding build on Mac OS and BSD
	* fixed UNC path normalization (on windows, unless UNC paths are disabled)
	* fixed possible crash when enabling multiple connections per IP
	* fixed typo in win vista specific code, breaking the build
	* change default of rate_limit_utp to true
	* fixed DLL export issue on windows (when building a shared library linking statically against boost)
	* fixed FreeBSD build
	* fixed web seed performance issue with pieces > 1 MiB
	* fixed unchoke logic when using web seeds
	* fixed compatibility with older versions of boost (down to boost 1.40)

0.16 release

	* support torrents with more than 262000 pieces
	* make tracker back-off configurable
	* don't restart the swarm after downloading metadata from magnet links
	* lower the default tracker retry intervals
	* support banning web seeds sending corrupt data
	* don't let hung outgoing connection attempts block incoming connections
	* improve SSL torrent support by using SNI and a single SSL listen socket
	* improved peer exchange performance by sharing incoming connections which advertize listen port
	* deprecate set_ratio(), and per-peer rate limits
	* add web seed support for torrents with pad files
	* introduced a more scalable API for torrent status updates (post_torrent_updates()) and updated client_test to use it
	* updated the API to add_torrent_params turning all bools into flags of a flags field
	* added async_add_torrent() function to significantly improve performance when
	  adding many torrents
	* change peer_states to be a bitmask (bw_limit, bw_network, bw_disk)
	* changed semantics of send_buffer_watermark_factor to be specified as a percentage
	* add incoming_connection_alert for logging all successful incoming connections
	* feature to encrypt peer connections with a secret AES-256 key stored in .torrent file
	* deprecated compact storage allocation
	* close files in separate thread on systems where close() may block (Mac OS X for instance)
	* don't create all directories up front when adding torrents
	* support DHT scrape
	* added support for fadvise/F_RDADVISE for improved disk read performance
	* introduced pop_alerts() which pops the entire alert queue in a single call
	* support saving metadata in resume file, enable it by default for magnet links
	* support for receiving multi announce messages for local peer discovery
	* added session::listen_no_system_port flag to prevent libtorrent from ever binding the listen socket to port 0
	* added option to not recheck on missing or incomplete resume data
	* extended stats logging with statistics=on builds
	* added new session functions to more efficiently query torrent status
	* added alerts for added and removed torrents
	* expanded plugin interface to support session wide states
	* made the metadata block requesting algorithm more robust against hash check failures
	* support a separate option to use proxies for peers or not
	* pausing the session now also pauses checking torrents
	* moved alert queue size limit into session_settings
	* added support for DHT rss feeds (storing only)
	* added support for RSS feeds
	* fixed up some edge cases in DHT routing table and improved unit test of it
	* added error category and error codes for HTTP errors
	* made the DHT implementation slightly more robust against routing table poisoning and node ID spoofing
	* support chunked encoding in http downloads (http_connection)
	* support adding torrents by url to the .torrent file
	* support CDATA tags in xml parser
	* use a python python dictionary for settings instead of session_settings object (in python bindings)
	* optimized metadata transfer (magnet link) startup time (shaved off about 1 second)
	* optimized swarm startup time (shaved off about 1 second)
	* support DHT name lookup
	* optimized memory usage of torrent_info and file_storage, forcing some API changes
	  around file_storage and file_entry
	* support trackerid tracker extension
	* graceful peer disconnect mode which finishes transactions before disconnecting peers
	* support chunked encoding for web seeds
	* uTP protocol support
	* resistance towards certain flood attacks
	* support chunked encoding for web seeds (only for BEP 19, web seeds)
	* optimized session startup time
	* support SSL for web seeds, through all proxies
	* support extending web seeds with custom authorization and extra headers
	* settings that are not changed from the default values are not saved
	  in the session state
	* made seeding choking algorithm configurable
	* deprecated setters for max connections, max half-open, upload and download
	  rates and unchoke slots. These are now set through session_settings
	* added functions to query an individual peer's upload and download limit
	* full support for BEP 21 (event=paused)
	* added share-mode feature for improving share ratios
	* merged all proxy settings into a single one
	* improved SOCKS5 support by proxying hostname lookups
	* improved support for multi-homed clients
	* added feature to not count downloaded bytes from web seeds in stats
	* added alert for incoming local service discovery messages
	* added option to set file priorities when adding torrents
	* removed the session mutex for improved performance
	* added upload and download activity timer stats for torrents
	* made the reuse-address flag configurable on the listen socket
	* moved UDP trackers over to use a single socket
	* added feature to make asserts log to a file instead of breaking the process
	  (production asserts)
	* optimized disk I/O cache clearing
	* added feature to ask a torrent if it needs to save its resume data or not
	* added setting to ignore file modification time when loading resume files
	* support more fine-grained torrent states between which peer sources it
	  announces to
	* supports calculating sha1 file-hashes when creating torrents
	* made the send_buffer_watermark performance warning more meaningful
	* supports complete_ago extension
	* dropped zlib as a dependency and builds using puff.c instead
	* made the default cache size depend on available physical RAM
	* added flags to torrent::status() that can filter which values are calculated
	* support 'explicit read cache' which keeps a specific set of pieces
	  in the read cache, without implicitly caching other pieces
	* support sending suggest messages based on what's in the read cache
	* clear sparse flag on files that complete on windows
	* support retry-after header for web seeds
	* replaced boost.filesystem with custom functions
	* replaced dependency on boost.thread by asio's internal thread primitives
	* added support for i2p torrents
	* cleaned up usage of MAX_PATH and related macros
	* made it possible to build libtorrent without RTTI support
	* added support to build with libgcrypt and a shipped version of libtommath
	* optimized DHT routing table memory usage
	* optimized disk cache to work with large caches
	* support variable number of optimistic unchoke slots and to dynamically
	  adjust based on the total number of unchoke slots
	* support for BitTyrant choker algorithm
	* support for automatically start torrents when they receive an
	  incoming connection
	* added more detailed instrumentation of the disk I/O thread

0.15.11 release

	* fixed web seed bug, sometimes causing infinite loops
	* fixed race condition when setting session_settings immediately after creating session
	* give up immediately when failing to open a listen socket (report the actual error)
	* restored ABI compatibility with 0.15.9
	* added missing python bindings for create_torrent and torrent_info

0.15.10 release

	* fix 'parameter incorrect' issue when using unbuffered IO on windows
	* fixed UDP socket error handling on windows
	* fixed peer_tos (type of service) setting
	* fixed crash when loading resume file with more files than the torrent in it
	* fix invalid-parameter error on windows when disabling filesystem disk cache
	* fix connection queue issue causing shutdown delays
	* fixed mingw build
	* fix overflow bug in progress_ppm field
	* don't filter local peers received from a non-local tracker
	* fix python deadlock when using python extensions
	* fixed small memory leak in DHT

0.15.9 release

	* added some functions missing from the python binding
	* fixed rare piece picker bug
	* fixed invalid torrent_status::finished_time
	* fixed bugs in dont-have and upload-only extension messages
	* don't open files in random-access mode (speeds up hashing)

0.15.8 release

	* allow NULL to be passed to create_torrent::set_comment and create_torrent::set_creator
	* fix UPnP issue for routers with multiple PPPoE connections
	* fix issue where event=stopped announces wouldn't be sent when closing session
	* fix possible hang in file::readv() on windows
	* fix CPU busy loop issue in tracker announce logic
	* honor IOV_MAX when using writev and readv
	* don't post 'operation aborted' UDP errors when changing listen port
	* fix tracker retry logic, where in some configurations the next tier would not be tried
	* fixed bug in http seeding logic (introduced in 0.15.7)
	* add support for dont-have extension message
	* fix for set_piece_deadline
	* add reset_piece_deadline function
	* fix merkle tree torrent assert

0.15.7 release

	* exposed set_peer_id to python binding
	* improve support for merkle tree torrent creation
	* exposed comparison operators on torrent_handle to python
	* exposed alert error_codes to python
	* fixed bug in announce_entry::next_announce_in and min_announce_in
	* fixed sign issue in set_alert_mask signature
	* fixed unaligned disk access for unbuffered I/O in windows
	* support torrents whose name is empty
	* fixed connection limit to take web seeds into account as well
	* fixed bug when receiving a have message before having the metadata
	* fixed python bindings build with disabled DHT support
	* fixed BSD file allocation issue
	* fixed bug in session::delete_files option to remove_torrent

0.15.6 release

	* fixed crash in udp trackers when using SOCKS5 proxy
	* fixed reconnect delay when leaving upload only mode
	* fixed default values being set incorrectly in add_torrent_params through add_magnet_uri in python bindings
	* implemented unaligned write (for unbuffered I/O)
	* fixed broadcast_lsd option
	* fixed udp-socket race condition when using a proxy
	* end-game mode optimizations
	* fixed bug in udp_socket causing it to issue two simultaneous async. read operations
	* fixed mingw build
	* fixed minor bug in metadata block requester (for magnet links)
	* fixed race condition in iconv string converter
	* fixed error handling in torrent_info constructor
	* fixed bug in torrent_info::remap_files
	* fix python binding for wait_for_alert
	* only apply privileged port filter to DHT-only peers

0.15.5 release

	* support DHT extension to report external IPs
	* fixed rare crash in http_connection's error handling
	* avoid connecting to peers listening on ports < 1024
	* optimized piece picking to not cause busy loops in some end-game modes
	* fixed python bindings for tcp::endpoint
	* fixed edge case of pad file support
	* limit number of torrents tracked by DHT
	* fixed bug when allow_multiple_connections_per_ip was enabled
	* potential WOW64 fix for unbuffered I/O (windows)
	* expose set_alert_queue_size_limit to python binding
	* support dht nodes in magnet links
	* support 100 Continue HTTP responses
	* changed default choker behavior to use 8 unchoke slots (instead of being rate based)
	* fixed error reporting issue in disk I/O thread
	* fixed file allocation issues on linux
	* fixed filename encoding and decoding issue on platforms using iconv
	* reports redundant downloads to tracker, fixed downloaded calculation to
	  be more stable when not including redundant. Improved redundant data accounting
	  to be more accurate
	* fixed bugs in http seed connection and added unit test for it
	* fixed error reporting when fallocate fails
	* deprecate support for separate proxies for separate kinds of connections

0.15.4 release

	* fixed piece picker issue triggered by hash failure and timed out requests to the piece
	* fixed optimistic unchoke issue when setting per torrent unchoke limits
	* fixed UPnP shutdown issue
	* fixed UPnP DeletePortmapping issue
	* fixed NAT-PMP issue when adding the same mapping multiple times
	* no peers from tracker when stopping is no longer an error
	* improved web seed retry behavior
	* fixed announce issue

0.15.3 release

	* fixed announce bug where event=completed would not be sent if it violated the
	  min-announce of the tracker
	* fixed limitation in rate limiter
	* fixed build error with boost 1.44

0.15.2 release

	* updated compiler to msvc 2008 for python binding
	* restored default fail_limit to unlimited on all trackers
	* fixed rate limit bug for DHT
	* fixed SOCKS5 bug for routing UDP packets
	* fixed bug on windows when verifying resume data for a torrent where
	  one of its directories had been removed
	* fixed race condition in peer-list with DHT
	* fix force-reannounce and tracker retry issue

0.15.1 release

	* fixed rare crash when purging the peer list
	* fixed race condition around m_abort in session_impl
	* fixed bug in web_peer_connection which could cause a hang when downloading
	  from web servers
	* fixed bug in metadata extensions combined with encryption
	* refactored socket reading code to not use async. operations unnecessarily
	* some timer optimizations
	* removed the reuse-address flag on the listen socket
	* fixed bug where local peer discovery and DHT wouldn't be announced to without trackers
	* fixed bug in bdecoder when decoding invalid messages
	* added build warning when building with UNICODE but the standard library
	  doesn't provide std::wstring
	* fixed add_node python binding
	* fixed issue where trackers wouldn't tried immediately when the previous one failed
	* fixed synchronization issue between download queue and piece picker
	* fixed bug in udp tracker scrape response parsing
	* fixed bug in the disk thread that could get triggered under heavy load
	* fixed bug in add_piece() that would trigger asserts
	* fixed vs 2010 build
	* recognizes more clients in identify_client()
	* fixed bug where trackers wouldn't be retried if they failed
	* slight performance fix in disk elevator algorithm
	* fixed potential issue where a piece could be checked twice
	* fixed build issue on windows related to GetCompressedSize()
	* fixed deadlock when starting torrents with certain invalid tracker URLs
	* fixed iterator bug in disk I/O thread
	* fixed FIEMAP support on linux
	* fixed strict aliasing warning on gcc
	* fixed inconsistency when creating torrents with symlinks
	* properly detect windows version to initialize half-open connection limit
	* fixed bug in url encoder where $ would not be encoded

0.15 release

	* introduced a session state save mechanism. load_state() and save_state().
	  this saves all session settings and state (except torrents)
	* deprecated dht_state functions and merged it with the session state
	* added support for multiple trackers in magnet links
	* added support for explicitly flushing the disk cache
	* added torrent priority to affect bandwidth allocation for its peers
	* reduced the number of floating point operations (to better support
	  systems without FPU)
	* added new alert when individual files complete
	* added support for storing symbolic links in .torrent files
	* added support for uTorrent interpretation of multi-tracker torrents
	* handle torrents with duplicate filenames
	* piece timeouts are adjusted to download rate limits
	* encodes urls in torrent files that needs to be encoded
	* fixed not passing &supportcrypto=1 when encryption is disabled
	* introduced an upload mode, which torrents are switched into when
	  it hits a disk write error, instead of stopping the torrent.
	  this lets libtorrent keep uploading the parts it has when it
	  encounters a disk-full error for instance
	* improved disk error handling and expanded use of error_code in
	  error reporting. added a bandwidth state, bw_disk, when waiting
	  for the disk io thread to catch up writing buffers
	* improved read cache memory efficiency
	* added another cache flush algorithm to write the largest
	  contiguous blocks instead of the least recently used
	* introduced a mechanism to be lighter on the disk when checking torrents
	* applied temporary memory storage optimization to when checking
	  a torrent as well
	* removed hash_for_slot() from storage_interface. It is now implemented
	  by using the readv() function from the storage implementation
	* improved IPv6 support by announcing twice when necessary
	* added feature to set a separate global rate limit for local peers
	* added preset settings for low memory environments and seed machines
	  min_memory_usage() and high_performance_seeder()
	* optimized overall memory usage for DHT nodes and requests, peer
	  entries and disk buffers
	* change in API for block_info in partial_piece_info, instead of
	  accessing 'peer', call 'peer()'
	* added support for fully automatic unchoker (no need to specify
	  number of upload slots). This is on by default
	* added support for changing socket buffer sizes through
	  session_settings
	* added support for merkle hash tree torrents (.merkle.torrent)
	* added 'seed mode', which assumes that all files are complete
	  and checks hashes lazily, as blocks are requested
	* added new extension for file attributes (executable and hidden)
	* added support for unbuffered I/O for aligned files
	* added workaround for sparse file issue on Windows Vista
	* added new lt_trackers extension to exchange trackers between
	  peers
	* added support for BEP 17 http seeds
	* added read_piece() to read pieces from torrent storage
	* added option for udp tracker preference
	* added super seeding
	* added add_piece() function to inject data from external sources
	* add_tracker() function added to torrent_handle
	* if there is no working tracker, current_tracker is the
	  tracker that is currently being tried
	* torrents that are checking can now be paused, which will
	  pause the checking
	* introduced another torrent state, checking_resume_data, which
	  the torrent is in when it's first added, and is comparing
	  the files on disk with the resume data
	* DHT bandwidth usage optimizations
	* rate limited DHT send socket
	* tracker connections are now also subject to IP filtering
	* improved optimistic unchoke logic
	* added monitoring of the DHT lookups
	* added bandwidth reports for estimated TCP/IP overhead and DHT
	* includes DHT traffic in the rate limiter
	* added support for bitcomet padding files
	* improved support for sparse files on windows
	* added ability to give seeding torrents preference to active slots
	* added torrent_status::finished_time
	* automatically caps files and connections by default to rlimit
	* added session::is_dht_running() function
	* added torrent_handle::force_dht_announce()
	* added torrent_info::remap_files()
	* support min_interval tracker extension
	* added session saving and loading functions
	* added support for min-interval in tracker responses
	* only keeps one outstanding duplicate request per peer
	  reduces waste download, specifically when streaming
	* added support for storing per-peer rate limits across reconnects
	* improved fallocate support
	* fixed magnet link issue when using resume data
	* support disk I/O priority settings
	* added info_hash to torrent_deleted_alert
	* improved LSD performance and made the interval configurable
	* improved UDP tracker support by caching connect tokens
	* fast piece optimization

release 0.14.10

	* fixed udp tracker race condition
	* added support for torrents with odd piece sizes
	* fixed issue with disk read cache not being cleared when removing torrents
	* made the DHT socket bind to the same interface as the session
	* fixed issue where an http proxy would not be used on redirects
	* Solaris build fixes
	* disabled buggy disconnect_peers feature

release 0.14.9

	* disabled feature to drop requests after having been skipped too many times
	* fixed range request bug for files larger than 2 GB in web seeds
	* don't crash when trying to create torrents with 0 files
	* fixed big_number __init__ in python bindings
	* fixed optimistic unchoke timer
	* fixed bug where torrents with incorrectly formatted web seed URLs would be
	  connected multiple times
	* fixed MinGW support
	* fixed DHT bootstrapping issue
	* fixed UDP over SOCKS5 issue
	* added support for "corrupt" tracker announce
	* made end-game mode less aggressive

release 0.14.8

	* ignore unkown metadata messages
	* fixed typo that would sometimes prevent queued torrents to be checked
	* fixed bug in auto-manager where active_downloads and active_seeds would
	  sometimes be used incorrectly
	* force_recheck() no longer crashes on torrents with no metadata
	* fixed broadcast socket regression from 0.14.7
	* fixed hang in NATPMP when shut down while waiting for a response
	* fixed some more error handling in bdecode

release 0.14.7

	* fixed deadlock in natpmp
	* resume data alerts are always posted, regardless of alert mask
	* added wait_for_alert to python binding
	* improved invalid filename character replacement
	* improved forward compatibility in DHT
	* added set_piece_hashes that takes a callback to the python binding
	* fixed division by zero in get_peer_info()
	* fixed bug where pieces may have been requested before the metadata
	  was received
	* fixed incorrect error when deleting files from a torrent where
	  not all files have been created
	* announces torrents immediately to the DHT when it's started
	* fixed bug in add_files that would fail to recurse if the path
	  ended with a /
	* fixed bug in error handling when parsing torrent files
	* fixed file checking bug when renaming a file before checking the torrent
	* fixed race conditon when receiving metadata from swarm
	* fixed assert in ut_metadata plugin
	* back-ported some fixes for building with no exceptions
	* fixed create_torrent when passing in a path ending with /
	* fixed move_storage when source doesn't exist
	* fixed DHT state save bug for node-id
	* fixed typo in python binding session_status struct
	* broadcast sockets now join every network interface (used for UPnP and
	  local peer discovery)

release 0.14.6

	* various missing include fixes to be buildable with boost 1.40
	* added missing functions to python binding related to torrent creation
	* fixed to add filename on web seed urls that lack it
	* fixed BOOST_ASIO_HASH_MAP_BUCKETS define for boost 1.39
	* fixed checking of fast and suggest messages when used with magnet links
	* fixed bug where web seeds would not disconnect if being resolved when
	  the torrent was paused
	* fixed download piece performance bug in piece picker
	* fixed bug in connect candidate counter
	* replaces invalid filename characters with .
	* added --with-libgeoip option to configure script to allow building and
	  linking against system wide library
	* fixed potential pure virtual function call in extensions on shutdown
	* fixed disk buffer leak in smart_ban extension

release 0.14.5

	* fixed bug when handling malformed webseed urls and an http proxy
	* fixed bug when setting unlimited upload or download rates for torrents
	* fix to make torrent_status::list_peers more accurate.
	* fixed memory leak in disk io thread when not using the cache
	* fixed bug in connect candidate counter
	* allow 0 upload slots
	* fixed bug in rename_file(). The new name would not always be saved in
	  the resume data
	* fixed resume data compatibility with 0.13
	* fixed rare piece-picker bug
	* fixed bug where one allowed-fast message would be sent even when
	  disabled
	* fixed race condition in UPnP which could lead to crash
	* fixed inversed seed_time ratio logic
	* added get_ip_filter() to session

release 0.14.4

	* connect candidate calculation fix
	* tightened up disk cache memory usage
	* fixed magnet link parser to accept hex-encoded info-hashes
	* fixed inverted logic when picking which peers to connect to
	  (should mean a slight performance improvement)
	* fixed a bug where a failed rename_file() would leave the storage
	  in an error state which would pause the torrent
	* fixed case when move_storage() would fail. Added a new alert
	  to be posted when it does
	* fixed crash bug when shutting down while checking a torrent
	* fixed handling of web seed urls that didn't end with a
	  slash for multi-file torrents
	* lowered the default connection speed to 10 connection attempts
	  per second
	* optimized memory usage when checking files fails
	* fixed bug when checking a torrent twice
	* improved handling of out-of-memory conditions in disk I/O thread
	* fixed bug when force-checking a torrent with partial pieces
	* fixed memory leak in disk cache
	* fixed torrent file path vulnerability
	* fixed upnp
	* fixed bug when dealing with clients that drop requests (i.e. BitComet)
	  fixes assert as well

release 0.14.3

	* added python binding for create_torrent
	* fixed boost-1.38 build
	* fixed bug where web seeds would be connected before the files
	  were checked
	* fixed filename bug when using wide characters
	* fixed rare crash in peer banning code
	* fixed potential HTTP compatibility issue
	* fixed UPnP crash
	* fixed UPnP issue where the control url contained the base url
	* fixed a replace_trackers bug
	* fixed bug where the DHT port mapping would not be removed when
	  changing DHT port
	* fixed move_storage bug when files were renamed to be moved out
	  of the root directory
	* added error handling for set_piece_hashes
	* fixed missing include in enum_if.cpp
	* fixed dual IP stack issue
	* fixed issue where renamed files were sometimes not saved in resume data
	* accepts tracker responses with no 'peers' field, as long as 'peers6'
	  is present
	* fixed CIDR-distance calculation in the precense of IPv6 peers
	* save partial resume data for torrents that are queued for checking
	  or checking, to maintain stats and renamed files
	* Don't try IPv6 on windows if it's not installed
	* move_storage fix
	* fixed potential crash on shutdown
	* fixed leaking exception from bdecode on malformed input
	* fixed bug where connection would hang when receiving a keepalive
	* fixed bug where an asio exception could be thrown when resolving
	  peer countries
	* fixed crash when shutting down while checking a torrent
	* fixed potential crash in connection_queue when a peer_connection
	  fail to open its socket

release 0.14.2

	* added missing functions to the python bindings torrent_info::map_file,
	  torrent_info::map_block and torrent_info::file_at_offset.
	* removed support for boost-1.33 and earlier (probably didn't work)
	* fixed potential freezes issues at shutdown
	* improved error message for python setup script
	* fixed bug when torrent file included announce-list, but no valid
	  tracker urls
	* fixed bug where the files requested from web seeds would be the
	  renamed file names instead of the original file names in the torrent.
	* documentation fix of queing section
	* fixed potential issue in udp_socket (affected udp tracker support)
	* made name, comment and created by also be subject to utf-8 error
	  correction (filenames already were)
	* fixed dead-lock when settings DHT proxy
	* added missing export directives to lazy_entry
	* fixed disk cache expiry settings bug (if changed, it would be set
	  to the cache size)
	* fixed bug in http_connection when binding to a particular IP
	* fixed typo in python binding (torrent_handle::piece_prioritize should
	  be torrent_handle::piece_priorities)
	* fixed race condition when saving DHT state
	* fixed bugs related to lexical_cast being locale dependent
	* added support for SunPro C++ compiler
	* fixed bug where messeges sometimes could be encrypted in the
	  wrong order, for encrypted connections.
	* fixed race condition where torrents could get stuck waiting to
	  get checked
	* fixed mapped files bug where it wouldn't be properly restored
	  from resume data properly
	* removed locale dependency in xml parser (caused asserts on windows)
	* fixed bug when talking to https 1.0 servers
	* fixed UPnP bug that could cause stack overflow

release 0.14.1

	* added converter for python unicode strings to utf-8 paths
	* fixed bug in http downloader where the host field did not
	  include the port number
	* fixed headers to not depend on NDEBUG, which would prohibit
	  linking a release build of libtorrent against a debug application
	* fixed bug in disk I/O thread that would make the thread
	  sometimes quit when an error occurred
	* fixed DHT bug
	* fixed potential shutdown crash in disk_io_thread
	* fixed usage of deprecated boost.filsystem functions
	* fixed http_connection unit test
	* fixed bug in DHT when a DHT state was loaded
	* made rate limiter change in 0.14 optional (to take estimated
	  TCP/IP overhead into account)
	* made the python plugin buildable through the makefile
	* fixed UPnP bug when url base ended with a slash and
	  path started with a slash
	* fixed various potentially leaking exceptions
	* fixed problem with removing torrents that are checking
	* fixed documentation bug regarding save_resume_data()
	* added missing documentation on torrent creation
	* fixed bugs in python client examples
	* fixed missing dependency in package-config file
	* fixed shared geoip linking in Jamfile
	* fixed python bindings build on windows and made it possible
	  to generate a windows installer
	* fixed bug in NAT-PMP implementation

release 0.14

	* deprecated add_torrent() in favor of a new add_torrent()
	  that takes a struct with parameters instead. Torrents
	  are paused and auto managed by default.
	* removed 'connecting_to_tracker' torrent state. This changes
	  the enum values for the other states.
	* Improved seeding and choking behavior.
	* Fixed rare buffer overrun bug when calling get_download_queue
	* Fixed rare bug where torrent could be put back into downloading
	  state even though it was finished, after checking files.
	* Fixed rename_file to work before the file on disk has been
	  created.
	* Fixed bug in tracker connections in case of errors caused
	  in the connection constructor.
	* Updated alert system to be filtered by category instead of
	  severity level. Alerts can generate a message through
	  alert::message().
	* Session constructor will now start dht, upnp, natpmp, lsd by
	  default. Flags can be passed in to the constructor to not
	  do this, if these features are to be enabled and disabled
	  at a later point.
	* Removed 'connecting_to_tracker' torrent state
	* Fix bug where FAST pieces were cancelled on choke
	* Fixed problems with restoring piece states when hash failed.
	* Minimum peer reconnect time fix. Peers with no failures would
	  reconnect immediately.
	* Improved web seed error handling
	* DHT announce fixes and off-by-one loop fix
	* Fixed UPnP xml parse bug where it would ignore the port number
	  for the control url.
	* Fixed bug in torrent writer where the private flag was added
	  outside of the info dictionary
	* Made the torrent file parser less strict of what goes in the
	  announce-list entry
	* Fixed type overflow bug where some statistics was incorrectly
	  reported for file larger than 2 GB
	* boost-1.35 support
	* Fixed bug in statistics from web server peers where it sometimes
	  could report too many bytes downloaded.
	* Fixed bug where statistics from the last second was lost when
	  disconnecting a peer.
	* receive buffer optimizations (memcpy savings and memory savings)
	* Support for specifying the TOS byte for peer traffic.
	* Basic support for queueing of torrents.
	* Better bias to give connections to downloading torrents
	  with fewer peers.
	* Optimized resource usage (removed the checking thread)
	* Support to bind outgoing connections to specific ports
	* Disk cache support.
	* New, more memory efficient, piece picker with sequential download
	  support (instead of the more complicated sequential download threshold).
	* Auto Upload slots. Automtically opens up more slots if
	  upload limit is not met.
	* Improved NAT-PMP support by querying the default gateway
	* Improved UPnP support by ignoring routers not on the clients subnet.

release 0.13

	* Added scrape support
	* Added add_extension() to torrent_handle. Can instantiate
	  extensions for torrents while downloading
	* Added support for remove_torrent to delete the files as well
	* Fixed issue with failing async_accept on windows
	* DHT improvements, proper error messages are now returned when
	  nodes sends bad packets
	* Optimized the country table used to resolve country of peers
	* Copying optimization for sending data. Data is no longer copied from
	  the disk I/O buffer to the send buffer.
	* Buffer optimization to use a raw buffer instead of std::vector<char>
	* Improved file storage to use sparse files
	* Updated python bindings
	* Added more clients to the identifiable clients list.
	* Torrents can now be started in paused state (to better support queuing)
	* Improved IPv6 support (support for IPv6 extension to trackers and
	  listens on both IPv6 and IPv4 interfaces).
	* Improved asserts used. Generates a stacktrace on linux
	* Piece picker optimizations and improvements
	* Improved unchoker, connection limit and rate limiter
	* Support for FAST extension
	* Fixed invalid calculation in DHT node distance
	* Fixed bug in URL parser that failed to parse IPv6 addresses
	* added peer download rate approximation
	* added port filter for outgoing connection (to prevent
	  triggering firewalls)
	* made most parameters configurable via session_settings
	* added encryption support
	* added parole mode for peers whose data fails the hash check.
	* optimized heap usage in piece-picker and web seed downloader.
	* fixed bug in DHT where older write tokens weren't accepted.
	* added support for sparse files.
	* introduced speed categories for peers and pieces, to separate
	  slow and fast peers.
	* added a half-open tcp connection limit that takes all connections
	  in to account, not just peer connections.
	* added alerts for filtered IPs.
	* added support for SOCKS4 and 5 proxies and HTTP CONNECT proxies.
	* fixed proper distributed copies calculation.
	* added option to use openssl for sha-1 calculations.
	* optimized the piece picker in the case where a peer is a seed.
	* added support for local peer discovery
	* removed the dependency on the compiled boost.date_time library
	* deprecated torrent_info::print()
	* added UPnP support
	* fixed problem where peer interested flags were not updated correctly
	  when pieces were filtered
	* improvements to ut_pex messages, including support for seed flag
	* prioritizes upload bandwidth to peers that might send back data
	* the following functions have been deprecated:
	  	void torrent_handle::filter_piece(int index, bool filter) const;
	  	void torrent_handle::filter_pieces(std::vector<bool> const& pieces) const;
	  	bool torrent_handle::is_piece_filtered(int index) const;
	  	std::vector<bool> torrent_handle::filtered_pieces() const;
	  	void torrent_handle::filter_files(std::vector<bool> const& files) const;

	  instead, use the piece_priority functions.

	* added support for NAT-PMP
	* added support for piece priorities. Piece filtering is now set as
	  a priority
	* Fixed crash when last piece was smaller than one block and reading
	  fastresume data for that piece
	* Makefiles should do a better job detecting boost
	* Fixed crash when all tracker urls are removed
	* Log files can now be created at user supplied path
	* Log files failing to create is no longer fatal
	* Fixed dead-lock in torrent_handle
	* Made it build with boost 1.34 on windows
	* Fixed bug in URL parser that failed to parse IPv6 addresses
	* Fixed bug in DHT, related to IPv6 nodes
	* DHT accepts transaction IDs that have garbage appended to them
	* DHT logs messages that it fails to decode

release 0.12

	* fixes to make the DHT more compatible
	* http seed improvements including error reporting and url encoding issues.
	* fixed bug where directories would be left behind when moving storage
	  in some cases.
	* fixed crashing bug when restarting or stopping the DHT.
	* added python binding, using boost.python
	* improved character conversion on windows when strings are not utf-8.
	* metadata extension now respects the private flag in the torrent.
	* made the DHT to only be used as a fallback to trackers by default.
	* added support for HTTP redirection support for web seeds.
	* fixed race condition when accessing a torrent that was checking its
	  fast resume data.
	* fixed a bug in the DHT which could be triggered if the network was
	  dropped or extremely rare cases.
	* if the download rate is limited, web seeds will now only use left-over
	  bandwidth after all bt peers have used up as much bandwidth as they can.
	* added the possibility to have libtorrent resolve the countries of
	  the peers in torrents.
	* improved the bandwidth limiter (it now implements a leaky bucket/node bucket).
	* improved the HTTP seed downloader to report accurate progress.
	* added more client peer-id signatures to be recognized.
	* added support for HTTP servers that skip the CR before the NL at line breaks.
	* fixed bug in the HTTP code that only accepted headers case sensitive.
	* fixed bug where one of the session constructors didn't initialize boost.filesystem.
	* fixed bug when the initial checking of a torrent fails with an exception.
	* fixed bug in DHT code which would send incorrect announce messages.
	* fixed bug where the http header parser was case sensitive to the header
	  names.
	* Implemented an optmization which frees the piece_picker once a torrent
	  turns into a seed.
	* Added support for uT peer exchange extension, implemented by Massaroddel.
	* Modified the quota management to offer better bandwidth balancing
	  between peers.
	* logging now supports multiple sessions (different sessions now log
	  to different directories).
	* fixed random number generator seed problem, generating the same
	  peer-id for sessions constructed the same second.
	* added an option to accept multiple connections from the same IP.
	* improved tracker logging.
	* moved the file_pool into session. The number of open files is now
	  limited per session.
	* fixed uninitialized private flag in torrent_info
	* fixed long standing issue with file.cpp on windows. Replaced the low level
	  io functions used on windows.
	* made it possible to associate a name with torrents without metadata.
	* improved http-downloading performance by requesting entire pieces via
	  http.
	* added plugin interface for extensions. And changed the interface for
	  enabling extensions.

release 0.11

	* added support for incorrectly encoded paths in torrent files
	  (assumes Latin-1 encoding and converts to UTF-8).
	* added support for destructing session objects asynchronously.
	* fixed bug with file_progress() with files = 0 bytes
	* fixed a race condition bug in udp_tracker_connection that could
	  cause a crash.
	* fixed bug occuring when increasing the sequenced download threshold
	  with max availability lower than previous threshold.
	* fixed an integer overflow bug occuring when built with gcc 4.1.x
	* fixed crasing bug when closing while checking a torrent
	* fixed bug causing a crash with a torrent with piece length 0
	* added an extension to the DHT network protocol to support the
	  exchange of nodes with IPv6 addresses.
	* modified the ip_filter api slightly to support IPv6
	* modified the api slightly to make sequenced download threshold
	  a per torrent-setting.
	* changed the address type to support IPv6
	* fixed bug in piece picker which would not behave as
	  expected with regard to sequenced download threshold.
	* fixed bug with file_progress() with files > 2 GB.
	* added --enable-examples option to configure script.
	* fixed problem with the resource distribution algorithm
	  (controlling e.g upload/download rates).
	* fixed incorrect asserts in storage related to torrents with
	  zero-sized files.
	* added support for trackerless torrents (with kademlia DHT).
	* support for torrents with the private flag set.
	* support for torrents containing bootstrap nodes for the
	  DHT network.
	* fixed problem with the configure script on FreeBSD.
	* limits the pipelining used on url-seeds.
	* fixed problem where the shutdown always would delay for
	  session_settings::stop_tracker_timeout seconds.
	* session::listen_on() won't reopen the socket in case the port and
	  interface is the same as the one currently in use.
	* added http proxy support for web seeds.
	* fixed problem where upload and download stats could become incorrect
	  in case of high cpu load.
	* added more clients to the identifiable list.
	* fixed fingerprint parser to cope with latest Mainline versions.

release 0.10

	* fixed a bug where the requested number of peers in a tracker request could
	  be too big.
	* fixed a bug where empty files were not created in full allocation mode.
	* fixed a bug in storage that would, in rare cases, fail to do a
	  complete check.
	* exposed more settings for tweaking parameters in the piece-picker,
	  downloader and uploader (http_settings replaced by session_settings).
	* tweaked default settings to improve high bandwidth transfers.
	* improved the piece picker performance and made it possible to download
	  popular pieces in sequence to improve disk performance.
	* added the possibility to control upload and download limits per peer.
	* fixed problem with re-requesting skipped pieces when peer was sending pieces
	  out of fifo-order.
	* added support for http seeding (the GetRight protocol)
	* renamed identifiers called 'id' in the public interface to support linking
	  with Objective.C++
	* changed the extensions protocol to use the new one, which is also
	  implemented by uTorrent.
	* factorized the peer_connection and added web_peer_connection which is
	  able to download from http-sources.
	* converted the network code to use asio (resulted in slight api changes
	  dealing with network addresses).
	* made libtorrent build in vc7 (patches from Allen Zhao)
	* fixed bug caused when binding outgoing connections to a non-local interface.
	* add_torrent() will now throw if called while the session object is
	  being closed.
	* added the ability to limit the number of simultaneous half-open
	  TCP connections. Flags in peer_info has been added.

release 0.9.1

	* made the session disable file name checks within the boost.filsystem library
	* fixed race condition in the sockets
	* strings that are invalid utf-8 strings are now decoded with the
	  local codepage on windows
	* added the ability to build libtorrent both as a shared library
	* client_test can now monitor a directory for torrent files and automatically
	  start and stop downloads while running
	* fixed problem with file_size() when building on windows with unicode support
	* added a new torrent state, allocating
	* added a new alert, metadata_failed_alert
	* changed the interface to session::add_torrent for some speed optimizations.
	* greatly improved the command line control of the example client_test.
	* fixed bug where upload rate limit was not being applied.
	* files that are being checked will no longer stall files that don't need
	  checking.
	* changed the way libtorrent identifies support for its excentions
	  to look for 'ext' at the end of the peer-id.
	* improved performance by adding a circle buffer for the send buffer.
	* fixed bugs in the http tracker connection when using an http proxy.
	* fixed problem with storage's file pool when creating torrents and then
	  starting to seed them.
	* hard limit on remote request queue and timeout on requests (a timeout
	  triggers rerequests). This makes libtorrent work much better with
	  "broken" clients like BitComet which may ignore requests.

Initial release 0.9

	* multitracker support
	* serves multiple torrents on a single port and a single thread
	* supports http proxies and proxy authentication
	* gzipped tracker-responses
	* block level piece picker
	* queues torrents for file check, instead of checking all of them in parallel
	* uses separate threads for checking files and for main downloader
	* upload and download rate limits
	* piece-wise, unordered, incremental file allocation
	* fast resume support
	* supports files > 2 gigabytes
	* supports the no_peer_id=1 extension
	* support for udp-tracker protocol
	* number of connections limit
	* delays sending have messages
	* can resume pieces downloaded in any order
	* adjusts the length of the request queue depending on download rate
	* supports compact=1
	* selective downloading
	* ip filter
<|MERGE_RESOLUTION|>--- conflicted
+++ resolved
@@ -1,4 +1,3 @@
-<<<<<<< HEAD
 	* expose session_params in python bindings
 	* fix (deprecated) use of add_torrent_params::info_hash
 	* fix issue creating and loading v2 torrents with empty files. Improves
@@ -69,9 +68,7 @@
 	* libtorrent now requires C++14 to build
 	* added support for GnuTLS for HTTPS and torrents over SSL
 
-=======
 1.2.14 released
->>>>>>> 4c06a826
 
 	* fix issue of accruing unlimited DHT node candidates when DHT is disabled
 	* fix bug in parsing chunked encoding
