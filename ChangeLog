<<<<<<< HEAD
	* make the file_status interface explicitly public types
	* added resolver_cache_timeout setting for internal host name resolver
	* make parse_magnet_uri take a string_view instead of std::string
	* deprecate add_torrent_params::url field. use parse_magnet_uri instead
	* optimize download queue management
	* deprecated (undocumented) file:// urls
	* add limit for number of web seed connections
	* added support for retrieval of DHT live nodes
	* complete UNC path support
	* add packets pool allocator
	* fix last_upload and last_download overflow after 9 hours in past
	* python binding add more add_torrent_params fields and an invalid key check
	* introduce introduce distinct types for peer_class_t, piece_index_t and
	  file_index_t.
	* fix crash caused by empty bitfield
	* removed disk-access-log build configuration
	* removed mmap_cache feature
	* strengthened type safety in handling of piece and file indices
	* deprecate identify_client() and fingerprint type
	* make sequence number for mutable DHT items backed by std::int64_t
	* tweaked storage_interface to have stronger type safety
	* deprecate relative times in torrent_status, replaced by std::chrono::time_point
	* refactor in alert types to use more const fields and more clear API
	* changed session_stats_alert counters type to signed (std::int64_t)
	* remove torrent eviction/ghost torrent feature
	* include target in DHT lookups, when queried from the session
	* improve support for HTTP redirects for web seeds
	* use string_view in entry interface
	* deprecate "send_stats" property on trackers (since lt_tracker extension has
	  been removed)
	* remove deprecate session_settings API (use settings_pack instead)
	* improve file layout optimization when creating torrents with padfiles
	* remove remote_dl_rate feature
	* source code migration from boost::shared_ptr to std::shared_ptr
	* storage_interface API changed to use span and references
	* changes in public API to work with std::shared_ptr<torrent_info>
	* extensions API changed to use span and std::shared_ptr
	* plugin API changed to handle DHT requests using string_view
	* removed support for lt_trackers and metadata_transfer extensions
	  (pre-dating ut_metadata)
	* support windows' CryptoAPI for SHA-1
	* separated ssl and crypto options in build
	* remove lazy-bitfield feature
	* simplified suggest-read-cache feature to not depend on disk threads
	* removed option to disable contiguous receive buffers
	* deprecated public to_hex() and from_hex() functions
	* separated address and port fields in listen alerts
	* added support for parsing new x.pe parameter from BEP 9
	* peer_blocked_alert now derives from peer_alert
	* transitioned exception types to system_error
	* made alerts move-only
	* move files one-by-one when moving storage for a torrent
	* removed RSS support
	* removed feature to resolve country for peers
	* added support for BEP 32, "IPv6 extension for DHT"
	* overhauled listen socket and UDP socket handling, improving multi-home
	  support and bind-to-device
	* resume data is now communicated via add_torrent_params objects
	* added new read_resume_data()/write_resume_data functions to write bencoded,
	  backwards compatible resume files
	* removed deprecated fields from add_torrent_params
	* deprecate "resume_data" field in add_torrent_params
	* improved support for bind-to-device
	* deprecated ssl_listen, SSL sockets are specified in listen_interfaces now
	* improved support for listening on multiple sockets and interfaces
	* resume data no longer has timestamps of files
	* require C++11 to build libtorrent


=======
	* fix memory leak in the disk cache
	* fix double free in disk cache
>>>>>>> 227830e7
	* forward declaring libtorrent types is discouraged. a new fwd.hpp header is provided

1.1.3 release

	* removed (broken) support for incoming connections over socks5
	* restore announce_entry's timestamp fields to posix time in python binding
	* deprecate torrent_added_alert (in favor of add_torrent_alert)
	* fix python binding for parse_magnet_uri
	* fix minor robustness issue in DHT bootstrap logic
	* fix issue where torrent_status::num_seeds could be negative
	* document deprecation of dynamic loading/unloading of torrents
	* include user-agent in tracker announces in anonymous_mode for private torrents
	* add support for IPv6 peers from udp trackers
	* correctly URL encode the IPv6 argument to trackers
	* fix default file pool size on windows
	* fix bug where settings_pack::file_pool_size setting was not being honored
	* add feature to periodically close files (to make windows clear disk cache)
	* fix bug in torrent_handle::file_status
	* fix issue with peers not updated on metadata from magnet links

1.1.2 release

	* default TOS marking to 0x20
	* fix invalid access when leaving seed-mode with outstanding hash jobs
	* fix ABI compatibility issue introduced with preformatted entry type
	* add web_seed_name_lookup_retry to session_settings
	* slightly improve proxy settings backwards compatibility
	* add function to get default settings
	* updating super seeding would include the torrent in state_update_alert
	* fix issue where num_seeds could be greater than num_peers in torrent_status
	* finished non-seed torrents can also be in super-seeding mode
	* fix issue related to unloading torrents
	* fixed finished-time calculation
	* add missing min_memory_usage() and high_performance_seed() settings presets to python
	* fix stat cache issue that sometimes would produce incorrect resume data
	* storage optimization to peer classes
	* fix torrent name in alerts of builds with deprecated functions
	* make torrent_info::is_valid() return false if torrent failed to load
	* fix per-torrent rate limits for >256 peer classes
	* don't load user_agent and peer_fingerprint from session_state
	* fix file rename issue with name prefix matching torrent name
	* fix division by zero when setting tick_interval > 1000
	* fix move_storage() to its own directory (would delete the files)
	* fix socks5 support for UDP
	* add setting urlseed_max_request_bytes to handle large web seed requests
	* fix python build with CC/CXX environment
	* add trackers from add_torrent_params/magnet links to separate tiers
	* fix resumedata check issue with files with priority 0
	* deprecated mmap_cache feature
	* add utility function for generating peer ID fingerprint
	* fix bug in last-seen-complete
	* remove file size limit in torrent_info filename constructor
	* fix tail-padding for last file in create_torrent
	* don't send user-agent in metadata http downloads or UPnP requests when
	  in anonymous mode
	* fix internal resolve links lookup for mutable torrents
	* hint DHT bootstrap nodes of actual bootstrap request

1.1.1 release

	* update puff.c for gzip inflation
	* add dht_bootstrap_node a setting in settings_pack (and add default)
	* make pad-file and symlink support conform to BEP47
	* fix piece picker bug that could result in division by zero
	* fix value of current_tracker when all tracker failed
	* deprecate lt_trackers extension
	* remove load_asnum_db and load_country_db from python bindings
	* fix crash in session::get_ip_filter when not having set one
	* fix filename escaping when repairing torrents with broken web seeds
	* fix bug where file_completed_alert would not be posted unless file_progress
	  had been queries by the client
	* move files one-by-one when moving storage for a torrent
	* fix bug in enum_net() for BSD and Mac
	* fix bug in python binding of announce_entry
	* fixed bug related to flag_merge_resume_http_seeds flag in add_torrent_params
	* fixed inverted priority of incoming piece suggestions
	* optimize allow-fast logic
	* fix issue where FAST extension messages were not used during handshake
	* fixed crash on invalid input in http_parser
	* upgraded to libtommath 1.0
	* fixed parsing of IPv6 endpoint with invalid port character separator
	* added limited support for new x.pe parameter from BEP 9
	* fixed dht stats counters that weren't being updated
	* make sure add_torrent_alert is always posted before other alerts for
	  the torrent
	* fixed peer-class leak when settings per-torrent rate limits
	* added a new "preformatted" type to bencode entry variant type
	* improved Socks5 support and test coverage
	* fix set_settings in python binding
	* Added missing alert categories in python binding
	* Added dht_get_peers_reply_alert alert in python binding
	* fixed updating the node id reported to peers after changing IPs

1.1.0 release

	* improve robustness and performance of uTP PMTU discovery
	* fix duplicate ACK issue in uTP
	* support filtering which parts of session state are loaded by load_state()
	* deprecate support for adding torrents by HTTP URL
	* allow specifying which tracker to scrape in scrape_tracker
	* tracker response alerts from user initiated announces/scrapes are now
	  posted regardless of alert mask
	* improve DHT performance when changing external IP (primarily affects
	  bootstrapping).
	* add feature to stop torrents immediately after checking files is done
	* make all non-auto managed torrents exempt from queuing logic, including
	  checking torrents.
	* add option to not proxy tracker connections through proxy
	* removed sparse-regions feature
	* support using 0 disk threads (to perform disk I/O in network thread)
	* removed deprecated handle_alert template
	* enable logging build config by default (but alert mask disabled by default)
	* deprecated RSS API
	* experimental support for BEP 38, "mutable torrents"
	* replaced lazy_bdecode with a new bdecoder that's a lot more efficient
	* deprecate time functions, expose typedefs of boost::chrono in the
	  libtorrent namespace instead
	* deprecate file_base feature in file_storage/torrent_info
	* changed default piece and file priority to 4 (previously 1)
	* improve piece picker support for reverse picking (used for snubbed peers)
	  to not cause priority inversion for regular peers
	* improve piece picker to better support torrents with very large pieces
	  and web seeds. (request large contiguous ranges, but not necessarily a
	  whole piece).
	* deprecated session_status and session::status() in favor of performance
	  counters.
	* improve support for HTTP where one direction of the socket is shut down.
	* remove internal fields from web_seed_entry
	* separate crypto library configuration <crypto> and whether to support
	  bittorrent protocol encryption <encryption>
	* simplify bittorrent protocol encryption by just using internal RC4
	  implementation.
	* optimize copying torrent_info and file_storage objects
	* cancel non-critical DNS lookups when shutting down, to cut down on
	  shutdown delay.
	* greatly simplify the debug logging infrastructure. logs are now delivered
	  as alerts, and log level is controlled by the alert mask.
	* removed auto_expand_choker. use rate_based_choker instead
	* optimize UDP tracker packet handling
	* support SSL over uTP connections
	* support web seeds that resolve to multiple IPs
	* added auto-sequential feature. download well-seeded torrents in-order
	* removed built-in GeoIP support (this functionality is orthogonal to
	  libtorrent)
	* deprecate proxy settings in favor of regular settings
	* deprecate separate settings for peer protocol encryption
	* support specifying listen interfaces and outgoing interfaces as device
	  names (eth0, en2, tun0 etc.)
	* support for using purgrable memory as disk cache on Mac OS.
	* be more aggressive in corking sockets, to coalesce messages into larger
	  packets.
	* pre-emptively unchoke peers to save one round-trip at connection start-up.
	* add session constructor overload that takes a settings_pack
	* torrent_info is no longer an intrusive_ptr type. It is held by shared_ptr.
	  This is a non-backwards compatible change
	* move listen interface and port to the settings
	* move use_interfaces() to be a setting
	* extend storage interface to allow deferred flushing and flush the part-file
	  metadata periodically
	* make statistics propagate instantly rather than on the second tick
	* support for partfiles, where partial pieces belonging to skipped files are
	  put
	* support using multiple threads for socket operations (especially useful for
	  high performance SSL connections)
	* allow setting rate limits for arbitrary peer groups. Generalizes
	  per-torrent rate limits, and local peer limits
	* improved disk cache complexity O(1) instead of O(log(n))
	* add feature to allow storing disk cache blocks in an mmapped file
	  (presumably on an SSD)
	* optimize peer connection distribution logic across torrents to scale
	  better with many torrents
	* replaced std::map with boost::unordered_map for torrent list, to scale
	  better with many torrents
	* optimized piece picker
	* optimized disk cache
	* optimized .torrent file parsing
	* optimized initialization of storage when adding a torrent
	* added support for adding torrents asynchronously (for improved startup
	  performance)
	* added support for asynchronous disk I/O
	* almost completely changed the storage interface (for custom storage)
	* added support for hashing pieces in multiple threads

	* fix padfile issue
	* fix PMTUd bug
	* update puff to fix gzip crash

1.0.10 release

	* fixed inverted priority of incoming piece suggestions
	* fixed crash on invalid input in http_parser
	* added a new "preformatted" type to bencode entry variant type
	* fix division by zero in super-seeding logic

1.0.9 release

	* fix issue in checking outgoing interfaces (when that option is enabled)
	* python binding fix for boost-1.60.0
	* optimize enumeration of network interfaces on windows
	* improve reliability of binding listen sockets
	* support SNI in https web seeds and trackers
	* fix unhandled exception in DHT when receiving a DHT packet over IPv6

1.0.8 release

	* fix bug where web seeds were not used for torrents added by URL
	* fix support for symlinks on windows
	* fix long filename issue (on unixes)
	* fixed performance bug in DHT torrent eviction
	* fixed win64 build (GetFileAttributesEx)
	* fixed bug when deleting files for magnet links before they had metadata

1.0.7 release

	* fix bug where loading settings via load_state() would not trigger all
	  appropriate actions
	* fix bug where 32 bit builds could use more disk cache than the virtual
	  address space (when set to automatic)
	* fix support for torrents with > 500'000 pieces
	* fix ip filter bug when banning peers
	* fix IPv6 IP address resolution in URLs
	* introduce run-time check for torrent info-sections beeing too large
	* fix web seed bug when using proxy and proxy-peer-connections=false
	* fix bug in magnet link parser
	* introduce add_torrent_params flags to merge web seeds with resume data
	  (similar to trackers)
	* fix bug where dont_count_slow_torrents could not be disabled
	* fix fallocate hack on linux (fixes corruption on some architectures)
	* fix auto-manage bug with announce to tracker/lsd/dht limits
	* improve DHT routing table to not create an unbalanced tree
	* fix bug in uTP that would cause any connection taking more than one second
	  to connect be timed out (introduced in the vulnerability path)
	* fixed falling back to sending UDP packets direct when socks proxy fails
	* fixed total_wanted bug (when setting file priorities in add_torrent_params)
	* fix python3 compatibility with sha1_hash

1.0.6 release

	* fixed uTP vulnerability
	* make utf8 conversions more lenient
	* fix loading of piece priorities from resume data
	* improved seed-mode handling (seed-mode will now automatically be left when
	  performing operations implying it's not a seed)
	* fixed issue with file priorities and override resume data
	* fix request queue size performance issue
	* slightly improve UDP tracker performance
	* fix http scrape
	* add missing port mapping functions to python binding
	* fix bound-checking issue in bdecoder
	* expose missing dht_settings fields to python
	* add function to query the DHT settings
	* fix bug in 'dont_count_slow_torrents' feature, which would start too many
	  torrents

1.0.5 release

	* improve ip_voter to avoid flapping
	* fixed bug when max_peerlist_size was set to 0
	* fix issues with missing exported symbols when building dll
	* fix division by zero bug in edge case while connecting peers

1.0.4 release

	* fix bug in python binding for file_progress on torrents with no metadata
	* fix assert when removing a connected web seed
	* fix bug in tracker timeout logic
	* switch UPnP post back to HTTP 1.1
	* support conditional DHT get
	* OpenSSL build fixes
	* fix DHT scrape bug

1.0.3 release

	* python binding build fix for boost-1.57.0
	* add --enable-export-all option to configure script, to export all symbols
	  from libtorrent
	* fix if_nametoindex build error on windows
	* handle overlong utf-8 sequences
	* fix link order bug in makefile for python binding
	* fix bug in interest calculation, causing premature disconnects
	* tweak flag_override_resume_data semantics to make more sense (breaks
	  backwards compatibility of edge-cases)
	* improve DHT bootstrapping and periodic refresh
	* improve DHT maintanence performance (by pinging instead of full lookups)
	* fix bug in DHT routing table node-id prefix optimization
	* fix incorrect behavior of flag_use_resume_save_path
	* fix protocol race-condition in super seeding mode
	* support read-only DHT nodes
	* remove unused partial hash DHT lookups
	* remove potentially privacy leaking extension (non-anonymous mode)
	* peer-id connection ordering fix in anonymous mode
	* mingw fixes

1.0.2 release

	* added missing force_proxy to python binding
	* anonymous_mode defaults to false
	* make DHT DOS detection more forgiving to bursts
	* support IPv6 multicast in local service discovery
	* simplify CAS function in DHT put
	* support IPv6 traffic class (via the TOS setting)
	* made uTP re-enter slow-start after time-out
	* fixed uTP upload performance issue
	* fix missing support for DHT put salt

1.0.1 release

	* fix alignment issue in bitfield
	* improved error handling of gzip
	* fixed crash when web seeds redirect
	* fix compiler warnings

1.0 release

	* fix bugs in convert_to/from_native() on windows
	* fix support for web servers not supporting keepalive
	* support storing save_path in resume data
	* don't use full allocation on network drives (on windows)
	* added clear_piece_deadlines() to remove all piece deadlines
	* improve queuing logic of inactive torrents (dont_count_slow_torrents)
	* expose optimistic unchoke logic to plugins
	* fix issue with large UDP packets on windows
	* remove set_ratio() feature
	* improve piece_deadline/streaming
	* honor pieces with priority 7 in sequential download mode
	* simplified building python bindings
	* make ignore_non_routers more forgiving in the case there are no UPnP
	  devices at a known router. Should improve UPnP compatibility.
	* include reason in peer_blocked_alert
	* support magnet links wrapped in .torrent files
	* rate limiter optimization
	* rate limiter overflow fix (for very high limits)
	* non-auto-managed torrents no longer count against the torrent limits
	* handle DHT error responses correctly
	* allow force_announce to only affect a single tracker
	* add moving_storage field to torrent_status
	* expose UPnP and NAT-PMP mapping in session object
	* DHT refactoring and support for storing arbitrary data with put and get
	* support building on android
	* improved support for web seeds that don't support keep-alive
	* improve DHT routing table to return better nodes (lower RTT and closer
	  to target)
	* don't use pointers to resume_data and file_priorities in
	  add_torrent_params
	* allow moving files to absolute paths, out of the download directory
	* make move_storage more generic to allow both overwriting files as well
	  as taking existing ones
	* fix choking issue at high upload rates
	* optimized rate limiter
	* make disk cache pool allocator configurable
	* fix library ABI to not depend on logging being enabled
	* use hex encoding instead of base32 in create_magnet_uri
	* include name, save_path and torrent_file in torrent_status, for
	  improved performance
	* separate anonymous mode and force-proxy mode, and tighten it up a bit
	* add per-tracker scrape information to announce_entry
	* report errors in read_piece_alert
	* DHT memory optimization
	* improve DHT lookup speed
	* improve support for windows XP and earlier
	* introduce global connection priority for improved swarm performance
	* make files deleted alert non-discardable
	* make built-in sha functions not conflict with libcrypto
	* improve web seed hash failure case
	* improve DHT lookup times
	* uTP path MTU discovery improvements
	* optimized the torrent creator optimizer to scale significantly better
	  with more files
	* fix uTP edge case where udp socket buffer fills up
	* fix nagle implementation in uTP

	* fix bug in error handling in protocol encryption

0.16.18 release

	* fix uninitialized values in DHT DOS mitigation
	* fix error handling in file::phys_offset
	* fix bug in HTTP scrape response parsing
	* enable TCP keepalive for socks5 connection for UDP associate
	* fix python3 support
	* fix bug in lt_donthave extension
	* expose i2p_alert to python. cleaning up of i2p connection code
	* fixed overflow and download performance issue when downloading at high rates
	* fixed bug in add_torrent_alert::message for magnet links
	* disable optimistic disconnects when connection limit is low
	* improved error handling of session::listen_on
	* suppress initial 'completed' announce to trackers added with replace_trackers
	  after becoming a seed
	* SOCKS4 fix for trying to connect over IPv6
	* fix saving resume data when removing all trackers
	* fix bug in udp_socket when changing socks5 proxy quickly

0.16.17 release

	* don't fall back on wildcard port in UPnP
	* fix local service discovery for magnet links
	* fix bitfield issue in file_storage
	* added work-around for MingW issue in file I/O
	* fixed sparse file detection on windows
	* fixed bug in gunzip
	* fix to use proxy settings when adding .torrent file from URL
	* fix resume file issue related to daylight savings time on windows
	* improve error checking in lazy_bdecode

0.16.16 release

	* add missing add_files overload to the python bindings
	* improve error handling in http gunzip
	* fix debug logging for banning web seeds
	* improve support for de-selected files in full allocation mode
	* fix dht_bootstrap_alert being posted
	* SetFileValidData fix on windows (prevents zero-fill)
	* fix minor lock_files issue on unix

0.16.15 release

	* fix mingw time_t 64 bit issue
	* fix use of SetFileValidData on windows
	* fix crash when using full allocation storage mode
	* improve error_code and error_category support in python bindings
	* fix python binding for external_ip_alert

0.16.14 release

	* make lt_tex more robust against bugs and malicious behavior
	* HTTP chunked encoding fix
	* expose file_granularity flag to python bindings
	* fix DHT memory error
	* change semantics of storage allocation to allocate on first write rather
	  than on startup (behaves better with changing file priorities)
	* fix resend logic in response to uTP SACK messages
	* only act on uTP RST packets with correct ack_nr
	* make uTP errors log in normal log mode (not require verbose)
	* deduplicate web seed entries from torrent files
	* improve error reporting from lazy_decode()

0.16.13 release

	* fix auto-manage issue when pausing session
	* fix bug in non-sparse mode on windows, causing incorrect file errors to
	  be generated
	* fix set_name() on file_storage actually affecting save paths
	* fix large file support issue on mingw
	* add some error handling to set_piece_hashes()
	* fix completed-on timestamp to not be clobbered on each startup
	* fix deadlock caused by some UDP tracker failures
	* fix potential integer overflow issue in timers on windows
	* minor fix to peer_proportional mixed_mode algorithm (TCP limit could go
	  too low)
	* graceful pause fix
	* i2p fixes
	* fix issue when loading certain malformed .torrent files
	* pass along host header with http proxy requests and possible
	  http_connection shutdown hang

0.16.12 release

	* fix building with C++11
	* fix IPv6 support in UDP socket (uTP)
	* fix mingw build issues
	* increase max allowed outstanding piece requests from peers
	* uTP performance improvement. only fast retransmit one packet at a time
	* improve error message for 'file too short'
	* fix piece-picker stat bug when only selecting some files for download
	* fix bug in async_add_torrent when settings file_priorities
	* fix boost-1.42 support for python bindings
	* fix memory allocation issue (virtual addres space waste) on windows

0.16.11 release

	* fix web seed URL double escape issue
	* fix string encoding issue in alert messages
	* fix SSL authentication issue
	* deprecate std::wstring overloads. long live utf-8
	* improve time-critical pieces feature (streaming)
	* introduce bandwidth exhaustion attack-mitigation in allowed-fast pieces
	* python binding fix issue where torrent_info objects where destructing when
	  their torrents were deleted
	* added missing field to scrape_failed_alert in python bindings
	* GCC 4.8 fix
	* fix proxy failure semantics with regards to anonymous mode
	* fix round-robin seed-unchoke algorithm
	* add bootstrap.sh to generage configure script and run configure
	* fix bug in SOCK5 UDP support
	* fix issue where torrents added by URL would not be started immediately

0.16.10 release

	* fix encryption level handle invalid values
	* add a number of missing functions to the python binding
	* fix typo in Jamfile for building shared libraries
	* prevent tracker exchange for magnet links before metadata is received
	* fix crash in make_magnet_uri when generating links longer than 1024
	  characters
	* fix hanging issue when closing files on windows (completing a download)
	* fix piece picking edge case that could cause torrents to get stuck at
	  hash failure
	* try unencrypted connections first, and fall back to encryption if it
	  fails (performance improvement)
	* add missing functions to python binding (flush_cache(), remap_files()
	  and orig_files())
	* improve handling of filenames that are invalid on windows
	* support 'implied_port' in DHT announce_peer
	* don't use pool allocator for disk blocks (cache may now return pages
	  to the kernel)

0.16.9 release

	* fix long filename truncation on windows
	* distinguish file open mode when checking files and downloading/seeding
	  with bittorrent. updates storage interface
	* improve file_storage::map_file when dealing with invalid input
	* improve handling of invalid utf-8 sequences in strings in torrent files
	* handle more cases of broken .torrent files
	* fix bug filename collision resolver
	* fix bug in filename utf-8 verification
	* make need_save_resume() a bit more robust
	* fixed sparse flag manipulation on windows
	* fixed streaming piece picking issue

0.16.8 release

	* make rename_file create missing directories for new filename
	* added missing python function: parse_magnet_uri
	* fix alerts.all_categories in python binding
	* fix torrent-abort issue which would cancel name lookups of other torrents
	* make torrent file parser reject invalid path elements earlier
	* fixed piece picker bug when using pad-files
	* fix read-piece response for cancelled deadline-pieces
	* fixed file priority vector-overrun
	* fix potential packet allocation alignment issue in utp
	* make 'close_redudnant_connections' cover more cases
	* set_piece_deadline() also unfilters the piece (if its priority is 0)
	* add work-around for bug in windows vista and earlier in
	  GetOverlappedResult
	* fix traversal algorithm leak in DHT
	* fix string encoding conversions on windows
	* take torrent_handle::query_pieces into account in torrent_handle::statue()
	* honor trackers responding with 410
	* fixed merkle tree torrent creation bug
	* fixed crash with empty url-lists in torrent files
	* added missing max_connections() function to python bindings

0.16.7 release

	* fix string encoding in error messages
	* handle error in read_piece and set_piece_deadline when torrent is removed
	* DHT performance improvement
	* attempt to handle ERROR_CANT_WAIT disk error on windows
	* improve peers exchanged over PEX
	* fixed rare crash in ut_metadata extension
	* fixed files checking issue
	* added missing pop_alerts() to python bindings
	* fixed typos in configure script, inversing some feature-enable/disable flags
	* added missing flag_update_subscribe to python bindings
	* active_dht_limit, active_tracker_limit and active_lsd_limit now
	  interpret -1 as infinite

0.16.6 release

	* fixed verbose log error for NAT holepunching
	* fix a bunch of typos in python bindings
	* make get_settings available in the python binding regardless of
	  deprecated functions
	* fix typo in python settings binding
	* fix possible dangling pointer use in peer list
	* fix support for storing arbitrary data in the DHT
	* fixed bug in uTP packet circle buffer
	* fix potential crash when using torrent_handle::add_piece
	* added missing add_torrent_alert to python binding

0.16.5 release

	* udp socket refcounter fix
	* added missing async_add_torrent to python bindings
	* raised the limit for bottled http downloads to 2 MiB
	* add support for magnet links and URLs in python example client
	* fixed typo in python bindings' add_torrent_params
	* introduce a way to add built-in plugins from python
	* consistently disconnect the same peer when two peers simultaneously connect
	* fix local endpoint queries for uTP connections
	* small optimization to local peer discovery to ignore our own broadcasts
	* try harder to bind the udp socket (uTP, DHT, UDP-trackers, LSD) to the
	  same port as TCP
	* relax file timestamp requirements for accepting resume data
	* fix performance issue in web seed downloader (coalescing of blocks
	  sometimes wouldn't work)
	* web seed fixes (better support for torrents without trailing / in
	  web seeds)
	* fix some issues with SSL over uTP connections
	* fix UDP trackers trying all endpoints behind the hostname

0.16.4 release

	* raise the default number of torrents allowed to announce to trackers
	  to 1600
	* improve uTP slow start behavior
	* fixed UDP socket error causing it to fail on Win7
	* update use of boost.system to not use deprecated functions
	* fix GIL issue in python bindings. Deprecated extension support in python
	* fixed bug where setting upload slots to -1 would not mean infinite
	* extend the UDP tracker protocol to include the request string from the
	  tracker URL
	* fix mingw build for linux crosscompiler

0.16.3 release

	* fix python binding backwards compatibility in replace_trackers
	* fix possible starvation in metadata extension
	* fix crash when creating torrents and optimizing file order with pad files
	* disable support for large MTUs in uTP until it is more reliable
	* expose post_torrent_updates and state_update_alert to python bindings
	* fix incorrect SSL error messages
	* fix windows build of shared library with openssl
	* fix race condition causing shutdown hang

0.16.2 release

	* fix permissions issue on linux with noatime enabled for non-owned files
	* use random peer IDs in anonymous mode
	* fix move_storage bugs
	* fix unnecessary dependency on boost.date_time when building boost.asio as separate compilation
	* always use SO_REUSEADDR and deprecate the flag to turn it on
	* add python bindings for SSL support
	* minor uTP tweaks
	* fix end-game mode issue when some files are selected to not be downloaded
	* improve uTP slow start
	* make uTP less aggressive resetting cwnd when idle

0.16.1 release

	* fixed crash when providing corrupt resume data
	* fixed support for boost-1.44
	* fixed reversed semantics of queue_up() and queue_down()
	* added missing functions to python bindings (file_priority(), set_dht_settings())
	* fixed low_prio_disk support on linux
	* fixed time critical piece accounting in the request queue
	* fixed semantics of rate_limit_utp to also ignore per-torrent limits
	* fixed piece sorting bug of deadline pieces
	* fixed python binding build on Mac OS and BSD
	* fixed UNC path normalization (on windows, unless UNC paths are disabled)
	* fixed possible crash when enabling multiple connections per IP
	* fixed typo in win vista specific code, breaking the build
	* change default of rate_limit_utp to true
	* fixed DLL export issue on windows (when building a shared library linking statically against boost)
	* fixed FreeBSD build
	* fixed web seed performance issue with pieces > 1 MiB
	* fixed unchoke logic when using web seeds
	* fixed compatibility with older versions of boost (down to boost 1.40)

0.16 release

	* support torrents with more than 262000 pieces
	* make tracker back-off configurable
	* don't restart the swarm after downloading metadata from magnet links
	* lower the default tracker retry intervals
	* support banning web seeds sending corrupt data
	* don't let hung outgoing connection attempts block incoming connections
	* improve SSL torrent support by using SNI and a single SSL listen socket
	* improved peer exchange performance by sharing incoming connections which advertize listen port 
	* deprecate set_ratio(), and per-peer rate limits
	* add web seed support for torrents with pad files
	* introduced a more scalable API for torrent status updates (post_torrent_updates()) and updated client_test to use it
	* updated the API to add_torrent_params turning all bools into flags of a flags field
	* added async_add_torrent() function to significantly improve performance when
	  adding many torrents
	* change peer_states to be a bitmask (bw_limit, bw_network, bw_disk)
	* changed semantics of send_buffer_watermark_factor to be specified as a percentage
	* add incoming_connection_alert for logging all successful incoming connections
	* feature to encrypt peer connections with a secret AES-256 key stored in .torrent file
	* deprecated compact storage allocation
	* close files in separate thread on systems where close() may block (Mac OS X for instance)
	* don't create all directories up front when adding torrents
	* support DHT scrape
	* added support for fadvise/F_RDADVISE for improved disk read performance
	* introduced pop_alerts() which pops the entire alert queue in a single call
	* support saving metadata in resume file, enable it by default for magnet links
	* support for receiving multi announce messages for local peer discovery
	* added session::listen_no_system_port flag to prevent libtorrent from ever binding the listen socket to port 0
	* added option to not recheck on missing or incomplete resume data
	* extended stats logging with statistics=on builds
	* added new session functions to more efficiently query torrent status
	* added alerts for added and removed torrents
	* expanded plugin interface to support session wide states
	* made the metadata block requesting algorithm more robust against hash check failures
	* support a separate option to use proxies for peers or not
	* pausing the session now also pauses checking torrents
	* moved alert queue size limit into session_settings
	* added support for DHT rss feeds (storing only)
	* added support for RSS feeds
	* fixed up some edge cases in DHT routing table and improved unit test of it
	* added error category and error codes for HTTP errors
	* made the DHT implementation slightly more robust against routing table poisoning and node ID spoofing
	* support chunked encoding in http downloads (http_connection)
	* support adding torrents by url to the .torrent file
	* support CDATA tags in xml parser
	* use a python python dictionary for settings instead of session_settings object (in python bindings)
	* optimized metadata transfer (magnet link) startup time (shaved off about 1 second)
	* optimized swarm startup time (shaved off about 1 second)
	* support DHT name lookup
	* optimized memory usage of torrent_info and file_storage, forcing some API changes
	  around file_storage and file_entry
	* support trackerid tracker extension
	* graceful peer disconnect mode which finishes transactions before disconnecting peers
	* support chunked encoding for web seeds
	* uTP protocol support
	* resistance towards certain flood attacks
	* support chunked encoding for web seeds (only for BEP 19, web seeds)
	* optimized session startup time
	* support SSL for web seeds, through all proxies
	* support extending web seeds with custom authorization and extra headers
	* settings that are not changed from the default values are not saved
	  in the session state
	* made seeding choking algorithm configurable
	* deprecated setters for max connections, max half-open, upload and download
	  rates and unchoke slots. These are now set through session_settings
	* added functions to query an individual peer's upload and download limit
	* full support for BEP 21 (event=paused)
	* added share-mode feature for improving share ratios
	* merged all proxy settings into a single one
	* improved SOCKS5 support by proxying hostname lookups
	* improved support for multi-homed clients
	* added feature to not count downloaded bytes from web seeds in stats
	* added alert for incoming local service discovery messages
	* added option to set file priorities when adding torrents
	* removed the session mutex for improved performance
	* added upload and download activity timer stats for torrents
	* made the reuse-address flag configurable on the listen socket
	* moved UDP trackers over to use a single socket
	* added feature to make asserts log to a file instead of breaking the process
	  (production asserts)
	* optimized disk I/O cache clearing
	* added feature to ask a torrent if it needs to save its resume data or not
	* added setting to ignore file modification time when loading resume files
	* support more fine-grained torrent states between which peer sources it
	  announces to
	* supports calculating sha1 file-hashes when creating torrents
	* made the send_buffer_watermark performance warning more meaningful
	* supports complete_ago extension
	* dropped zlib as a dependency and builds using puff.c instead
	* made the default cache size depend on available physical RAM
	* added flags to torrent::status() that can filter which values are calculated
	* support 'explicit read cache' which keeps a specific set of pieces
	  in the read cache, without implicitly caching other pieces
	* support sending suggest messages based on what's in the read cache
	* clear sparse flag on files that complete on windows
	* support retry-after header for web seeds
	* replaced boost.filesystem with custom functions
	* replaced dependency on boost.thread by asio's internal thread primitives
	* added support for i2p torrents
	* cleaned up usage of MAX_PATH and related macros
	* made it possible to build libtorrent without RTTI support
	* added support to build with libgcrypt and a shipped version of libtommath
	* optimized DHT routing table memory usage
	* optimized disk cache to work with large caches
	* support variable number of optimistic unchoke slots and to dynamically
	  adjust based on the total number of unchoke slots
	* support for BitTyrant choker algorithm
	* support for automatically start torrents when they receive an
	  incoming connection
	* added more detailed instrumentation of the disk I/O thread

0.15.11 release

	* fixed web seed bug, sometimes causing infinite loops
	* fixed race condition when setting session_settings immediately after creating session
	* give up immediately when failing to open a listen socket (report the actual error)
	* restored ABI compatibility with 0.15.9
	* added missing python bindings for create_torrent and torrent_info

0.15.10 release

	* fix 'parameter incorrect' issue when using unbuffered IO on windows
	* fixed UDP socket error handling on windows
	* fixed peer_tos (type of service) setting
	* fixed crash when loading resume file with more files than the torrent in it
	* fix invalid-parameter error on windows when disabling filesystem disk cache
	* fix connection queue issue causing shutdown delays
	* fixed mingw build
	* fix overflow bug in progress_ppm field
	* don't filter local peers received from a non-local tracker
	* fix python deadlock when using python extensions
	* fixed small memory leak in DHT

0.15.9 release

	* added some functions missing from the python binding
	* fixed rare piece picker bug
	* fixed invalid torrent_status::finished_time
	* fixed bugs in dont-have and upload-only extension messages
	* don't open files in random-access mode (speeds up hashing)

0.15.8 release

	* allow NULL to be passed to create_torrent::set_comment and create_torrent::set_creator
	* fix UPnP issue for routers with multiple PPPoE connections
	* fix issue where event=stopped announces wouldn't be sent when closing session
	* fix possible hang in file::readv() on windows
	* fix CPU busy loop issue in tracker announce logic
	* honor IOV_MAX when using writev and readv
	* don't post 'operation aborted' UDP errors when changing listen port
	* fix tracker retry logic, where in some configurations the next tier would not be tried
	* fixed bug in http seeding logic (introduced in 0.15.7)
	* add support for dont-have extension message
	* fix for set_piece_deadline
	* add reset_piece_deadline function
	* fix merkle tree torrent assert

0.15.7 release

	* exposed set_peer_id to python binding
	* improve support for merkle tree torrent creation
	* exposed comparison operators on torrent_handle to python
	* exposed alert error_codes to python
	* fixed bug in announce_entry::next_announce_in and min_announce_in
	* fixed sign issue in set_alert_mask signature
	* fixed unaligned disk access for unbuffered I/O in windows
	* support torrents whose name is empty
	* fixed connection limit to take web seeds into account as well
	* fixed bug when receiving a have message before having the metadata
	* fixed python bindings build with disabled DHT support
	* fixed BSD file allocation issue
	* fixed bug in session::delete_files option to remove_torrent

0.15.6 release

	* fixed crash in udp trackers when using SOCKS5 proxy
	* fixed reconnect delay when leaving upload only mode
	* fixed default values being set incorrectly in add_torrent_params through add_magnet_uri in python bindings
	* implemented unaligned write (for unbuffered I/O)
	* fixed broadcast_lsd option
	* fixed udp-socket race condition when using a proxy
	* end-game mode optimizations
	* fixed bug in udp_socket causing it to issue two simultaneous async. read operations
	* fixed mingw build
	* fixed minor bug in metadata block requester (for magnet links)
	* fixed race condition in iconv string converter
	* fixed error handling in torrent_info constructor
	* fixed bug in torrent_info::remap_files
	* fix python binding for wait_for_alert
	* only apply privileged port filter to DHT-only peers

0.15.5 release

	* support DHT extension to report external IPs
	* fixed rare crash in http_connection's error handling
	* avoid connecting to peers listening on ports < 1024
	* optimized piece picking to not cause busy loops in some end-game modes
	* fixed python bindings for tcp::endpoint
	* fixed edge case of pad file support
	* limit number of torrents tracked by DHT
	* fixed bug when allow_multiple_connections_per_ip was enabled
	* potential WOW64 fix for unbuffered I/O (windows)
	* expose set_alert_queue_size_limit to python binding
	* support dht nodes in magnet links
	* support 100 Continue HTTP responses
	* changed default choker behavior to use 8 unchoke slots (instead of being rate based)
	* fixed error reporting issue in disk I/O thread
	* fixed file allocation issues on linux
	* fixed filename encoding and decoding issue on platforms using iconv
	* reports redundant downloads to tracker, fixed downloaded calculation to
	  be more stable when not including redundant. Improved redundant data accounting
	  to be more accurate
	* fixed bugs in http seed connection and added unit test for it
	* fixed error reporting when fallocate fails
	* deprecate support for separate proxies for separate kinds of connections

0.15.4 release

	* fixed piece picker issue triggered by hash failure and timed out requests to the piece
	* fixed optimistic unchoke issue when setting per torrent unchoke limits
	* fixed UPnP shutdown issue
	* fixed UPnP DeletePortmapping issue
	* fixed NAT-PMP issue when adding the same mapping multiple times
	* no peers from tracker when stopping is no longer an error
	* improved web seed retry behavior
	* fixed announce issue

0.15.3 release

	* fixed announce bug where event=completed would not be sent if it violated the
	  min-announce of the tracker
	* fixed limitation in rate limiter
	* fixed build error with boost 1.44

0.15.2 release

	* updated compiler to msvc 2008 for python binding
	* restored default fail_limit to unlimited on all trackers
	* fixed rate limit bug for DHT
	* fixed SOCKS5 bug for routing UDP packets
	* fixed bug on windows when verifying resume data for a torrent where
	  one of its directories had been removed
	* fixed race condition in peer-list with DHT
	* fix force-reannounce and tracker retry issue

0.15.1 release

	* fixed rare crash when purging the peer list
	* fixed race condition around m_abort in session_impl
	* fixed bug in web_peer_connection which could cause a hang when downloading
	  from web servers
	* fixed bug in metadata extensions combined with encryption
	* refactored socket reading code to not use async. operations unnecessarily
	* some timer optimizations
	* removed the reuse-address flag on the listen socket
	* fixed bug where local peer discovery and DHT wouldn't be announced to without trackers
	* fixed bug in bdecoder when decoding invalid messages
	* added build warning when building with UNICODE but the standard library
	  doesn't provide std::wstring
	* fixed add_node python binding
	* fixed issue where trackers wouldn't tried immediately when the previous one failed
	* fixed synchronization issue between download queue and piece picker
	* fixed bug in udp tracker scrape response parsing
	* fixed bug in the disk thread that could get triggered under heavy load
	* fixed bug in add_piece() that would trigger asserts
	* fixed vs 2010 build
	* recognizes more clients in identify_client()
	* fixed bug where trackers wouldn't be retried if they failed
	* slight performance fix in disk elevator algorithm
	* fixed potential issue where a piece could be checked twice
	* fixed build issue on windows related to GetCompressedSize()
	* fixed deadlock when starting torrents with certain invalid tracker URLs
	* fixed iterator bug in disk I/O thread
	* fixed FIEMAP support on linux
	* fixed strict aliasing warning on gcc
	* fixed inconsistency when creating torrents with symlinks
	* properly detect windows version to initialize half-open connection limit
	* fixed bug in url encoder where $ would not be encoded

0.15 release

	* introduced a session state save mechanism. load_state() and save_state().
	  this saves all session settings and state (except torrents)
	* deprecated dht_state functions and merged it with the session state
	* added support for multiple trackers in magnet links
	* added support for explicitly flushing the disk cache
	* added torrent priority to affect bandwidth allocation for its peers
	* reduced the number of floating point operations (to better support
	  systems without FPU)
	* added new alert when individual files complete
	* added support for storing symbolic links in .torrent files
	* added support for uTorrent interpretation of multi-tracker torrents
	* handle torrents with duplicate filenames
	* piece timeouts are adjusted to download rate limits
	* encodes urls in torrent files that needs to be encoded
	* fixed not passing &supportcrypto=1 when encryption is disabled
	* introduced an upload mode, which torrents are switched into when
	  it hits a disk write error, instead of stopping the torrent.
	  this lets libtorrent keep uploading the parts it has when it
	  encounters a disk-full error for instance
	* improved disk error handling and expanded use of error_code in
	  error reporting. added a bandwidth state, bw_disk, when waiting
	  for the disk io thread to catch up writing buffers
	* improved read cache memory efficiency
	* added another cache flush algorithm to write the largest
	  contiguous blocks instead of the least recently used
	* introduced a mechanism to be lighter on the disk when checking torrents
	* applied temporary memory storage optimization to when checking
	  a torrent as well
	* removed hash_for_slot() from storage_interface. It is now implemented
	  by using the readv() function from the storage implementation
	* improved IPv6 support by announcing twice when necessary
	* added feature to set a separate global rate limit for local peers
	* added preset settings for low memory environments and seed machines
	  min_memory_usage() and high_performance_seeder()
	* optimized overall memory usage for DHT nodes and requests, peer
	  entries and disk buffers
	* change in API for block_info in partial_piece_info, instead of
	  accessing 'peer', call 'peer()'
	* added support for fully automatic unchoker (no need to specify
	  number of upload slots). This is on by default
	* added support for changing socket buffer sizes through
	  session_settings
	* added support for merkle hash tree torrents (.merkle.torrent)
	* added 'seed mode', which assumes that all files are complete
	  and checks hashes lazily, as blocks are requested
	* added new extension for file attributes (executable and hidden)
	* added support for unbuffered I/O for aligned files
	* added workaround for sparse file issue on Windows Vista
	* added new lt_trackers extension to exchange trackers between
	  peers
	* added support for BEP 17 http seeds
	* added read_piece() to read pieces from torrent storage
	* added option for udp tracker preference
	* added super seeding
	* added add_piece() function to inject data from external sources
	* add_tracker() function added to torrent_handle
	* if there is no working tracker, current_tracker is the
	  tracker that is currently being tried
	* torrents that are checking can now be paused, which will
	  pause the checking
	* introduced another torrent state, checking_resume_data, which
	  the torrent is in when it's first added, and is comparing
	  the files on disk with the resume data
	* DHT bandwidth usage optimizations
	* rate limited DHT send socket
	* tracker connections are now also subject to IP filtering
	* improved optimistic unchoke logic
	* added monitoring of the DHT lookups
	* added bandwidth reports for estimated TCP/IP overhead and DHT
	* includes DHT traffic in the rate limiter
	* added support for bitcomet padding files
	* improved support for sparse files on windows
	* added ability to give seeding torrents preference to active slots
	* added torrent_status::finished_time
	* automatically caps files and connections by default to rlimit
	* added session::is_dht_running() function
	* added torrent_handle::force_dht_announce()
	* added torrent_info::remap_files()
	* support min_interval tracker extension
	* added session saving and loading functions
	* added support for min-interval in tracker responses
	* only keeps one outstanding duplicate request per peer
	  reduces waste download, specifically when streaming
	* added support for storing per-peer rate limits across reconnects
	* improved fallocate support
	* fixed magnet link issue when using resume data
	* support disk I/O priority settings
	* added info_hash to torrent_deleted_alert
	* improved LSD performance and made the interval configurable
	* improved UDP tracker support by caching connect tokens
	* fast piece optimization

release 0.14.10

	* fixed udp tracker race condition
	* added support for torrents with odd piece sizes
	* fixed issue with disk read cache not being cleared when removing torrents
	* made the DHT socket bind to the same interface as the session
	* fixed issue where an http proxy would not be used on redirects
	* Solaris build fixes
	* disabled buggy disconnect_peers feature

release 0.14.9

	* disabled feature to drop requests after having been skipped too many times
	* fixed range request bug for files larger than 2 GB in web seeds
	* don't crash when trying to create torrents with 0 files
	* fixed big_number __init__ in python bindings
	* fixed optimistic unchoke timer
	* fixed bug where torrents with incorrectly formatted web seed URLs would be
	  connected multiple times
	* fixed MinGW support
	* fixed DHT bootstrapping issue
	* fixed UDP over SOCKS5 issue
	* added support for "corrupt" tracker announce
	* made end-game mode less aggressive

release 0.14.8

	* ignore unkown metadata messages
	* fixed typo that would sometimes prevent queued torrents to be checked
	* fixed bug in auto-manager where active_downloads and active_seeds would
	  sometimes be used incorrectly
	* force_recheck() no longer crashes on torrents with no metadata
	* fixed broadcast socket regression from 0.14.7
	* fixed hang in NATPMP when shut down while waiting for a response
	* fixed some more error handling in bdecode

release 0.14.7

	* fixed deadlock in natpmp
	* resume data alerts are always posted, regardless of alert mask
	* added wait_for_alert to python binding
	* improved invalid filename character replacement
	* improved forward compatibility in DHT
	* added set_piece_hashes that takes a callback to the python binding
	* fixed division by zero in get_peer_info()
	* fixed bug where pieces may have been requested before the metadata
	  was received
	* fixed incorrect error when deleting files from a torrent where
	  not all files have been created
	* announces torrents immediately to the DHT when it's started
	* fixed bug in add_files that would fail to recurse if the path
	  ended with a /
	* fixed bug in error handling when parsing torrent files
	* fixed file checking bug when renaming a file before checking the torrent
	* fixed race conditon when receiving metadata from swarm
	* fixed assert in ut_metadata plugin
	* back-ported some fixes for building with no exceptions
	* fixed create_torrent when passing in a path ending with /
	* fixed move_storage when source doesn't exist
	* fixed DHT state save bug for node-id
	* fixed typo in python binding session_status struct
	* broadcast sockets now join every network interface (used for UPnP and
	  local peer discovery)

release 0.14.6

	* various missing include fixes to be buildable with boost 1.40
	* added missing functions to python binding related to torrent creation
	* fixed to add filename on web seed urls that lack it
	* fixed BOOST_ASIO_HASH_MAP_BUCKETS define for boost 1.39
	* fixed checking of fast and suggest messages when used with magnet links
	* fixed bug where web seeds would not disconnect if being resolved when
	  the torrent was paused
	* fixed download piece performance bug in piece picker
	* fixed bug in connect candidate counter
	* replaces invalid filename characters with .
	* added --with-libgeoip option to configure script to allow building and
	  linking against system wide library
	* fixed potential pure virtual function call in extensions on shutdown
	* fixed disk buffer leak in smart_ban extension

release 0.14.5

	* fixed bug when handling malformed webseed urls and an http proxy
	* fixed bug when setting unlimited upload or download rates for torrents
	* fix to make torrent_status::list_peers more accurate.
	* fixed memory leak in disk io thread when not using the cache
	* fixed bug in connect candidate counter
	* allow 0 upload slots
	* fixed bug in rename_file(). The new name would not always be saved in
	  the resume data
	* fixed resume data compatibility with 0.13
	* fixed rare piece-picker bug
	* fixed bug where one allowed-fast message would be sent even when
	  disabled
	* fixed race condition in UPnP which could lead to crash
	* fixed inversed seed_time ratio logic
	* added get_ip_filter() to session

release 0.14.4

	* connect candidate calculation fix
	* tightened up disk cache memory usage
	* fixed magnet link parser to accept hex-encoded info-hashes
	* fixed inverted logic when picking which peers to connect to
	  (should mean a slight performance improvement)
	* fixed a bug where a failed rename_file() would leave the storage
	  in an error state which would pause the torrent
	* fixed case when move_storage() would fail. Added a new alert
	  to be posted when it does
	* fixed crash bug when shutting down while checking a torrent
	* fixed handling of web seed urls that didn't end with a
	  slash for multi-file torrents
	* lowered the default connection speed to 10 connection attempts
	  per second
	* optimized memory usage when checking files fails
	* fixed bug when checking a torrent twice
	* improved handling of out-of-memory conditions in disk I/O thread
	* fixed bug when force-checking a torrent with partial pieces
	* fixed memory leak in disk cache
	* fixed torrent file path vulnerability
	* fixed upnp
	* fixed bug when dealing with clients that drop requests (i.e. BitComet)
	  fixes assert as well

release 0.14.3

	* added python binding for create_torrent
	* fixed boost-1.38 build
	* fixed bug where web seeds would be connected before the files
	  were checked
	* fixed filename bug when using wide characters
	* fixed rare crash in peer banning code
	* fixed potential HTTP compatibility issue
	* fixed UPnP crash
	* fixed UPnP issue where the control url contained the base url
	* fixed a replace_trackers bug
	* fixed bug where the DHT port mapping would not be removed when
	  changing DHT port
	* fixed move_storage bug when files were renamed to be moved out
	  of the root directory
	* added error handling for set_piece_hashes
	* fixed missing include in enum_if.cpp
	* fixed dual IP stack issue
	* fixed issue where renamed files were sometimes not saved in resume data
	* accepts tracker responses with no 'peers' field, as long as 'peers6'
	  is present
	* fixed CIDR-distance calculation in the precense of IPv6 peers
	* save partial resume data for torrents that are queued for checking
	  or checking, to maintain stats and renamed files
	* Don't try IPv6 on windows if it's not installed
	* move_storage fix
	* fixed potential crash on shutdown
	* fixed leaking exception from bdecode on malformed input
	* fixed bug where connection would hang when receiving a keepalive
	* fixed bug where an asio exception could be thrown when resolving
	  peer countries
	* fixed crash when shutting down while checking a torrent
	* fixed potential crash in connection_queue when a peer_connection
	  fail to open its socket

release 0.14.2

	* added missing functions to the python bindings torrent_info::map_file,
	  torrent_info::map_block and torrent_info::file_at_offset.
	* removed support for boost-1.33 and earlier (probably didn't work)
	* fixed potential freezes issues at shutdown
	* improved error message for python setup script
	* fixed bug when torrent file included announce-list, but no valid
	  tracker urls
	* fixed bug where the files requested from web seeds would be the
	  renamed file names instead of the original file names in the torrent.
	* documentation fix of queing section
	* fixed potential issue in udp_socket (affected udp tracker support)
	* made name, comment and created by also be subject to utf-8 error
	  correction (filenames already were)
	* fixed dead-lock when settings DHT proxy
	* added missing export directives to lazy_entry
	* fixed disk cache expiry settings bug (if changed, it would be set
	  to the cache size)
	* fixed bug in http_connection when binding to a particular IP
	* fixed typo in python binding (torrent_handle::piece_prioritize should
	  be torrent_handle::piece_priorities)
	* fixed race condition when saving DHT state
	* fixed bugs related to lexical_cast being locale dependent
	* added support for SunPro C++ compiler
	* fixed bug where messeges sometimes could be encrypted in the
	  wrong order, for encrypted connections.
	* fixed race condition where torrents could get stuck waiting to
	  get checked
	* fixed mapped files bug where it wouldn't be properly restored
	  from resume data properly
	* removed locale dependency in xml parser (caused asserts on windows)
	* fixed bug when talking to https 1.0 servers
	* fixed UPnP bug that could cause stack overflow

release 0.14.1

	* added converter for python unicode strings to utf-8 paths
	* fixed bug in http downloader where the host field did not
	  include the port number
	* fixed headers to not depend on NDEBUG, which would prohibit
	  linking a release build of libtorrent against a debug application
	* fixed bug in disk I/O thread that would make the thread
	  sometimes quit when an error occurred
	* fixed DHT bug
	* fixed potential shutdown crash in disk_io_thread
	* fixed usage of deprecated boost.filsystem functions
	* fixed http_connection unit test
	* fixed bug in DHT when a DHT state was loaded
	* made rate limiter change in 0.14 optional (to take estimated
	  TCP/IP overhead into account)
	* made the python plugin buildable through the makefile
	* fixed UPnP bug when url base ended with a slash and
	  path started with a slash
	* fixed various potentially leaking exceptions
	* fixed problem with removing torrents that are checking
	* fixed documentation bug regarding save_resume_data()
	* added missing documentation on torrent creation
	* fixed bugs in python client examples
	* fixed missing dependency in package-config file
	* fixed shared geoip linking in Jamfile
	* fixed python bindings build on windows and made it possible
	  to generate a windows installer
	* fixed bug in NAT-PMP implementation

release 0.14

	* deprecated add_torrent() in favor of a new add_torrent()
	  that takes a struct with parameters instead. Torrents
	  are paused and auto managed by default.
	* removed 'connecting_to_tracker' torrent state. This changes
	  the enum values for the other states.
	* Improved seeding and choking behavior.
	* Fixed rare buffer overrun bug when calling get_download_queue
	* Fixed rare bug where torrent could be put back into downloading
	  state even though it was finished, after checking files.
	* Fixed rename_file to work before the file on disk has been
	  created.
	* Fixed bug in tracker connections in case of errors caused
	  in the connection constructor.
	* Updated alert system to be filtered by category instead of
	  severity level. Alerts can generate a message through
	  alert::message().
	* Session constructor will now start dht, upnp, natpmp, lsd by
	  default. Flags can be passed in to the constructor to not
	  do this, if these features are to be enabled and disabled
	  at a later point.
	* Removed 'connecting_to_tracker' torrent state
	* Fix bug where FAST pieces were cancelled on choke
	* Fixed problems with restoring piece states when hash failed.
	* Minimum peer reconnect time fix. Peers with no failures would
	  reconnect immediately.
	* Improved web seed error handling
	* DHT announce fixes and off-by-one loop fix
	* Fixed UPnP xml parse bug where it would ignore the port number
	  for the control url.
	* Fixed bug in torrent writer where the private flag was added
	  outside of the info dictionary
	* Made the torrent file parser less strict of what goes in the
	  announce-list entry
	* Fixed type overflow bug where some statistics was incorrectly
	  reported for file larger than 2 GB
	* boost-1.35 support
	* Fixed bug in statistics from web server peers where it sometimes
	  could report too many bytes downloaded.
	* Fixed bug where statistics from the last second was lost when
	  disconnecting a peer.
	* receive buffer optimizations (memcpy savings and memory savings)
	* Support for specifying the TOS byte for peer traffic.
	* Basic support for queueing of torrents.
	* Better bias to give connections to downloading torrents
	  with fewer peers.
	* Optimized resource usage (removed the checking thread)
	* Support to bind outgoing connections to specific ports
	* Disk cache support.
	* New, more memory efficient, piece picker with sequential download
	  support (instead of the more complicated sequential download threshold).
	* Auto Upload slots. Automtically opens up more slots if
	  upload limit is not met.
	* Improved NAT-PMP support by querying the default gateway
	* Improved UPnP support by ignoring routers not on the clients subnet.

release 0.13
	
	* Added scrape support
	* Added add_extension() to torrent_handle. Can instantiate
	  extensions for torrents while downloading
	* Added support for remove_torrent to delete the files as well
	* Fixed issue with failing async_accept on windows
	* DHT improvements, proper error messages are now returned when
	  nodes sends bad packets
	* Optimized the country table used to resolve country of peers
	* Copying optimization for sending data. Data is no longer copied from
	  the disk I/O buffer to the send buffer.
	* Buffer optimization to use a raw buffer instead of std::vector<char>
	* Improved file storage to use sparse files
	* Updated python bindings
	* Added more clients to the identifiable clients list.
	* Torrents can now be started in paused state (to better support queuing)
	* Improved IPv6 support (support for IPv6 extension to trackers and
	  listens on both IPv6 and IPv4 interfaces).
	* Improved asserts used. Generates a stacktrace on linux
	* Piece picker optimizations and improvements
	* Improved unchoker, connection limit and rate limiter
	* Support for FAST extension
	* Fixed invalid calculation in DHT node distance
	* Fixed bug in URL parser that failed to parse IPv6 addresses
	* added peer download rate approximation
	* added port filter for outgoing connection (to prevent
	  triggering firewalls)
	* made most parameters configurable via session_settings
	* added encryption support
	* added parole mode for peers whose data fails the hash check.
	* optimized heap usage in piece-picker and web seed downloader.
	* fixed bug in DHT where older write tokens weren't accepted.
	* added support for sparse files.
	* introduced speed categories for peers and pieces, to separate
	  slow and fast peers.
	* added a half-open tcp connection limit that takes all connections
	  in to account, not just peer connections.
	* added alerts for filtered IPs.
	* added support for SOCKS4 and 5 proxies and HTTP CONNECT proxies.
	* fixed proper distributed copies calculation.
	* added option to use openssl for sha-1 calculations.
	* optimized the piece picker in the case where a peer is a seed.
	* added support for local peer discovery
	* removed the dependency on the compiled boost.date_time library
	* deprecated torrent_info::print()
	* added UPnP support
	* fixed problem where peer interested flags were not updated correctly
	  when pieces were filtered
	* improvements to ut_pex messages, including support for seed flag
	* prioritizes upload bandwidth to peers that might send back data
	* the following functions have been deprecated:
	  	void torrent_handle::filter_piece(int index, bool filter) const;
	  	void torrent_handle::filter_pieces(std::vector<bool> const& pieces) const;
	  	bool torrent_handle::is_piece_filtered(int index) const;
	  	std::vector<bool> torrent_handle::filtered_pieces() const;
	  	void torrent_handle::filter_files(std::vector<bool> const& files) const;
	  
	  instead, use the piece_priority functions.
	  
	* added support for NAT-PMP
	* added support for piece priorities. Piece filtering is now set as
	  a priority
	* Fixed crash when last piece was smaller than one block and reading
	  fastresume data for that piece
	* Makefiles should do a better job detecting boost
	* Fixed crash when all tracker urls are removed
	* Log files can now be created at user supplied path
	* Log files failing to create is no longer fatal
	* Fixed dead-lock in torrent_handle
	* Made it build with boost 1.34 on windows
	* Fixed bug in URL parser that failed to parse IPv6 addresses
	* Fixed bug in DHT, related to IPv6 nodes
	* DHT accepts transaction IDs that have garbage appended to them
	* DHT logs messages that it fails to decode

release 0.12

	* fixes to make the DHT more compatible
	* http seed improvements including error reporting and url encoding issues.
	* fixed bug where directories would be left behind when moving storage
	  in some cases.
	* fixed crashing bug when restarting or stopping the DHT.
	* added python binding, using boost.python
	* improved character conversion on windows when strings are not utf-8.
	* metadata extension now respects the private flag in the torrent.
	* made the DHT to only be used as a fallback to trackers by default.
	* added support for HTTP redirection support for web seeds.
	* fixed race condition when accessing a torrent that was checking its
	  fast resume data.
	* fixed a bug in the DHT which could be triggered if the network was
	  dropped or extremely rare cases.
	* if the download rate is limited, web seeds will now only use left-over
	  bandwidth after all bt peers have used up as much bandwidth as they can.
	* added the possibility to have libtorrent resolve the countries of
	  the peers in torrents.
	* improved the bandwidth limiter (it now implements a leaky bucket/node bucket).
	* improved the HTTP seed downloader to report accurate progress.
	* added more client peer-id signatures to be recognized.
	* added support for HTTP servers that skip the CR before the NL at line breaks.
	* fixed bug in the HTTP code that only accepted headers case sensitive.
	* fixed bug where one of the session constructors didn't initialize boost.filesystem. 
	* fixed bug when the initial checking of a torrent fails with an exception.
	* fixed bug in DHT code which would send incorrect announce messages.
	* fixed bug where the http header parser was case sensitive to the header
	  names.
	* Implemented an optmization which frees the piece_picker once a torrent
	  turns into a seed.
	* Added support for uT peer exchange extension, implemented by Massaroddel.
	* Modified the quota management to offer better bandwidth balancing
	  between peers.
	* logging now supports multiple sessions (different sessions now log
	  to different directories).
	* fixed random number generator seed problem, generating the same
	  peer-id for sessions constructed the same second.
	* added an option to accept multiple connections from the same IP.
	* improved tracker logging.
	* moved the file_pool into session. The number of open files is now
	  limited per session.
	* fixed uninitialized private flag in torrent_info
	* fixed long standing issue with file.cpp on windows. Replaced the low level
	  io functions used on windows.
	* made it possible to associate a name with torrents without metadata.
	* improved http-downloading performance by requesting entire pieces via
	  http.
	* added plugin interface for extensions. And changed the interface for
	  enabling extensions.

release 0.11

	* added support for incorrectly encoded paths in torrent files
	  (assumes Latin-1 encoding and converts to UTF-8).
	* added support for destructing session objects asynchronously.
	* fixed bug with file_progress() with files = 0 bytes
	* fixed a race condition bug in udp_tracker_connection that could
	  cause a crash.
	* fixed bug occuring when increasing the sequenced download threshold
	  with max availability lower than previous threshold.
	* fixed an integer overflow bug occuring when built with gcc 4.1.x
	* fixed crasing bug when closing while checking a torrent
	* fixed bug causing a crash with a torrent with piece length 0
	* added an extension to the DHT network protocol to support the
	  exchange of nodes with IPv6 addresses.
	* modified the ip_filter api slightly to support IPv6
	* modified the api slightly to make sequenced download threshold
	  a per torrent-setting.
	* changed the address type to support IPv6
	* fixed bug in piece picker which would not behave as
	  expected with regard to sequenced download threshold.
	* fixed bug with file_progress() with files > 2 GB.
	* added --enable-examples option to configure script.
	* fixed problem with the resource distribution algorithm
	  (controlling e.g upload/download rates).
	* fixed incorrect asserts in storage related to torrents with
	  zero-sized files.
	* added support for trackerless torrents (with kademlia DHT).
	* support for torrents with the private flag set.
	* support for torrents containing bootstrap nodes for the
	  DHT network.
	* fixed problem with the configure script on FreeBSD.
	* limits the pipelining used on url-seeds.
	* fixed problem where the shutdown always would delay for
	  session_settings::stop_tracker_timeout seconds.
	* session::listen_on() won't reopen the socket in case the port and
	  interface is the same as the one currently in use.
	* added http proxy support for web seeds.
	* fixed problem where upload and download stats could become incorrect
	  in case of high cpu load.
	* added more clients to the identifiable list.
	* fixed fingerprint parser to cope with latest Mainline versions.

release 0.10

	* fixed a bug where the requested number of peers in a tracker request could
	  be too big.
	* fixed a bug where empty files were not created in full allocation mode.
	* fixed a bug in storage that would, in rare cases, fail to do a
	  complete check.
	* exposed more settings for tweaking parameters in the piece-picker,
	  downloader and uploader (http_settings replaced by session_settings).
	* tweaked default settings to improve high bandwidth transfers.
	* improved the piece picker performance and made it possible to download
	  popular pieces in sequence to improve disk performance.
	* added the possibility to control upload and download limits per peer.
	* fixed problem with re-requesting skipped pieces when peer was sending pieces
	  out of fifo-order.
	* added support for http seeding (the GetRight protocol)
	* renamed identifiers called 'id' in the public interface to support linking
	  with Objective.C++
	* changed the extensions protocol to use the new one, which is also
	  implemented by uTorrent.
	* factorized the peer_connection and added web_peer_connection which is
	  able to download from http-sources.
	* converted the network code to use asio (resulted in slight api changes
	  dealing with network addresses).
	* made libtorrent build in vc7 (patches from Allen Zhao)
	* fixed bug caused when binding outgoing connections to a non-local interface.
	* add_torrent() will now throw if called while the session object is
	  being closed.
	* added the ability to limit the number of simultaneous half-open
	  TCP connections. Flags in peer_info has been added.

release 0.9.1

	* made the session disable file name checks within the boost.filsystem library
	* fixed race condition in the sockets
	* strings that are invalid utf-8 strings are now decoded with the
	  local codepage on windows
	* added the ability to build libtorrent both as a shared library
	* client_test can now monitor a directory for torrent files and automatically
	  start and stop downloads while running
	* fixed problem with file_size() when building on windows with unicode support
	* added a new torrent state, allocating
	* added a new alert, metadata_failed_alert
	* changed the interface to session::add_torrent for some speed optimizations.
	* greatly improved the command line control of the example client_test.
	* fixed bug where upload rate limit was not being applied.
	* files that are being checked will no longer stall files that don't need
	  checking.
	* changed the way libtorrent identifies support for its excentions
	  to look for 'ext' at the end of the peer-id.
	* improved performance by adding a circle buffer for the send buffer.
	* fixed bugs in the http tracker connection when using an http proxy.
	* fixed problem with storage's file pool when creating torrents and then
	  starting to seed them.
	* hard limit on remote request queue and timeout on requests (a timeout
	  triggers rerequests). This makes libtorrent work much better with
	  "broken" clients like BitComet which may ignore requests.

Initial release 0.9

	* multitracker support
	* serves multiple torrents on a single port and a single thread
	* supports http proxies and proxy authentication
	* gzipped tracker-responses
	* block level piece picker
	* queues torrents for file check, instead of checking all of them in parallel
	* uses separate threads for checking files and for main downloader
	* upload and download rate limits
	* piece-wise, unordered, incremental file allocation
	* fast resume support
	* supports files > 2 gigabytes
	* supports the no_peer_id=1 extension
	* support for udp-tracker protocol
	* number of connections limit
	* delays sending have messages
	* can resume pieces downloaded in any order
	* adjusts the length of the request queue depending on download rate
	* supports compact=1
	* selective downloading
	* ip filter
<|MERGE_RESOLUTION|>--- conflicted
+++ resolved
@@ -1,4 +1,3 @@
-<<<<<<< HEAD
 	* make the file_status interface explicitly public types
 	* added resolver_cache_timeout setting for internal host name resolver
 	* make parse_magnet_uri take a string_view instead of std::string
@@ -68,10 +67,8 @@
 	* require C++11 to build libtorrent
 
 
-=======
 	* fix memory leak in the disk cache
 	* fix double free in disk cache
->>>>>>> 227830e7
 	* forward declaring libtorrent types is discouraged. a new fwd.hpp header is provided
 
 1.1.3 release
