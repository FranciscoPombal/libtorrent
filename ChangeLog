<<<<<<< HEAD
2.0 release

	* update userdata in add_torrent_params to be type-safe and add to torrent_handle
	* add ip_filter to session_params
	* added support for wolfSSL for SHA-1 hash and HTTPS (no Torrents over SSL)
	* requires OpenSSL minimum version 1.0.0 with SNI support
	* deprecated save_state() and load_state() on session in favour of new
	  write_session_params() and read_session_params()
	* added support for BitTorrent v2 (see docs/upgrade_to_2.0.html)
	* create_torrent() pad_file_limit parameter removed
	* create_torrent() merkle- and optimize-alignment flags removed
	* merkle_tree removed from add_torrent_params
	* announce_entry expose information per v1 and v2 info-hash announces
	* torrent_removed_alert, torrent_deleted_alert, torrent_delete_failed_alert: info_hash member is no longer a sha-1 hash, but (deprecated) implicitly convertible to one
	* undeprecate error_file_metadata for torrent errors related to its metadata
	* remove support for adding a torrent under a UUID (used for previous RSS support)
	* remove deprecated feature to add torrents by file:// URL
	* remove deprecated feature to download .torrent file from URL
	* requires boost >= 1.66 to build
	* update networking API to networking TS compatible boost.asio
	* overhauled disk I/O subsystem to use memory mapped files (where available)
	* libtorrent now requires C++14 to build


=======
	* support validation of HTTPS trackers
>>>>>>> f27738a7
	* deprecate strict super seeding mode
	* make UPnP port-mapping lease duration configurable
	* deprecate the bittyrant choking algorithm
	* add build option to disable streaming

1.2.5 release

	* announce port=1 instead of port=0, when there is no listen port
	* fix LSD over IPv6
	* support TCP_NOTSENT_LOWAT on Linux
	* fix correct interface binding of local service discovery multicast
	* fix issue with knowing which interfaces to announce to trackers and DHT
	* undeprecate settings_pack::dht_upload_rate_limit

1.2.4 release

	* fix binding TCP and UDP sockets to the same port, when specifying port 0
	* fix announce_to_all_trackers and announce_to_all_tiers behavior
	* fix suggest_read_cache setting
	* back-off tracker hostname looksups resulting in NXDOMAIN
	* lower SOCKS5 UDP keepalive timeout
	* fix external IP voting for multi-homed DHT nodes
	* deprecate broadcast_lsd setting. Just use multicast
	* deprecate upnp_ignore_nonrouters setting
	* don't attempt sending event=stopped if event=start never succeeded
	* make sure &key= stays consistent between different source IPs (as mandated by BEP7)
	* fix binding sockets to outgoing interface
	* add new socks5_alert to trouble shoot SOCKS5 proxies

1.2.3 release

	* fix erroneous event=completed tracker announce when checking files
	* promote errors in parsing listen_interfaces to post listen_failed_alert
	* fix bug in protocol encryption/obfuscation
	* fix buffer overflow in SOCKS5 UDP logic
	* fix issue of rapid calls to file_priority() clobbering each other
	* clear tracker errors on success
	* optimize setting with unlimited unchoke slots
	* fixed restoring of trackers, comment, creation date and created-by in resume data
	* fix handling of torrents with too large pieces
	* fixed division by zero in anti-leech choker
	* fixed bug in torrent_info::swap

1.2.2 release

	* fix cases where the disable_hash_checks setting was not honored
	* fix updating of is_finished torrent status, when changing piece priorities
	* fix regression in &left= reporting when adding a seeding torrent
	* fix integer overflow in http parser
	* improve sanitation of symlinks, to support more complex link targets
	* add DHT routing table affinity for BEP 42 nodes
	* add torrent_info constructor overloads to control torrent file limits
	* feature to disable DHT, PEX and LSD per torrent
	* fix issue where trackers from magnet links were not included in create_torrent()
	* make peer_info::client a byte array in python binding
	* pick contiguous pieces from peers with high download rate
	* fix error handling of moving storage to a drive letter that isn't mounted
	* fix HTTP Host header when using proxy

1.2.1 release

	* add dht_pkt_alert and alerts_dropped_alert to python bindings
	* fix python bindins for block_uploaded_alert
	* optimize resolving duplicate filenames in loading torrent files
	* fix python binding of dht_settings
	* tighten up various input validation checks
	* fix create_torrent python binding
	* update symlinks to conform to BEP 47
	* fix python bindings for peer_info
	* support creating symlinks, for torrents with symlinks in them
	* fix error in seed_mode flag
	* support magnet link parameters with number siffixes
	* consistently use "lt" namespace in examples and documentation
	* fix Mingw build to use native cryptoAPI
	* uPnP/NAT-PMP errors no longer set the client's advertised listen port to zero

1.2 release

	* requires boost >= 1.58 to build
	* tweak heuristic of how to interpret url seeds in multi-file torrents
	* support &ipv4= tracker argument for private torrents
	* renamed debug_notification to connect_notification
	* when updating listen sockets, only post alerts for new ones
	* deprecate anonymous_mode_alert
	* deprecated force_proxy setting (when set, the proxy is always used)
	* add support for Port Control Protocol (PCP)
	* deliver notification of alerts being dropped via alerts_dropped_alert
	* deprecated alert::progress_notification alert category, split into
	  finer grained categories
	* update plugin interface functions for improved type-safety
	* implemented support magnet URI extension, select specific file indices
	  for download, BEP53
	* make tracker keys multi-homed. remove set_key() function on session.
	* add flags()/set_flags()/unset_flags() to torrent_handle, deprecate individual functions
	* added alert for block being sent to the send buffer
	* drop support for windows compilers without std::wstring
	* implemented support for DHT info hash indexing, BEP51
	* removed deprecated support for file_base in file_storage
	* added support for running separate DHT nodes on each network interface
	* added support for establishing UTP connections on any network interface
	* added support for sending tracker announces on every network interface
	* introduce "lt" namespace alias
	* need_save_resume_data() will no longer return true every 15 minutes
	* make the file_status interface explicitly public types
	* added resolver_cache_timeout setting for internal host name resolver
	* make parse_magnet_uri take a string_view instead of std::string
	* deprecate add_torrent_params::url field. use parse_magnet_uri instead
	* optimize download queue management
	* deprecated (undocumented) file:// urls
	* add limit for number of web seed connections
	* added support for retrieval of DHT live nodes
	* complete UNC path support
	* add packets pool allocator
	* remove disk buffer pool allocator
	* fix last_upload and last_download overflow after 9 hours in past
	* python binding add more add_torrent_params fields and an invalid key check
	* introduce introduce distinct types for peer_class_t, piece_index_t and
	  file_index_t.
	* fix crash caused by empty bitfield
	* removed disk-access-log build configuration
	* removed mmap_cache feature
	* strengthened type safety in handling of piece and file indices
	* deprecate identify_client() and fingerprint type
	* make sequence number for mutable DHT items backed by std::int64_t
	* tweaked storage_interface to have stronger type safety
	* deprecate relative times in torrent_status, replaced by std::chrono::time_point
	* refactor in alert types to use more const fields and more clear API
	* changed session_stats_alert counters type to signed (std::int64_t)
	* remove torrent eviction/ghost torrent feature
	* include target in DHT lookups, when queried from the session
	* improve support for HTTP redirects for web seeds
	* use string_view in entry interface
	* deprecate "send_stats" property on trackers (since lt_tracker extension has
	  been removed)
	* remove deprecate session_settings API (use settings_pack instead)
	* improve file layout optimization when creating torrents with padfiles
	* remove remote_dl_rate feature
	* source code migration from boost::shared_ptr to std::shared_ptr
	* storage_interface API changed to use span and references
	* changes in public API to work with std::shared_ptr<torrent_info>
	* extensions API changed to use span and std::shared_ptr
	* plugin API changed to handle DHT requests using string_view
	* removed support for lt_trackers and metadata_transfer extensions
	  (pre-dating ut_metadata)
	* support windows' CryptoAPI for SHA-1
	* separated ssl and crypto options in build
	* remove lazy-bitfield feature
	* simplified suggest-read-cache feature to not depend on disk threads
	* removed option to disable contiguous receive buffers
	* deprecated public to_hex() and from_hex() functions
	* separated address and port fields in listen alerts
	* added support for parsing new x.pe parameter from BEP 9
	* peer_blocked_alert now derives from peer_alert
	* transitioned exception types to system_error
	* made alerts move-only
	* move files one-by-one when moving storage for a torrent
	* removed RSS support
	* removed feature to resolve country for peers
	* added support for BEP 32, "IPv6 extension for DHT"
	* overhauled listen socket and UDP socket handling, improving multi-home
	  support and bind-to-device
	* resume data is now communicated via add_torrent_params objects
	* added new read_resume_data()/write_resume_data functions to write bencoded,
	  backwards compatible resume files
	* removed deprecated fields from add_torrent_params
	* deprecate "resume_data" field in add_torrent_params
	* improved support for bind-to-device
	* deprecated ssl_listen, SSL sockets are specified in listen_interfaces now
	* improved support for listening on multiple sockets and interfaces
	* resume data no longer has timestamps of files
	* require C++11 to build libtorrent

	* replace use of boost-endian with boost-predef

1.1.12 release

	* uTP performance fixes

1.1.11 release

	* fix move_storage with save_path with a trailing slash
	* fix tracker announce issue, advertising port 0 in secondary IPv6 announce
	* fix missing boost/noncopyable.hpp includes
	* fix python binding for torrent_info::creation_date()

1.1.10 release

	* fix issue in udp_socket with unusual socket failure
	* split progress_notification alert category into file-, piece- and block progress
	* utp close-reason fix
	* exposed default add_torrent_params flags to python bindings
	* fix redundant flushes of partfile metadata
	* add option to ignore min-interval from trackers on force-reannounce
	* raise default setting for active_limit
	* fall back to copy+remove if rename_file fails
	* improve handling of filesystems not supporting fallocate()
	* force-proxy no longer disables DHT
	* improve connect-boost feature, to make new torrents quickly connect peers

1.1.9 release

	* save both file and piece priorities in resume file
	* added missing stats_metric python binding
	* uTP connections are no longer exempt from rate limits by default
	* fix exporting files from partfile while seeding
	* fix potential deadlock on Windows, caused by performing restricted
	  tasks from within DllMain
	* fix issue when subsequent file priority updates cause torrent to stop

1.1.8 release

	* coalesce reads and writes by default on windows
	* fixed disk I/O performance of checking hashes and creating torrents
	* fix race condition in part_file
	* fix part_file open mode compatibility test
	* fixed race condition in random number generator
	* fix race condition in stat_cache (disk storage)
	* improve error handling of failing to change file priority
	  The API for custom storage implementations was altered
	* set the hidden attribute when creating the part file
	* fix tracker announces reporting more data downloaded than the size of the torrent
	* fix recent regression with force_proxy setting

1.1.7 release

	* don't perform DNS lookups for the DHT bootstrap unless DHT is enabled
	* fix issue where setting file/piece priority would stop checking
	* expose post_dht_stats() to python binding
	* fix backwards compatibility to downloads without partfiles
	* improve part-file related error messages
	* fix reporting &redundant= in tracker announces
	* fix tie-break in duplicate peer connection disconnect logic
	* fix issue with SSL tracker connections left in CLOSE_WAIT state
	* defer truncating existing files until the first time we write to them
	* fix issue when receiving a torrent with 0-sized padfiles as magnet link
	* fix issue resuming 1.0.x downloads with a file priority 0
	* fix torrent_status::next_announce
	* fix pad-file scalability issue
	* made coalesce_reads/coalesce_writes settings take effect on linux and windows
	* use unique peer_ids per connection
	* fix iOS build on recent SDK
	* fix tracker connection bind issue for IPv6 trackers
	* fix error handling of some merkle torrents
	* fix error handling of unsupported hard-links

1.1.6 release

	* deprecate save_encryption_settings (they are part of the normal settings)
	* add getters for peer_class_filter and peer_class_type_filter
	* make torrent_handler::set_priority() to use peer_classes
	* fix support for boost-1.66 (requires C++11)
	* fix i2p support
	* fix loading resume data when in seed mode
	* fix part-file creation race condition
	* fix issue with initializing settings on session construction
	* fix issue with receiving interested before metadata
	* fix IPv6 tracker announce issue
	* restore path sanitization behavior of ":"
	* fix listen socket issue when disabling "force_proxy" mode
	* fix full allocation failure on APFS

1.1.5 release

	* fix infinite loop when parsing certain invalid magnet links
	* fix parsing of torrents with certain invalid filenames
	* fix leak of torrent_peer objecs (entries in peer_list)
	* fix leak of peer_class objects (when setting per-torrent rate limits)
	* expose peer_class API to python binding
	* fix integer overflow in whole_pieces_threshold logic
	* fix uTP path MTU discovery issue on windows (DF bit was not set correctly)
	* fix python binding for torrent_handle, to be hashable
	* fix IPv6 tracker support by performing the second announce in more cases
	* fix utf-8 encoding check in torrent parser
	* fix infinite loop when parsing maliciously crafted torrents
	* fix invalid read in parse_int in bdecoder (CVE-2017-9847)
	* fix issue with very long tracker- and web seed URLs
	* don't attempt to create empty files on startup, if they already exist
	* fix force-recheck issue (new files would not be picked up)
	* fix inconsistency in file_priorities and override_resume_data behavior
	* fix paused torrents not generating a state update when their ul/dl rate
	  transitions to zero

1.1.4 release

	* corrected missing const qualifiers on bdecode_node
	* fix changing queue position of paused torrents (1.1.3 regression)
	* fix re-check issue after move_storage
	* handle invalid arguments to set_piece_deadline()
	* move_storage did not work for torrents without metadata
	* improve shutdown time by only announcing to trackers whose IP we know
	* fix python3 portability issue in python binding
	* delay 5 seconds before reconnecting socks5 proxy for UDP ASSOCIATE
	* fix NAT-PMP crash when removing a mapping at the wrong time
	* improve path sanitization (filter unicode text direction characters)
	* deprecate partial_piece_info::piece_state
	* bind upnp requests to correct local address
	* save resume data when removing web seeds
	* fix proxying of https connections
	* fix race condition in disk I/O storage class
	* fix http connection timeout on multi-homed hosts
	* removed depdendency on boost::uintptr_t for better compatibility
	* fix memory leak in the disk cache
	* fix double free in disk cache
	* forward declaring libtorrent types is discouraged. a new fwd.hpp header is provided

1.1.3 release

	* removed (broken) support for incoming connections over socks5
	* restore announce_entry's timestamp fields to posix time in python binding
	* deprecate torrent_added_alert (in favor of add_torrent_alert)
	* fix python binding for parse_magnet_uri
	* fix minor robustness issue in DHT bootstrap logic
	* fix issue where torrent_status::num_seeds could be negative
	* document deprecation of dynamic loading/unloading of torrents
	* include user-agent in tracker announces in anonymous_mode for private torrents
	* add support for IPv6 peers from udp trackers
	* correctly URL encode the IPv6 argument to trackers
	* fix default file pool size on windows
	* fix bug where settings_pack::file_pool_size setting was not being honored
	* add feature to periodically close files (to make windows clear disk cache)
	* fix bug in torrent_handle::file_status
	* fix issue with peers not updated on metadata from magnet links

1.1.2 release

	* default TOS marking to 0x20
	* fix invalid access when leaving seed-mode with outstanding hash jobs
	* fix ABI compatibility issue introduced with preformatted entry type
	* add web_seed_name_lookup_retry to session_settings
	* slightly improve proxy settings backwards compatibility
	* add function to get default settings
	* updating super seeding would include the torrent in state_update_alert
	* fix issue where num_seeds could be greater than num_peers in torrent_status
	* finished non-seed torrents can also be in super-seeding mode
	* fix issue related to unloading torrents
	* fixed finished-time calculation
	* add missing min_memory_usage() and high_performance_seed() settings presets to python
	* fix stat cache issue that sometimes would produce incorrect resume data
	* storage optimization to peer classes
	* fix torrent name in alerts of builds with deprecated functions
	* make torrent_info::is_valid() return false if torrent failed to load
	* fix per-torrent rate limits for >256 peer classes
	* don't load user_agent and peer_fingerprint from session_state
	* fix file rename issue with name prefix matching torrent name
	* fix division by zero when setting tick_interval > 1000
	* fix move_storage() to its own directory (would delete the files)
	* fix socks5 support for UDP
	* add setting urlseed_max_request_bytes to handle large web seed requests
	* fix python build with CC/CXX environment
	* add trackers from add_torrent_params/magnet links to separate tiers
	* fix resumedata check issue with files with priority 0
	* deprecated mmap_cache feature
	* add utility function for generating peer ID fingerprint
	* fix bug in last-seen-complete
	* remove file size limit in torrent_info filename constructor
	* fix tail-padding for last file in create_torrent
	* don't send user-agent in metadata http downloads or UPnP requests when
	  in anonymous mode
	* fix internal resolve links lookup for mutable torrents
	* hint DHT bootstrap nodes of actual bootstrap request

1.1.1 release

	* update puff.c for gzip inflation (CVE-2016-7164)
	* add dht_bootstrap_node a setting in settings_pack (and add default)
	* make pad-file and symlink support conform to BEP47
	* fix piece picker bug that could result in division by zero
	* fix value of current_tracker when all tracker failed
	* deprecate lt_trackers extension
	* remove load_asnum_db and load_country_db from python bindings
	* fix crash in session::get_ip_filter when not having set one
	* fix filename escaping when repairing torrents with broken web seeds
	* fix bug where file_completed_alert would not be posted unless file_progress
	  had been queries by the client
	* move files one-by-one when moving storage for a torrent
	* fix bug in enum_net() for BSD and Mac
	* fix bug in python binding of announce_entry
	* fixed bug related to flag_merge_resume_http_seeds flag in add_torrent_params
	* fixed inverted priority of incoming piece suggestions
	* optimize allow-fast logic
	* fix issue where FAST extension messages were not used during handshake
	* fixed crash on invalid input in http_parser
	* upgraded to libtommath 1.0
	* fixed parsing of IPv6 endpoint with invalid port character separator
	* added limited support for new x.pe parameter from BEP 9
	* fixed dht stats counters that weren't being updated
	* make sure add_torrent_alert is always posted before other alerts for
	  the torrent
	* fixed peer-class leak when settings per-torrent rate limits
	* added a new "preformatted" type to bencode entry variant type
	* improved Socks5 support and test coverage
	* fix set_settings in python binding
	* Added missing alert categories in python binding
	* Added dht_get_peers_reply_alert alert in python binding
	* fixed updating the node id reported to peers after changing IPs

1.1.0 release

	* improve robustness and performance of uTP PMTU discovery
	* fix duplicate ACK issue in uTP
	* support filtering which parts of session state are loaded by load_state()
	* deprecate support for adding torrents by HTTP URL
	* allow specifying which tracker to scrape in scrape_tracker
	* tracker response alerts from user initiated announces/scrapes are now
	  posted regardless of alert mask
	* improve DHT performance when changing external IP (primarily affects
	  bootstrapping).
	* add feature to stop torrents immediately after checking files is done
	* make all non-auto managed torrents exempt from queuing logic, including
	  checking torrents.
	* add option to not proxy tracker connections through proxy
	* removed sparse-regions feature
	* support using 0 disk threads (to perform disk I/O in network thread)
	* removed deprecated handle_alert template
	* enable logging build config by default (but alert mask disabled by default)
	* deprecated RSS API
	* experimental support for BEP 38, "mutable torrents"
	* replaced lazy_bdecode with a new bdecoder that's a lot more efficient
	* deprecate time functions, expose typedefs of boost::chrono in the
	  libtorrent namespace instead
	* deprecate file_base feature in file_storage/torrent_info
	* changed default piece and file priority to 4 (previously 1)
	* improve piece picker support for reverse picking (used for snubbed peers)
	  to not cause priority inversion for regular peers
	* improve piece picker to better support torrents with very large pieces
	  and web seeds. (request large contiguous ranges, but not necessarily a
	  whole piece).
	* deprecated session_status and session::status() in favor of performance
	  counters.
	* improve support for HTTP where one direction of the socket is shut down.
	* remove internal fields from web_seed_entry
	* separate crypto library configuration <crypto> and whether to support
	  bittorrent protocol encryption <encryption>
	* simplify bittorrent protocol encryption by just using internal RC4
	  implementation.
	* optimize copying torrent_info and file_storage objects
	* cancel non-critical DNS lookups when shutting down, to cut down on
	  shutdown delay.
	* greatly simplify the debug logging infrastructure. logs are now delivered
	  as alerts, and log level is controlled by the alert mask.
	* removed auto_expand_choker. use rate_based_choker instead
	* optimize UDP tracker packet handling
	* support SSL over uTP connections
	* support web seeds that resolve to multiple IPs
	* added auto-sequential feature. download well-seeded torrents in-order
	* removed built-in GeoIP support (this functionality is orthogonal to
	  libtorrent)
	* deprecate proxy settings in favor of regular settings
	* deprecate separate settings for peer protocol encryption
	* support specifying listen interfaces and outgoing interfaces as device
	  names (eth0, en2, tun0 etc.)
	* support for using purgrable memory as disk cache on Mac OS.
	* be more aggressive in corking sockets, to coalesce messages into larger
	  packets.
	* pre-emptively unchoke peers to save one round-trip at connection start-up.
	* add session constructor overload that takes a settings_pack
	* torrent_info is no longer an intrusive_ptr type. It is held by shared_ptr.
	  This is a non-backwards compatible change
	* move listen interface and port to the settings
	* move use_interfaces() to be a setting
	* extend storage interface to allow deferred flushing and flush the part-file
	  metadata periodically
	* make statistics propagate instantly rather than on the second tick
	* support for partfiles, where partial pieces belonging to skipped files are
	  put
	* support using multiple threads for socket operations (especially useful for
	  high performance SSL connections)
	* allow setting rate limits for arbitrary peer groups. Generalizes
	  per-torrent rate limits, and local peer limits
	* improved disk cache complexity O(1) instead of O(log(n))
	* add feature to allow storing disk cache blocks in an mmapped file
	  (presumably on an SSD)
	* optimize peer connection distribution logic across torrents to scale
	  better with many torrents
	* replaced std::map with boost::unordered_map for torrent list, to scale
	  better with many torrents
	* optimized piece picker
	* optimized disk cache
	* optimized .torrent file parsing
	* optimized initialization of storage when adding a torrent
	* added support for adding torrents asynchronously (for improved startup
	  performance)
	* added support for asynchronous disk I/O
	* almost completely changed the storage interface (for custom storage)
	* added support for hashing pieces in multiple threads

	* fix padfile issue
	* fix PMTUd bug
	* update puff to fix gzip crash

1.0.10 release

	* fixed inverted priority of incoming piece suggestions
	* fixed crash on invalid input in http_parser
	* added a new "preformatted" type to bencode entry variant type
	* fix division by zero in super-seeding logic

1.0.9 release

	* fix issue in checking outgoing interfaces (when that option is enabled)
	* python binding fix for boost-1.60.0
	* optimize enumeration of network interfaces on windows
	* improve reliability of binding listen sockets
	* support SNI in https web seeds and trackers
	* fix unhandled exception in DHT when receiving a DHT packet over IPv6

1.0.8 release

	* fix bug where web seeds were not used for torrents added by URL
	* fix support for symlinks on windows
	* fix long filename issue (on unixes)
	* fixed performance bug in DHT torrent eviction
	* fixed win64 build (GetFileAttributesEx)
	* fixed bug when deleting files for magnet links before they had metadata

1.0.7 release

	* fix bug where loading settings via load_state() would not trigger all
	  appropriate actions
	* fix bug where 32 bit builds could use more disk cache than the virtual
	  address space (when set to automatic)
	* fix support for torrents with > 500'000 pieces
	* fix ip filter bug when banning peers
	* fix IPv6 IP address resolution in URLs
	* introduce run-time check for torrent info-sections beeing too large
	* fix web seed bug when using proxy and proxy-peer-connections=false
	* fix bug in magnet link parser
	* introduce add_torrent_params flags to merge web seeds with resume data
	  (similar to trackers)
	* fix bug where dont_count_slow_torrents could not be disabled
	* fix fallocate hack on linux (fixes corruption on some architectures)
	* fix auto-manage bug with announce to tracker/lsd/dht limits
	* improve DHT routing table to not create an unbalanced tree
	* fix bug in uTP that would cause any connection taking more than one second
	  to connect be timed out (introduced in the vulnerability path)
	* fixed falling back to sending UDP packets direct when socks proxy fails
	* fixed total_wanted bug (when setting file priorities in add_torrent_params)
	* fix python3 compatibility with sha1_hash

1.0.6 release

	* fixed uTP vulnerability
	* make utf8 conversions more lenient
	* fix loading of piece priorities from resume data
	* improved seed-mode handling (seed-mode will now automatically be left when
	  performing operations implying it's not a seed)
	* fixed issue with file priorities and override resume data
	* fix request queue size performance issue
	* slightly improve UDP tracker performance
	* fix http scrape
	* add missing port mapping functions to python binding
	* fix bound-checking issue in bdecoder
	* expose missing dht_settings fields to python
	* add function to query the DHT settings
	* fix bug in 'dont_count_slow_torrents' feature, which would start too many
	  torrents

1.0.5 release

	* improve ip_voter to avoid flapping
	* fixed bug when max_peerlist_size was set to 0
	* fix issues with missing exported symbols when building dll
	* fix division by zero bug in edge case while connecting peers

1.0.4 release

	* fix bug in python binding for file_progress on torrents with no metadata
	* fix assert when removing a connected web seed
	* fix bug in tracker timeout logic
	* switch UPnP post back to HTTP 1.1
	* support conditional DHT get
	* OpenSSL build fixes
	* fix DHT scrape bug

1.0.3 release

	* python binding build fix for boost-1.57.0
	* add --enable-export-all option to configure script, to export all symbols
	  from libtorrent
	* fix if_nametoindex build error on windows
	* handle overlong utf-8 sequences
	* fix link order bug in makefile for python binding
	* fix bug in interest calculation, causing premature disconnects
	* tweak flag_override_resume_data semantics to make more sense (breaks
	  backwards compatibility of edge-cases)
	* improve DHT bootstrapping and periodic refresh
	* improve DHT maintanence performance (by pinging instead of full lookups)
	* fix bug in DHT routing table node-id prefix optimization
	* fix incorrect behavior of flag_use_resume_save_path
	* fix protocol race-condition in super seeding mode
	* support read-only DHT nodes
	* remove unused partial hash DHT lookups
	* remove potentially privacy leaking extension (non-anonymous mode)
	* peer-id connection ordering fix in anonymous mode
	* mingw fixes

1.0.2 release

	* added missing force_proxy to python binding
	* anonymous_mode defaults to false
	* make DHT DOS detection more forgiving to bursts
	* support IPv6 multicast in local service discovery
	* simplify CAS function in DHT put
	* support IPv6 traffic class (via the TOS setting)
	* made uTP re-enter slow-start after time-out
	* fixed uTP upload performance issue
	* fix missing support for DHT put salt

1.0.1 release

	* fix alignment issue in bitfield
	* improved error handling of gzip
	* fixed crash when web seeds redirect
	* fix compiler warnings

1.0 release

	* fix bugs in convert_to/from_native() on windows
	* fix support for web servers not supporting keepalive
	* support storing save_path in resume data
	* don't use full allocation on network drives (on windows)
	* added clear_piece_deadlines() to remove all piece deadlines
	* improve queuing logic of inactive torrents (dont_count_slow_torrents)
	* expose optimistic unchoke logic to plugins
	* fix issue with large UDP packets on windows
	* remove set_ratio() feature
	* improve piece_deadline/streaming
	* honor pieces with priority 7 in sequential download mode
	* simplified building python bindings
	* make ignore_non_routers more forgiving in the case there are no UPnP
	  devices at a known router. Should improve UPnP compatibility.
	* include reason in peer_blocked_alert
	* support magnet links wrapped in .torrent files
	* rate limiter optimization
	* rate limiter overflow fix (for very high limits)
	* non-auto-managed torrents no longer count against the torrent limits
	* handle DHT error responses correctly
	* allow force_announce to only affect a single tracker
	* add moving_storage field to torrent_status
	* expose UPnP and NAT-PMP mapping in session object
	* DHT refactoring and support for storing arbitrary data with put and get
	* support building on android
	* improved support for web seeds that don't support keep-alive
	* improve DHT routing table to return better nodes (lower RTT and closer
	  to target)
	* don't use pointers to resume_data and file_priorities in
	  add_torrent_params
	* allow moving files to absolute paths, out of the download directory
	* make move_storage more generic to allow both overwriting files as well
	  as taking existing ones
	* fix choking issue at high upload rates
	* optimized rate limiter
	* make disk cache pool allocator configurable
	* fix library ABI to not depend on logging being enabled
	* use hex encoding instead of base32 in create_magnet_uri
	* include name, save_path and torrent_file in torrent_status, for
	  improved performance
	* separate anonymous mode and force-proxy mode, and tighten it up a bit
	* add per-tracker scrape information to announce_entry
	* report errors in read_piece_alert
	* DHT memory optimization
	* improve DHT lookup speed
	* improve support for windows XP and earlier
	* introduce global connection priority for improved swarm performance
	* make files deleted alert non-discardable
	* make built-in sha functions not conflict with libcrypto
	* improve web seed hash failure case
	* improve DHT lookup times
	* uTP path MTU discovery improvements
	* optimized the torrent creator optimizer to scale significantly better
	  with more files
	* fix uTP edge case where udp socket buffer fills up
	* fix nagle implementation in uTP

	* fix bug in error handling in protocol encryption

0.16.18 release

	* fix uninitialized values in DHT DOS mitigation
	* fix error handling in file::phys_offset
	* fix bug in HTTP scrape response parsing
	* enable TCP keepalive for socks5 connection for UDP associate
	* fix python3 support
	* fix bug in lt_donthave extension
	* expose i2p_alert to python. cleaning up of i2p connection code
	* fixed overflow and download performance issue when downloading at high rates
	* fixed bug in add_torrent_alert::message for magnet links
	* disable optimistic disconnects when connection limit is low
	* improved error handling of session::listen_on
	* suppress initial 'completed' announce to trackers added with replace_trackers
	  after becoming a seed
	* SOCKS4 fix for trying to connect over IPv6
	* fix saving resume data when removing all trackers
	* fix bug in udp_socket when changing socks5 proxy quickly

0.16.17 release

	* don't fall back on wildcard port in UPnP
	* fix local service discovery for magnet links
	* fix bitfield issue in file_storage
	* added work-around for MingW issue in file I/O
	* fixed sparse file detection on windows
	* fixed bug in gunzip
	* fix to use proxy settings when adding .torrent file from URL
	* fix resume file issue related to daylight savings time on windows
	* improve error checking in lazy_bdecode

0.16.16 release

	* add missing add_files overload to the python bindings
	* improve error handling in http gunzip
	* fix debug logging for banning web seeds
	* improve support for de-selected files in full allocation mode
	* fix dht_bootstrap_alert being posted
	* SetFileValidData fix on windows (prevents zero-fill)
	* fix minor lock_files issue on unix

0.16.15 release

	* fix mingw time_t 64 bit issue
	* fix use of SetFileValidData on windows
	* fix crash when using full allocation storage mode
	* improve error_code and error_category support in python bindings
	* fix python binding for external_ip_alert

0.16.14 release

	* make lt_tex more robust against bugs and malicious behavior
	* HTTP chunked encoding fix
	* expose file_granularity flag to python bindings
	* fix DHT memory error
	* change semantics of storage allocation to allocate on first write rather
	  than on startup (behaves better with changing file priorities)
	* fix resend logic in response to uTP SACK messages
	* only act on uTP RST packets with correct ack_nr
	* make uTP errors log in normal log mode (not require verbose)
	* deduplicate web seed entries from torrent files
	* improve error reporting from lazy_decode()

0.16.13 release

	* fix auto-manage issue when pausing session
	* fix bug in non-sparse mode on windows, causing incorrect file errors to
	  be generated
	* fix set_name() on file_storage actually affecting save paths
	* fix large file support issue on mingw
	* add some error handling to set_piece_hashes()
	* fix completed-on timestamp to not be clobbered on each startup
	* fix deadlock caused by some UDP tracker failures
	* fix potential integer overflow issue in timers on windows
	* minor fix to peer_proportional mixed_mode algorithm (TCP limit could go
	  too low)
	* graceful pause fix
	* i2p fixes
	* fix issue when loading certain malformed .torrent files
	* pass along host header with http proxy requests and possible
	  http_connection shutdown hang

0.16.12 release

	* fix building with C++11
	* fix IPv6 support in UDP socket (uTP)
	* fix mingw build issues
	* increase max allowed outstanding piece requests from peers
	* uTP performance improvement. only fast retransmit one packet at a time
	* improve error message for 'file too short'
	* fix piece-picker stat bug when only selecting some files for download
	* fix bug in async_add_torrent when settings file_priorities
	* fix boost-1.42 support for python bindings
	* fix memory allocation issue (virtual addres space waste) on windows

0.16.11 release

	* fix web seed URL double escape issue
	* fix string encoding issue in alert messages
	* fix SSL authentication issue
	* deprecate std::wstring overloads. long live utf-8
	* improve time-critical pieces feature (streaming)
	* introduce bandwidth exhaustion attack-mitigation in allowed-fast pieces
	* python binding fix issue where torrent_info objects where destructing when
	  their torrents were deleted
	* added missing field to scrape_failed_alert in python bindings
	* GCC 4.8 fix
	* fix proxy failure semantics with regards to anonymous mode
	* fix round-robin seed-unchoke algorithm
	* add bootstrap.sh to generage configure script and run configure
	* fix bug in SOCK5 UDP support
	* fix issue where torrents added by URL would not be started immediately

0.16.10 release

	* fix encryption level handle invalid values
	* add a number of missing functions to the python binding
	* fix typo in Jamfile for building shared libraries
	* prevent tracker exchange for magnet links before metadata is received
	* fix crash in make_magnet_uri when generating links longer than 1024
	  characters
	* fix hanging issue when closing files on windows (completing a download)
	* fix piece picking edge case that could cause torrents to get stuck at
	  hash failure
	* try unencrypted connections first, and fall back to encryption if it
	  fails (performance improvement)
	* add missing functions to python binding (flush_cache(), remap_files()
	  and orig_files())
	* improve handling of filenames that are invalid on windows
	* support 'implied_port' in DHT announce_peer
	* don't use pool allocator for disk blocks (cache may now return pages
	  to the kernel)

0.16.9 release

	* fix long filename truncation on windows
	* distinguish file open mode when checking files and downloading/seeding
	  with bittorrent. updates storage interface
	* improve file_storage::map_file when dealing with invalid input
	* improve handling of invalid utf-8 sequences in strings in torrent files
	* handle more cases of broken .torrent files
	* fix bug filename collision resolver
	* fix bug in filename utf-8 verification
	* make need_save_resume() a bit more robust
	* fixed sparse flag manipulation on windows
	* fixed streaming piece picking issue

0.16.8 release

	* make rename_file create missing directories for new filename
	* added missing python function: parse_magnet_uri
	* fix alerts.all_categories in python binding
	* fix torrent-abort issue which would cancel name lookups of other torrents
	* make torrent file parser reject invalid path elements earlier
	* fixed piece picker bug when using pad-files
	* fix read-piece response for cancelled deadline-pieces
	* fixed file priority vector-overrun
	* fix potential packet allocation alignment issue in utp
	* make 'close_redudnant_connections' cover more cases
	* set_piece_deadline() also unfilters the piece (if its priority is 0)
	* add work-around for bug in windows vista and earlier in
	  GetOverlappedResult
	* fix traversal algorithm leak in DHT
	* fix string encoding conversions on windows
	* take torrent_handle::query_pieces into account in torrent_handle::statue()
	* honor trackers responding with 410
	* fixed merkle tree torrent creation bug
	* fixed crash with empty url-lists in torrent files
	* added missing max_connections() function to python bindings

0.16.7 release

	* fix string encoding in error messages
	* handle error in read_piece and set_piece_deadline when torrent is removed
	* DHT performance improvement
	* attempt to handle ERROR_CANT_WAIT disk error on windows
	* improve peers exchanged over PEX
	* fixed rare crash in ut_metadata extension
	* fixed files checking issue
	* added missing pop_alerts() to python bindings
	* fixed typos in configure script, inversing some feature-enable/disable flags
	* added missing flag_update_subscribe to python bindings
	* active_dht_limit, active_tracker_limit and active_lsd_limit now
	  interpret -1 as infinite

0.16.6 release

	* fixed verbose log error for NAT holepunching
	* fix a bunch of typos in python bindings
	* make get_settings available in the python binding regardless of
	  deprecated functions
	* fix typo in python settings binding
	* fix possible dangling pointer use in peer list
	* fix support for storing arbitrary data in the DHT
	* fixed bug in uTP packet circle buffer
	* fix potential crash when using torrent_handle::add_piece
	* added missing add_torrent_alert to python binding

0.16.5 release

	* udp socket refcounter fix
	* added missing async_add_torrent to python bindings
	* raised the limit for bottled http downloads to 2 MiB
	* add support for magnet links and URLs in python example client
	* fixed typo in python bindings' add_torrent_params
	* introduce a way to add built-in plugins from python
	* consistently disconnect the same peer when two peers simultaneously connect
	* fix local endpoint queries for uTP connections
	* small optimization to local peer discovery to ignore our own broadcasts
	* try harder to bind the udp socket (uTP, DHT, UDP-trackers, LSD) to the
	  same port as TCP
	* relax file timestamp requirements for accepting resume data
	* fix performance issue in web seed downloader (coalescing of blocks
	  sometimes wouldn't work)
	* web seed fixes (better support for torrents without trailing / in
	  web seeds)
	* fix some issues with SSL over uTP connections
	* fix UDP trackers trying all endpoints behind the hostname

0.16.4 release

	* raise the default number of torrents allowed to announce to trackers
	  to 1600
	* improve uTP slow start behavior
	* fixed UDP socket error causing it to fail on Win7
	* update use of boost.system to not use deprecated functions
	* fix GIL issue in python bindings. Deprecated extension support in python
	* fixed bug where setting upload slots to -1 would not mean infinite
	* extend the UDP tracker protocol to include the request string from the
	  tracker URL
	* fix mingw build for linux crosscompiler

0.16.3 release

	* fix python binding backwards compatibility in replace_trackers
	* fix possible starvation in metadata extension
	* fix crash when creating torrents and optimizing file order with pad files
	* disable support for large MTUs in uTP until it is more reliable
	* expose post_torrent_updates and state_update_alert to python bindings
	* fix incorrect SSL error messages
	* fix windows build of shared library with openssl
	* fix race condition causing shutdown hang

0.16.2 release

	* fix permissions issue on linux with noatime enabled for non-owned files
	* use random peer IDs in anonymous mode
	* fix move_storage bugs
	* fix unnecessary dependency on boost.date_time when building boost.asio as separate compilation
	* always use SO_REUSEADDR and deprecate the flag to turn it on
	* add python bindings for SSL support
	* minor uTP tweaks
	* fix end-game mode issue when some files are selected to not be downloaded
	* improve uTP slow start
	* make uTP less aggressive resetting cwnd when idle

0.16.1 release

	* fixed crash when providing corrupt resume data
	* fixed support for boost-1.44
	* fixed reversed semantics of queue_up() and queue_down()
	* added missing functions to python bindings (file_priority(), set_dht_settings())
	* fixed low_prio_disk support on linux
	* fixed time critical piece accounting in the request queue
	* fixed semantics of rate_limit_utp to also ignore per-torrent limits
	* fixed piece sorting bug of deadline pieces
	* fixed python binding build on Mac OS and BSD
	* fixed UNC path normalization (on windows, unless UNC paths are disabled)
	* fixed possible crash when enabling multiple connections per IP
	* fixed typo in win vista specific code, breaking the build
	* change default of rate_limit_utp to true
	* fixed DLL export issue on windows (when building a shared library linking statically against boost)
	* fixed FreeBSD build
	* fixed web seed performance issue with pieces > 1 MiB
	* fixed unchoke logic when using web seeds
	* fixed compatibility with older versions of boost (down to boost 1.40)

0.16 release

	* support torrents with more than 262000 pieces
	* make tracker back-off configurable
	* don't restart the swarm after downloading metadata from magnet links
	* lower the default tracker retry intervals
	* support banning web seeds sending corrupt data
	* don't let hung outgoing connection attempts block incoming connections
	* improve SSL torrent support by using SNI and a single SSL listen socket
	* improved peer exchange performance by sharing incoming connections which advertize listen port 
	* deprecate set_ratio(), and per-peer rate limits
	* add web seed support for torrents with pad files
	* introduced a more scalable API for torrent status updates (post_torrent_updates()) and updated client_test to use it
	* updated the API to add_torrent_params turning all bools into flags of a flags field
	* added async_add_torrent() function to significantly improve performance when
	  adding many torrents
	* change peer_states to be a bitmask (bw_limit, bw_network, bw_disk)
	* changed semantics of send_buffer_watermark_factor to be specified as a percentage
	* add incoming_connection_alert for logging all successful incoming connections
	* feature to encrypt peer connections with a secret AES-256 key stored in .torrent file
	* deprecated compact storage allocation
	* close files in separate thread on systems where close() may block (Mac OS X for instance)
	* don't create all directories up front when adding torrents
	* support DHT scrape
	* added support for fadvise/F_RDADVISE for improved disk read performance
	* introduced pop_alerts() which pops the entire alert queue in a single call
	* support saving metadata in resume file, enable it by default for magnet links
	* support for receiving multi announce messages for local peer discovery
	* added session::listen_no_system_port flag to prevent libtorrent from ever binding the listen socket to port 0
	* added option to not recheck on missing or incomplete resume data
	* extended stats logging with statistics=on builds
	* added new session functions to more efficiently query torrent status
	* added alerts for added and removed torrents
	* expanded plugin interface to support session wide states
	* made the metadata block requesting algorithm more robust against hash check failures
	* support a separate option to use proxies for peers or not
	* pausing the session now also pauses checking torrents
	* moved alert queue size limit into session_settings
	* added support for DHT rss feeds (storing only)
	* added support for RSS feeds
	* fixed up some edge cases in DHT routing table and improved unit test of it
	* added error category and error codes for HTTP errors
	* made the DHT implementation slightly more robust against routing table poisoning and node ID spoofing
	* support chunked encoding in http downloads (http_connection)
	* support adding torrents by url to the .torrent file
	* support CDATA tags in xml parser
	* use a python python dictionary for settings instead of session_settings object (in python bindings)
	* optimized metadata transfer (magnet link) startup time (shaved off about 1 second)
	* optimized swarm startup time (shaved off about 1 second)
	* support DHT name lookup
	* optimized memory usage of torrent_info and file_storage, forcing some API changes
	  around file_storage and file_entry
	* support trackerid tracker extension
	* graceful peer disconnect mode which finishes transactions before disconnecting peers
	* support chunked encoding for web seeds
	* uTP protocol support
	* resistance towards certain flood attacks
	* support chunked encoding for web seeds (only for BEP 19, web seeds)
	* optimized session startup time
	* support SSL for web seeds, through all proxies
	* support extending web seeds with custom authorization and extra headers
	* settings that are not changed from the default values are not saved
	  in the session state
	* made seeding choking algorithm configurable
	* deprecated setters for max connections, max half-open, upload and download
	  rates and unchoke slots. These are now set through session_settings
	* added functions to query an individual peer's upload and download limit
	* full support for BEP 21 (event=paused)
	* added share-mode feature for improving share ratios
	* merged all proxy settings into a single one
	* improved SOCKS5 support by proxying hostname lookups
	* improved support for multi-homed clients
	* added feature to not count downloaded bytes from web seeds in stats
	* added alert for incoming local service discovery messages
	* added option to set file priorities when adding torrents
	* removed the session mutex for improved performance
	* added upload and download activity timer stats for torrents
	* made the reuse-address flag configurable on the listen socket
	* moved UDP trackers over to use a single socket
	* added feature to make asserts log to a file instead of breaking the process
	  (production asserts)
	* optimized disk I/O cache clearing
	* added feature to ask a torrent if it needs to save its resume data or not
	* added setting to ignore file modification time when loading resume files
	* support more fine-grained torrent states between which peer sources it
	  announces to
	* supports calculating sha1 file-hashes when creating torrents
	* made the send_buffer_watermark performance warning more meaningful
	* supports complete_ago extension
	* dropped zlib as a dependency and builds using puff.c instead
	* made the default cache size depend on available physical RAM
	* added flags to torrent::status() that can filter which values are calculated
	* support 'explicit read cache' which keeps a specific set of pieces
	  in the read cache, without implicitly caching other pieces
	* support sending suggest messages based on what's in the read cache
	* clear sparse flag on files that complete on windows
	* support retry-after header for web seeds
	* replaced boost.filesystem with custom functions
	* replaced dependency on boost.thread by asio's internal thread primitives
	* added support for i2p torrents
	* cleaned up usage of MAX_PATH and related macros
	* made it possible to build libtorrent without RTTI support
	* added support to build with libgcrypt and a shipped version of libtommath
	* optimized DHT routing table memory usage
	* optimized disk cache to work with large caches
	* support variable number of optimistic unchoke slots and to dynamically
	  adjust based on the total number of unchoke slots
	* support for BitTyrant choker algorithm
	* support for automatically start torrents when they receive an
	  incoming connection
	* added more detailed instrumentation of the disk I/O thread

0.15.11 release

	* fixed web seed bug, sometimes causing infinite loops
	* fixed race condition when setting session_settings immediately after creating session
	* give up immediately when failing to open a listen socket (report the actual error)
	* restored ABI compatibility with 0.15.9
	* added missing python bindings for create_torrent and torrent_info

0.15.10 release

	* fix 'parameter incorrect' issue when using unbuffered IO on windows
	* fixed UDP socket error handling on windows
	* fixed peer_tos (type of service) setting
	* fixed crash when loading resume file with more files than the torrent in it
	* fix invalid-parameter error on windows when disabling filesystem disk cache
	* fix connection queue issue causing shutdown delays
	* fixed mingw build
	* fix overflow bug in progress_ppm field
	* don't filter local peers received from a non-local tracker
	* fix python deadlock when using python extensions
	* fixed small memory leak in DHT

0.15.9 release

	* added some functions missing from the python binding
	* fixed rare piece picker bug
	* fixed invalid torrent_status::finished_time
	* fixed bugs in dont-have and upload-only extension messages
	* don't open files in random-access mode (speeds up hashing)

0.15.8 release

	* allow NULL to be passed to create_torrent::set_comment and create_torrent::set_creator
	* fix UPnP issue for routers with multiple PPPoE connections
	* fix issue where event=stopped announces wouldn't be sent when closing session
	* fix possible hang in file::readv() on windows
	* fix CPU busy loop issue in tracker announce logic
	* honor IOV_MAX when using writev and readv
	* don't post 'operation aborted' UDP errors when changing listen port
	* fix tracker retry logic, where in some configurations the next tier would not be tried
	* fixed bug in http seeding logic (introduced in 0.15.7)
	* add support for dont-have extension message
	* fix for set_piece_deadline
	* add reset_piece_deadline function
	* fix merkle tree torrent assert

0.15.7 release

	* exposed set_peer_id to python binding
	* improve support for merkle tree torrent creation
	* exposed comparison operators on torrent_handle to python
	* exposed alert error_codes to python
	* fixed bug in announce_entry::next_announce_in and min_announce_in
	* fixed sign issue in set_alert_mask signature
	* fixed unaligned disk access for unbuffered I/O in windows
	* support torrents whose name is empty
	* fixed connection limit to take web seeds into account as well
	* fixed bug when receiving a have message before having the metadata
	* fixed python bindings build with disabled DHT support
	* fixed BSD file allocation issue
	* fixed bug in session::delete_files option to remove_torrent

0.15.6 release

	* fixed crash in udp trackers when using SOCKS5 proxy
	* fixed reconnect delay when leaving upload only mode
	* fixed default values being set incorrectly in add_torrent_params through add_magnet_uri in python bindings
	* implemented unaligned write (for unbuffered I/O)
	* fixed broadcast_lsd option
	* fixed udp-socket race condition when using a proxy
	* end-game mode optimizations
	* fixed bug in udp_socket causing it to issue two simultaneous async. read operations
	* fixed mingw build
	* fixed minor bug in metadata block requester (for magnet links)
	* fixed race condition in iconv string converter
	* fixed error handling in torrent_info constructor
	* fixed bug in torrent_info::remap_files
	* fix python binding for wait_for_alert
	* only apply privileged port filter to DHT-only peers

0.15.5 release

	* support DHT extension to report external IPs
	* fixed rare crash in http_connection's error handling
	* avoid connecting to peers listening on ports < 1024
	* optimized piece picking to not cause busy loops in some end-game modes
	* fixed python bindings for tcp::endpoint
	* fixed edge case of pad file support
	* limit number of torrents tracked by DHT
	* fixed bug when allow_multiple_connections_per_ip was enabled
	* potential WOW64 fix for unbuffered I/O (windows)
	* expose set_alert_queue_size_limit to python binding
	* support dht nodes in magnet links
	* support 100 Continue HTTP responses
	* changed default choker behavior to use 8 unchoke slots (instead of being rate based)
	* fixed error reporting issue in disk I/O thread
	* fixed file allocation issues on linux
	* fixed filename encoding and decoding issue on platforms using iconv
	* reports redundant downloads to tracker, fixed downloaded calculation to
	  be more stable when not including redundant. Improved redundant data accounting
	  to be more accurate
	* fixed bugs in http seed connection and added unit test for it
	* fixed error reporting when fallocate fails
	* deprecate support for separate proxies for separate kinds of connections

0.15.4 release

	* fixed piece picker issue triggered by hash failure and timed out requests to the piece
	* fixed optimistic unchoke issue when setting per torrent unchoke limits
	* fixed UPnP shutdown issue
	* fixed UPnP DeletePortmapping issue
	* fixed NAT-PMP issue when adding the same mapping multiple times
	* no peers from tracker when stopping is no longer an error
	* improved web seed retry behavior
	* fixed announce issue

0.15.3 release

	* fixed announce bug where event=completed would not be sent if it violated the
	  min-announce of the tracker
	* fixed limitation in rate limiter
	* fixed build error with boost 1.44

0.15.2 release

	* updated compiler to msvc 2008 for python binding
	* restored default fail_limit to unlimited on all trackers
	* fixed rate limit bug for DHT
	* fixed SOCKS5 bug for routing UDP packets
	* fixed bug on windows when verifying resume data for a torrent where
	  one of its directories had been removed
	* fixed race condition in peer-list with DHT
	* fix force-reannounce and tracker retry issue

0.15.1 release

	* fixed rare crash when purging the peer list
	* fixed race condition around m_abort in session_impl
	* fixed bug in web_peer_connection which could cause a hang when downloading
	  from web servers
	* fixed bug in metadata extensions combined with encryption
	* refactored socket reading code to not use async. operations unnecessarily
	* some timer optimizations
	* removed the reuse-address flag on the listen socket
	* fixed bug where local peer discovery and DHT wouldn't be announced to without trackers
	* fixed bug in bdecoder when decoding invalid messages
	* added build warning when building with UNICODE but the standard library
	  doesn't provide std::wstring
	* fixed add_node python binding
	* fixed issue where trackers wouldn't tried immediately when the previous one failed
	* fixed synchronization issue between download queue and piece picker
	* fixed bug in udp tracker scrape response parsing
	* fixed bug in the disk thread that could get triggered under heavy load
	* fixed bug in add_piece() that would trigger asserts
	* fixed vs 2010 build
	* recognizes more clients in identify_client()
	* fixed bug where trackers wouldn't be retried if they failed
	* slight performance fix in disk elevator algorithm
	* fixed potential issue where a piece could be checked twice
	* fixed build issue on windows related to GetCompressedSize()
	* fixed deadlock when starting torrents with certain invalid tracker URLs
	* fixed iterator bug in disk I/O thread
	* fixed FIEMAP support on linux
	* fixed strict aliasing warning on gcc
	* fixed inconsistency when creating torrents with symlinks
	* properly detect windows version to initialize half-open connection limit
	* fixed bug in url encoder where $ would not be encoded

0.15 release

	* introduced a session state save mechanism. load_state() and save_state().
	  this saves all session settings and state (except torrents)
	* deprecated dht_state functions and merged it with the session state
	* added support for multiple trackers in magnet links
	* added support for explicitly flushing the disk cache
	* added torrent priority to affect bandwidth allocation for its peers
	* reduced the number of floating point operations (to better support
	  systems without FPU)
	* added new alert when individual files complete
	* added support for storing symbolic links in .torrent files
	* added support for uTorrent interpretation of multi-tracker torrents
	* handle torrents with duplicate filenames
	* piece timeouts are adjusted to download rate limits
	* encodes urls in torrent files that needs to be encoded
	* fixed not passing &supportcrypto=1 when encryption is disabled
	* introduced an upload mode, which torrents are switched into when
	  it hits a disk write error, instead of stopping the torrent.
	  this lets libtorrent keep uploading the parts it has when it
	  encounters a disk-full error for instance
	* improved disk error handling and expanded use of error_code in
	  error reporting. added a bandwidth state, bw_disk, when waiting
	  for the disk io thread to catch up writing buffers
	* improved read cache memory efficiency
	* added another cache flush algorithm to write the largest
	  contiguous blocks instead of the least recently used
	* introduced a mechanism to be lighter on the disk when checking torrents
	* applied temporary memory storage optimization to when checking
	  a torrent as well
	* removed hash_for_slot() from storage_interface. It is now implemented
	  by using the readv() function from the storage implementation
	* improved IPv6 support by announcing twice when necessary
	* added feature to set a separate global rate limit for local peers
	* added preset settings for low memory environments and seed machines
	  min_memory_usage() and high_performance_seeder()
	* optimized overall memory usage for DHT nodes and requests, peer
	  entries and disk buffers
	* change in API for block_info in partial_piece_info, instead of
	  accessing 'peer', call 'peer()'
	* added support for fully automatic unchoker (no need to specify
	  number of upload slots). This is on by default
	* added support for changing socket buffer sizes through
	  session_settings
	* added support for merkle hash tree torrents (.merkle.torrent)
	* added 'seed mode', which assumes that all files are complete
	  and checks hashes lazily, as blocks are requested
	* added new extension for file attributes (executable and hidden)
	* added support for unbuffered I/O for aligned files
	* added workaround for sparse file issue on Windows Vista
	* added new lt_trackers extension to exchange trackers between
	  peers
	* added support for BEP 17 http seeds
	* added read_piece() to read pieces from torrent storage
	* added option for udp tracker preference
	* added super seeding
	* added add_piece() function to inject data from external sources
	* add_tracker() function added to torrent_handle
	* if there is no working tracker, current_tracker is the
	  tracker that is currently being tried
	* torrents that are checking can now be paused, which will
	  pause the checking
	* introduced another torrent state, checking_resume_data, which
	  the torrent is in when it's first added, and is comparing
	  the files on disk with the resume data
	* DHT bandwidth usage optimizations
	* rate limited DHT send socket
	* tracker connections are now also subject to IP filtering
	* improved optimistic unchoke logic
	* added monitoring of the DHT lookups
	* added bandwidth reports for estimated TCP/IP overhead and DHT
	* includes DHT traffic in the rate limiter
	* added support for bitcomet padding files
	* improved support for sparse files on windows
	* added ability to give seeding torrents preference to active slots
	* added torrent_status::finished_time
	* automatically caps files and connections by default to rlimit
	* added session::is_dht_running() function
	* added torrent_handle::force_dht_announce()
	* added torrent_info::remap_files()
	* support min_interval tracker extension
	* added session saving and loading functions
	* added support for min-interval in tracker responses
	* only keeps one outstanding duplicate request per peer
	  reduces waste download, specifically when streaming
	* added support for storing per-peer rate limits across reconnects
	* improved fallocate support
	* fixed magnet link issue when using resume data
	* support disk I/O priority settings
	* added info_hash to torrent_deleted_alert
	* improved LSD performance and made the interval configurable
	* improved UDP tracker support by caching connect tokens
	* fast piece optimization

release 0.14.10

	* fixed udp tracker race condition
	* added support for torrents with odd piece sizes
	* fixed issue with disk read cache not being cleared when removing torrents
	* made the DHT socket bind to the same interface as the session
	* fixed issue where an http proxy would not be used on redirects
	* Solaris build fixes
	* disabled buggy disconnect_peers feature

release 0.14.9

	* disabled feature to drop requests after having been skipped too many times
	* fixed range request bug for files larger than 2 GB in web seeds
	* don't crash when trying to create torrents with 0 files
	* fixed big_number __init__ in python bindings
	* fixed optimistic unchoke timer
	* fixed bug where torrents with incorrectly formatted web seed URLs would be
	  connected multiple times
	* fixed MinGW support
	* fixed DHT bootstrapping issue
	* fixed UDP over SOCKS5 issue
	* added support for "corrupt" tracker announce
	* made end-game mode less aggressive

release 0.14.8

	* ignore unkown metadata messages
	* fixed typo that would sometimes prevent queued torrents to be checked
	* fixed bug in auto-manager where active_downloads and active_seeds would
	  sometimes be used incorrectly
	* force_recheck() no longer crashes on torrents with no metadata
	* fixed broadcast socket regression from 0.14.7
	* fixed hang in NATPMP when shut down while waiting for a response
	* fixed some more error handling in bdecode

release 0.14.7

	* fixed deadlock in natpmp
	* resume data alerts are always posted, regardless of alert mask
	* added wait_for_alert to python binding
	* improved invalid filename character replacement
	* improved forward compatibility in DHT
	* added set_piece_hashes that takes a callback to the python binding
	* fixed division by zero in get_peer_info()
	* fixed bug where pieces may have been requested before the metadata
	  was received
	* fixed incorrect error when deleting files from a torrent where
	  not all files have been created
	* announces torrents immediately to the DHT when it's started
	* fixed bug in add_files that would fail to recurse if the path
	  ended with a /
	* fixed bug in error handling when parsing torrent files
	* fixed file checking bug when renaming a file before checking the torrent
	* fixed race conditon when receiving metadata from swarm
	* fixed assert in ut_metadata plugin
	* back-ported some fixes for building with no exceptions
	* fixed create_torrent when passing in a path ending with /
	* fixed move_storage when source doesn't exist
	* fixed DHT state save bug for node-id
	* fixed typo in python binding session_status struct
	* broadcast sockets now join every network interface (used for UPnP and
	  local peer discovery)

release 0.14.6

	* various missing include fixes to be buildable with boost 1.40
	* added missing functions to python binding related to torrent creation
	* fixed to add filename on web seed urls that lack it
	* fixed BOOST_ASIO_HASH_MAP_BUCKETS define for boost 1.39
	* fixed checking of fast and suggest messages when used with magnet links
	* fixed bug where web seeds would not disconnect if being resolved when
	  the torrent was paused
	* fixed download piece performance bug in piece picker
	* fixed bug in connect candidate counter
	* replaces invalid filename characters with .
	* added --with-libgeoip option to configure script to allow building and
	  linking against system wide library
	* fixed potential pure virtual function call in extensions on shutdown
	* fixed disk buffer leak in smart_ban extension

release 0.14.5

	* fixed bug when handling malformed webseed urls and an http proxy
	* fixed bug when setting unlimited upload or download rates for torrents
	* fix to make torrent_status::list_peers more accurate.
	* fixed memory leak in disk io thread when not using the cache
	* fixed bug in connect candidate counter
	* allow 0 upload slots
	* fixed bug in rename_file(). The new name would not always be saved in
	  the resume data
	* fixed resume data compatibility with 0.13
	* fixed rare piece-picker bug
	* fixed bug where one allowed-fast message would be sent even when
	  disabled
	* fixed race condition in UPnP which could lead to crash
	* fixed inversed seed_time ratio logic
	* added get_ip_filter() to session

release 0.14.4

	* connect candidate calculation fix
	* tightened up disk cache memory usage
	* fixed magnet link parser to accept hex-encoded info-hashes
	* fixed inverted logic when picking which peers to connect to
	  (should mean a slight performance improvement)
	* fixed a bug where a failed rename_file() would leave the storage
	  in an error state which would pause the torrent
	* fixed case when move_storage() would fail. Added a new alert
	  to be posted when it does
	* fixed crash bug when shutting down while checking a torrent
	* fixed handling of web seed urls that didn't end with a
	  slash for multi-file torrents
	* lowered the default connection speed to 10 connection attempts
	  per second
	* optimized memory usage when checking files fails
	* fixed bug when checking a torrent twice
	* improved handling of out-of-memory conditions in disk I/O thread
	* fixed bug when force-checking a torrent with partial pieces
	* fixed memory leak in disk cache
	* fixed torrent file path vulnerability
	* fixed upnp
	* fixed bug when dealing with clients that drop requests (i.e. BitComet)
	  fixes assert as well

release 0.14.3

	* added python binding for create_torrent
	* fixed boost-1.38 build
	* fixed bug where web seeds would be connected before the files
	  were checked
	* fixed filename bug when using wide characters
	* fixed rare crash in peer banning code
	* fixed potential HTTP compatibility issue
	* fixed UPnP crash
	* fixed UPnP issue where the control url contained the base url
	* fixed a replace_trackers bug
	* fixed bug where the DHT port mapping would not be removed when
	  changing DHT port
	* fixed move_storage bug when files were renamed to be moved out
	  of the root directory
	* added error handling for set_piece_hashes
	* fixed missing include in enum_if.cpp
	* fixed dual IP stack issue
	* fixed issue where renamed files were sometimes not saved in resume data
	* accepts tracker responses with no 'peers' field, as long as 'peers6'
	  is present
	* fixed CIDR-distance calculation in the precense of IPv6 peers
	* save partial resume data for torrents that are queued for checking
	  or checking, to maintain stats and renamed files
	* Don't try IPv6 on windows if it's not installed
	* move_storage fix
	* fixed potential crash on shutdown
	* fixed leaking exception from bdecode on malformed input
	* fixed bug where connection would hang when receiving a keepalive
	* fixed bug where an asio exception could be thrown when resolving
	  peer countries
	* fixed crash when shutting down while checking a torrent
	* fixed potential crash in connection_queue when a peer_connection
	  fail to open its socket

release 0.14.2

	* added missing functions to the python bindings torrent_info::map_file,
	  torrent_info::map_block and torrent_info::file_at_offset.
	* removed support for boost-1.33 and earlier (probably didn't work)
	* fixed potential freezes issues at shutdown
	* improved error message for python setup script
	* fixed bug when torrent file included announce-list, but no valid
	  tracker urls
	* fixed bug where the files requested from web seeds would be the
	  renamed file names instead of the original file names in the torrent.
	* documentation fix of queing section
	* fixed potential issue in udp_socket (affected udp tracker support)
	* made name, comment and created by also be subject to utf-8 error
	  correction (filenames already were)
	* fixed dead-lock when settings DHT proxy
	* added missing export directives to lazy_entry
	* fixed disk cache expiry settings bug (if changed, it would be set
	  to the cache size)
	* fixed bug in http_connection when binding to a particular IP
	* fixed typo in python binding (torrent_handle::piece_prioritize should
	  be torrent_handle::piece_priorities)
	* fixed race condition when saving DHT state
	* fixed bugs related to lexical_cast being locale dependent
	* added support for SunPro C++ compiler
	* fixed bug where messeges sometimes could be encrypted in the
	  wrong order, for encrypted connections.
	* fixed race condition where torrents could get stuck waiting to
	  get checked
	* fixed mapped files bug where it wouldn't be properly restored
	  from resume data properly
	* removed locale dependency in xml parser (caused asserts on windows)
	* fixed bug when talking to https 1.0 servers
	* fixed UPnP bug that could cause stack overflow

release 0.14.1

	* added converter for python unicode strings to utf-8 paths
	* fixed bug in http downloader where the host field did not
	  include the port number
	* fixed headers to not depend on NDEBUG, which would prohibit
	  linking a release build of libtorrent against a debug application
	* fixed bug in disk I/O thread that would make the thread
	  sometimes quit when an error occurred
	* fixed DHT bug
	* fixed potential shutdown crash in disk_io_thread
	* fixed usage of deprecated boost.filsystem functions
	* fixed http_connection unit test
	* fixed bug in DHT when a DHT state was loaded
	* made rate limiter change in 0.14 optional (to take estimated
	  TCP/IP overhead into account)
	* made the python plugin buildable through the makefile
	* fixed UPnP bug when url base ended with a slash and
	  path started with a slash
	* fixed various potentially leaking exceptions
	* fixed problem with removing torrents that are checking
	* fixed documentation bug regarding save_resume_data()
	* added missing documentation on torrent creation
	* fixed bugs in python client examples
	* fixed missing dependency in package-config file
	* fixed shared geoip linking in Jamfile
	* fixed python bindings build on windows and made it possible
	  to generate a windows installer
	* fixed bug in NAT-PMP implementation

release 0.14

	* deprecated add_torrent() in favor of a new add_torrent()
	  that takes a struct with parameters instead. Torrents
	  are paused and auto managed by default.
	* removed 'connecting_to_tracker' torrent state. This changes
	  the enum values for the other states.
	* Improved seeding and choking behavior.
	* Fixed rare buffer overrun bug when calling get_download_queue
	* Fixed rare bug where torrent could be put back into downloading
	  state even though it was finished, after checking files.
	* Fixed rename_file to work before the file on disk has been
	  created.
	* Fixed bug in tracker connections in case of errors caused
	  in the connection constructor.
	* Updated alert system to be filtered by category instead of
	  severity level. Alerts can generate a message through
	  alert::message().
	* Session constructor will now start dht, upnp, natpmp, lsd by
	  default. Flags can be passed in to the constructor to not
	  do this, if these features are to be enabled and disabled
	  at a later point.
	* Removed 'connecting_to_tracker' torrent state
	* Fix bug where FAST pieces were cancelled on choke
	* Fixed problems with restoring piece states when hash failed.
	* Minimum peer reconnect time fix. Peers with no failures would
	  reconnect immediately.
	* Improved web seed error handling
	* DHT announce fixes and off-by-one loop fix
	* Fixed UPnP xml parse bug where it would ignore the port number
	  for the control url.
	* Fixed bug in torrent writer where the private flag was added
	  outside of the info dictionary
	* Made the torrent file parser less strict of what goes in the
	  announce-list entry
	* Fixed type overflow bug where some statistics was incorrectly
	  reported for file larger than 2 GB
	* boost-1.35 support
	* Fixed bug in statistics from web server peers where it sometimes
	  could report too many bytes downloaded.
	* Fixed bug where statistics from the last second was lost when
	  disconnecting a peer.
	* receive buffer optimizations (memcpy savings and memory savings)
	* Support for specifying the TOS byte for peer traffic.
	* Basic support for queueing of torrents.
	* Better bias to give connections to downloading torrents
	  with fewer peers.
	* Optimized resource usage (removed the checking thread)
	* Support to bind outgoing connections to specific ports
	* Disk cache support.
	* New, more memory efficient, piece picker with sequential download
	  support (instead of the more complicated sequential download threshold).
	* Auto Upload slots. Automtically opens up more slots if
	  upload limit is not met.
	* Improved NAT-PMP support by querying the default gateway
	* Improved UPnP support by ignoring routers not on the clients subnet.

release 0.13
	
	* Added scrape support
	* Added add_extension() to torrent_handle. Can instantiate
	  extensions for torrents while downloading
	* Added support for remove_torrent to delete the files as well
	* Fixed issue with failing async_accept on windows
	* DHT improvements, proper error messages are now returned when
	  nodes sends bad packets
	* Optimized the country table used to resolve country of peers
	* Copying optimization for sending data. Data is no longer copied from
	  the disk I/O buffer to the send buffer.
	* Buffer optimization to use a raw buffer instead of std::vector<char>
	* Improved file storage to use sparse files
	* Updated python bindings
	* Added more clients to the identifiable clients list.
	* Torrents can now be started in paused state (to better support queuing)
	* Improved IPv6 support (support for IPv6 extension to trackers and
	  listens on both IPv6 and IPv4 interfaces).
	* Improved asserts used. Generates a stacktrace on linux
	* Piece picker optimizations and improvements
	* Improved unchoker, connection limit and rate limiter
	* Support for FAST extension
	* Fixed invalid calculation in DHT node distance
	* Fixed bug in URL parser that failed to parse IPv6 addresses
	* added peer download rate approximation
	* added port filter for outgoing connection (to prevent
	  triggering firewalls)
	* made most parameters configurable via session_settings
	* added encryption support
	* added parole mode for peers whose data fails the hash check.
	* optimized heap usage in piece-picker and web seed downloader.
	* fixed bug in DHT where older write tokens weren't accepted.
	* added support for sparse files.
	* introduced speed categories for peers and pieces, to separate
	  slow and fast peers.
	* added a half-open tcp connection limit that takes all connections
	  in to account, not just peer connections.
	* added alerts for filtered IPs.
	* added support for SOCKS4 and 5 proxies and HTTP CONNECT proxies.
	* fixed proper distributed copies calculation.
	* added option to use openssl for sha-1 calculations.
	* optimized the piece picker in the case where a peer is a seed.
	* added support for local peer discovery
	* removed the dependency on the compiled boost.date_time library
	* deprecated torrent_info::print()
	* added UPnP support
	* fixed problem where peer interested flags were not updated correctly
	  when pieces were filtered
	* improvements to ut_pex messages, including support for seed flag
	* prioritizes upload bandwidth to peers that might send back data
	* the following functions have been deprecated:
	  	void torrent_handle::filter_piece(int index, bool filter) const;
	  	void torrent_handle::filter_pieces(std::vector<bool> const& pieces) const;
	  	bool torrent_handle::is_piece_filtered(int index) const;
	  	std::vector<bool> torrent_handle::filtered_pieces() const;
	  	void torrent_handle::filter_files(std::vector<bool> const& files) const;
	  
	  instead, use the piece_priority functions.
	  
	* added support for NAT-PMP
	* added support for piece priorities. Piece filtering is now set as
	  a priority
	* Fixed crash when last piece was smaller than one block and reading
	  fastresume data for that piece
	* Makefiles should do a better job detecting boost
	* Fixed crash when all tracker urls are removed
	* Log files can now be created at user supplied path
	* Log files failing to create is no longer fatal
	* Fixed dead-lock in torrent_handle
	* Made it build with boost 1.34 on windows
	* Fixed bug in URL parser that failed to parse IPv6 addresses
	* Fixed bug in DHT, related to IPv6 nodes
	* DHT accepts transaction IDs that have garbage appended to them
	* DHT logs messages that it fails to decode

release 0.12

	* fixes to make the DHT more compatible
	* http seed improvements including error reporting and url encoding issues.
	* fixed bug where directories would be left behind when moving storage
	  in some cases.
	* fixed crashing bug when restarting or stopping the DHT.
	* added python binding, using boost.python
	* improved character conversion on windows when strings are not utf-8.
	* metadata extension now respects the private flag in the torrent.
	* made the DHT to only be used as a fallback to trackers by default.
	* added support for HTTP redirection support for web seeds.
	* fixed race condition when accessing a torrent that was checking its
	  fast resume data.
	* fixed a bug in the DHT which could be triggered if the network was
	  dropped or extremely rare cases.
	* if the download rate is limited, web seeds will now only use left-over
	  bandwidth after all bt peers have used up as much bandwidth as they can.
	* added the possibility to have libtorrent resolve the countries of
	  the peers in torrents.
	* improved the bandwidth limiter (it now implements a leaky bucket/node bucket).
	* improved the HTTP seed downloader to report accurate progress.
	* added more client peer-id signatures to be recognized.
	* added support for HTTP servers that skip the CR before the NL at line breaks.
	* fixed bug in the HTTP code that only accepted headers case sensitive.
	* fixed bug where one of the session constructors didn't initialize boost.filesystem. 
	* fixed bug when the initial checking of a torrent fails with an exception.
	* fixed bug in DHT code which would send incorrect announce messages.
	* fixed bug where the http header parser was case sensitive to the header
	  names.
	* Implemented an optmization which frees the piece_picker once a torrent
	  turns into a seed.
	* Added support for uT peer exchange extension, implemented by Massaroddel.
	* Modified the quota management to offer better bandwidth balancing
	  between peers.
	* logging now supports multiple sessions (different sessions now log
	  to different directories).
	* fixed random number generator seed problem, generating the same
	  peer-id for sessions constructed the same second.
	* added an option to accept multiple connections from the same IP.
	* improved tracker logging.
	* moved the file_pool into session. The number of open files is now
	  limited per session.
	* fixed uninitialized private flag in torrent_info
	* fixed long standing issue with file.cpp on windows. Replaced the low level
	  io functions used on windows.
	* made it possible to associate a name with torrents without metadata.
	* improved http-downloading performance by requesting entire pieces via
	  http.
	* added plugin interface for extensions. And changed the interface for
	  enabling extensions.

release 0.11

	* added support for incorrectly encoded paths in torrent files
	  (assumes Latin-1 encoding and converts to UTF-8).
	* added support for destructing session objects asynchronously.
	* fixed bug with file_progress() with files = 0 bytes
	* fixed a race condition bug in udp_tracker_connection that could
	  cause a crash.
	* fixed bug occuring when increasing the sequenced download threshold
	  with max availability lower than previous threshold.
	* fixed an integer overflow bug occuring when built with gcc 4.1.x
	* fixed crasing bug when closing while checking a torrent
	* fixed bug causing a crash with a torrent with piece length 0
	* added an extension to the DHT network protocol to support the
	  exchange of nodes with IPv6 addresses.
	* modified the ip_filter api slightly to support IPv6
	* modified the api slightly to make sequenced download threshold
	  a per torrent-setting.
	* changed the address type to support IPv6
	* fixed bug in piece picker which would not behave as
	  expected with regard to sequenced download threshold.
	* fixed bug with file_progress() with files > 2 GB.
	* added --enable-examples option to configure script.
	* fixed problem with the resource distribution algorithm
	  (controlling e.g upload/download rates).
	* fixed incorrect asserts in storage related to torrents with
	  zero-sized files.
	* added support for trackerless torrents (with kademlia DHT).
	* support for torrents with the private flag set.
	* support for torrents containing bootstrap nodes for the
	  DHT network.
	* fixed problem with the configure script on FreeBSD.
	* limits the pipelining used on url-seeds.
	* fixed problem where the shutdown always would delay for
	  session_settings::stop_tracker_timeout seconds.
	* session::listen_on() won't reopen the socket in case the port and
	  interface is the same as the one currently in use.
	* added http proxy support for web seeds.
	* fixed problem where upload and download stats could become incorrect
	  in case of high cpu load.
	* added more clients to the identifiable list.
	* fixed fingerprint parser to cope with latest Mainline versions.

release 0.10

	* fixed a bug where the requested number of peers in a tracker request could
	  be too big.
	* fixed a bug where empty files were not created in full allocation mode.
	* fixed a bug in storage that would, in rare cases, fail to do a
	  complete check.
	* exposed more settings for tweaking parameters in the piece-picker,
	  downloader and uploader (http_settings replaced by session_settings).
	* tweaked default settings to improve high bandwidth transfers.
	* improved the piece picker performance and made it possible to download
	  popular pieces in sequence to improve disk performance.
	* added the possibility to control upload and download limits per peer.
	* fixed problem with re-requesting skipped pieces when peer was sending pieces
	  out of fifo-order.
	* added support for http seeding (the GetRight protocol)
	* renamed identifiers called 'id' in the public interface to support linking
	  with Objective.C++
	* changed the extensions protocol to use the new one, which is also
	  implemented by uTorrent.
	* factorized the peer_connection and added web_peer_connection which is
	  able to download from http-sources.
	* converted the network code to use asio (resulted in slight api changes
	  dealing with network addresses).
	* made libtorrent build in vc7 (patches from Allen Zhao)
	* fixed bug caused when binding outgoing connections to a non-local interface.
	* add_torrent() will now throw if called while the session object is
	  being closed.
	* added the ability to limit the number of simultaneous half-open
	  TCP connections. Flags in peer_info has been added.

release 0.9.1

	* made the session disable file name checks within the boost.filsystem library
	* fixed race condition in the sockets
	* strings that are invalid utf-8 strings are now decoded with the
	  local codepage on windows
	* added the ability to build libtorrent both as a shared library
	* client_test can now monitor a directory for torrent files and automatically
	  start and stop downloads while running
	* fixed problem with file_size() when building on windows with unicode support
	* added a new torrent state, allocating
	* added a new alert, metadata_failed_alert
	* changed the interface to session::add_torrent for some speed optimizations.
	* greatly improved the command line control of the example client_test.
	* fixed bug where upload rate limit was not being applied.
	* files that are being checked will no longer stall files that don't need
	  checking.
	* changed the way libtorrent identifies support for its excentions
	  to look for 'ext' at the end of the peer-id.
	* improved performance by adding a circle buffer for the send buffer.
	* fixed bugs in the http tracker connection when using an http proxy.
	* fixed problem with storage's file pool when creating torrents and then
	  starting to seed them.
	* hard limit on remote request queue and timeout on requests (a timeout
	  triggers rerequests). This makes libtorrent work much better with
	  "broken" clients like BitComet which may ignore requests.

Initial release 0.9

	* multitracker support
	* serves multiple torrents on a single port and a single thread
	* supports http proxies and proxy authentication
	* gzipped tracker-responses
	* block level piece picker
	* queues torrents for file check, instead of checking all of them in parallel
	* uses separate threads for checking files and for main downloader
	* upload and download rate limits
	* piece-wise, unordered, incremental file allocation
	* fast resume support
	* supports files > 2 gigabytes
	* supports the no_peer_id=1 extension
	* support for udp-tracker protocol
	* number of connections limit
	* delays sending have messages
	* can resume pieces downloaded in any order
	* adjusts the length of the request queue depending on download rate
	* supports compact=1
	* selective downloading
	* ip filter
<|MERGE_RESOLUTION|>--- conflicted
+++ resolved
@@ -1,4 +1,3 @@
-<<<<<<< HEAD
 2.0 release
 
 	* update userdata in add_torrent_params to be type-safe and add to torrent_handle
@@ -23,9 +22,7 @@
 	* libtorrent now requires C++14 to build
 
 
-=======
 	* support validation of HTTPS trackers
->>>>>>> f27738a7
 	* deprecate strict super seeding mode
 	* make UPnP port-mapping lease duration configurable
 	* deprecate the bittyrant choking algorithm
