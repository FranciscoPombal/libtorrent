<<<<<<< HEAD
2.0 release

	* stats_alert deprecated
	* remove bittyrant choking algorithm
	* update userdata in add_torrent_params to be type-safe and add to torrent_handle
	* add ip_filter to session_params
	* added support for wolfSSL for SHA-1 hash and HTTPS (no Torrents over SSL)
	* requires OpenSSL minimum version 1.0.0 with SNI support
	* deprecated save_state() and load_state() on session in favour of new
	  write_session_params() and read_session_params()
	* added support for BitTorrent v2 (see docs/upgrade_to_2.0.html)
	* create_torrent() pad_file_limit parameter removed
	* create_torrent() merkle- and optimize-alignment flags removed
	* merkle_tree removed from add_torrent_params
	* announce_entry expose information per v1 and v2 info-hash announces
	* torrent_removed_alert, torrent_deleted_alert, torrent_delete_failed_alert: info_hash member is no longer a sha-1 hash, but (deprecated) implicitly convertible to one
	* undeprecate error_file_metadata for torrent errors related to its metadata
	* remove support for adding a torrent under a UUID (used for previous RSS support)
	* remove deprecated feature to add torrents by file:// URL
	* remove deprecated feature to download .torrent file from URL
	* requires boost >= 1.66 to build
	* update networking API to networking TS compatible boost.asio
	* overhauled disk I/O subsystem to use memory mapped files (where available)
	* libtorrent now requires C++14 to build

=======
1.2.6 released
>>>>>>> b9b54436

	* fix peer timeout logic
	* simplify proxy handling. A proxy now overrides listen_interfaces
	* fix issues when configured to use a non-default choking algorithm
	* fix issue in reading resume data
	* revert NXDOMAIN change from 1.2.4
	* don't open any listen sockets if listen_interfaces is empty or misconfigured
	* fix bug in auto disk cache size logic
	* fix issue with outgoing_interfaces setting, where bind() would be called twice
	* add build option to disable share-mode
	* support validation of HTTPS trackers
	* deprecate strict super seeding mode
	* make UPnP port-mapping lease duration configurable
	* deprecate the bittyrant choking algorithm
	* add build option to disable streaming

1.2.5 release

	* announce port=1 instead of port=0, when there is no listen port
	* fix LSD over IPv6
	* support TCP_NOTSENT_LOWAT on Linux
	* fix correct interface binding of local service discovery multicast
	* fix issue with knowing which interfaces to announce to trackers and DHT
	* undeprecate settings_pack::dht_upload_rate_limit

1.2.4 release

	* fix binding TCP and UDP sockets to the same port, when specifying port 0
	* fix announce_to_all_trackers and announce_to_all_tiers behavior
	* fix suggest_read_cache setting
	* back-off tracker hostname looksups resulting in NXDOMAIN
	* lower SOCKS5 UDP keepalive timeout
	* fix external IP voting for multi-homed DHT nodes
	* deprecate broadcast_lsd setting. Just use multicast
	* deprecate upnp_ignore_nonrouters setting
	* don't attempt sending event=stopped if event=start never succeeded
	* make sure &key= stays consistent between different source IPs (as mandated by BEP7)
	* fix binding sockets to outgoing interface
	* add new socks5_alert to trouble shoot SOCKS5 proxies

1.2.3 release

	* fix erroneous event=completed tracker announce when checking files
	* promote errors in parsing listen_interfaces to post listen_failed_alert
	* fix bug in protocol encryption/obfuscation
	* fix buffer overflow in SOCKS5 UDP logic
	* fix issue of rapid calls to file_priority() clobbering each other
	* clear tracker errors on success
	* optimize setting with unlimited unchoke slots
	* fixed restoring of trackers, comment, creation date and created-by in resume data
	* fix handling of torrents with too large pieces
	* fixed division by zero in anti-leech choker
	* fixed bug in torrent_info::swap

1.2.2 release

	* fix cases where the disable_hash_checks setting was not honored
	* fix updating of is_finished torrent status, when changing piece priorities
	* fix regression in &left= reporting when adding a seeding torrent
	* fix integer overflow in http parser
	* improve sanitation of symlinks, to support more complex link targets
	* add DHT routing table affinity for BEP 42 nodes
	* add torrent_info constructor overloads to control torrent file limits
	* feature to disable DHT, PEX and LSD per torrent
	* fix issue where trackers from magnet links were not included in create_torrent()
	* make peer_info::client a byte array in python binding
	* pick contiguous pieces from peers with high download rate
	* fix error handling of moving storage to a drive letter that isn't mounted
	* fix HTTP Host header when using proxy

1.2.1 release

	* add dht_pkt_alert and alerts_dropped_alert to python bindings
	* fix python bindins for block_uploaded_alert
	* optimize resolving duplicate filenames in loading torrent files
	* fix python binding of dht_settings
	* tighten up various input validation checks
	* fix create_torrent python binding
	* update symlinks to conform to BEP 47
	* fix python bindings for peer_info
	* support creating symlinks, for torrents with symlinks in them
	* fix error in seed_mode flag
	* support magnet link parameters with number siffixes
	* consistently use "lt" namespace in examples and documentation
	* fix Mingw build to use native cryptoAPI
	* uPnP/NAT-PMP errors no longer set the client's advertised listen port to zero

1.2 release

	* requires boost >= 1.58 to build
	* tweak heuristic of how to interpret url seeds in multi-file torrents
	* support &ipv4= tracker argument for private torrents
	* renamed debug_notification to connect_notification
	* when updating listen sockets, only post alerts for new ones
	* deprecate anonymous_mode_alert
	* deprecated force_proxy setting (when set, the proxy is always used)
	* add support for Port Control Protocol (PCP)
	* deliver notification of alerts being dropped via alerts_dropped_alert
	* deprecated alert::progress_notification alert category, split into
	  finer grained categories
	* update plugin interface functions for improved type-safety
	* implemented support magnet URI extension, select specific file indices
	  for download, BEP53
	* make tracker keys multi-homed. remove set_key() function on session.
	* add flags()/set_flags()/unset_flags() to torrent_handle, deprecate individual functions
	* added alert for block being sent to the send buffer
	* drop support for windows compilers without std::wstring
	* implemented support for DHT info hash indexing, BEP51
	* removed deprecated support for file_base in file_storage
	* added support for running separate DHT nodes on each network interface
	* added support for establishing UTP connections on any network interface
	* added support for sending tracker announces on every network interface
	* introduce "lt" namespace alias
	* need_save_resume_data() will no longer return true every 15 minutes
	* make the file_status interface explicitly public types
	* added resolver_cache_timeout setting for internal host name resolver
	* make parse_magnet_uri take a string_view instead of std::string
	* deprecate add_torrent_params::url field. use parse_magnet_uri instead
	* optimize download queue management
	* deprecated (undocumented) file:// urls
	* add limit for number of web seed connections
	* added support for retrieval of DHT live nodes
	* complete UNC path support
	* add packets pool allocator
	* remove disk buffer pool allocator
	* fix last_upload and last_download overflow after 9 hours in past
	* python binding add more add_torrent_params fields and an invalid key check
	* introduce introduce distinct types for peer_class_t, piece_index_t and
	  file_index_t.
	* fix crash caused by empty bitfield
	* removed disk-access-log build configuration
	* removed mmap_cache feature
	* strengthened type safety in handling of piece and file indices
	* deprecate identify_client() and fingerprint type
	* make sequence number for mutable DHT items backed by std::int64_t
	* tweaked storage_interface to have stronger type safety
	* deprecate relative times in torrent_status, replaced by std::chrono::time_point
	* refactor in alert types to use more const fields and more clear API
	* changed session_stats_alert counters type to signed (std::int64_t)
	* remove torrent eviction/ghost torrent feature
	* include target in DHT lookups, when queried from the session
	* improve support for HTTP redirects for web seeds
	* use string_view in entry interface
	* deprecate "send_stats" property on trackers (since lt_tracker extension has
	  been removed)
	* remove deprecate session_settings API (use settings_pack instead)
	* improve file layout optimization when creating torrents with padfiles
	* remove remote_dl_rate feature
	* source code migration from boost::shared_ptr to std::shared_ptr
	* storage_interface API changed to use span and references
	* changes in public API to work with std::shared_ptr<torrent_info>
	* extensions API changed to use span and std::shared_ptr
	* plugin API changed to handle DHT requests using string_view
	* removed support for lt_trackers and metadata_transfer extensions
	  (pre-dating ut_metadata)
	* support windows' CryptoAPI for SHA-1
	* separated ssl and crypto options in build
	* remove lazy-bitfield feature
	* simplified suggest-read-cache feature to not depend on disk threads
	* removed option to disable contiguous receive buffers
	* deprecated public to_hex() and from_hex() functions
	* separated address and port fields in listen alerts
	* added support for parsing new x.pe parameter from BEP 9
	* peer_blocked_alert now derives from peer_alert
	* transitioned exception types to system_error
	* made alerts move-only
	* move files one-by-one when moving storage for a torrent
	* removed RSS support
	* removed feature to resolve country for peers
	* added support for BEP 32, "IPv6 extension for DHT"
	* overhauled listen socket and UDP socket handling, improving multi-home
	  support and bind-to-device
	* resume data is now communicated via add_torrent_params objects
	* added new read_resume_data()/write_resume_data functions to write bencoded,
	  backwards compatible resume files
	* removed deprecated fields from add_torrent_params
	* deprecate "resume_data" field in add_torrent_params
	* improved support for bind-to-device
	* deprecated ssl_listen, SSL sockets are specified in listen_interfaces now
	* improved support for listening on multiple sockets and interfaces
	* resume data no longer has timestamps of files
	* require C++11 to build libtorrent

	* replace use of boost-endian with boost-predef

1.1.12 release

	* uTP performance fixes

1.1.11 release

	* fix move_storage with save_path with a trailing slash
	* fix tracker announce issue, advertising port 0 in secondary IPv6 announce
	* fix missing boost/noncopyable.hpp includes
	* fix python binding for torrent_info::creation_date()

1.1.10 release

	* fix issue in udp_socket with unusual socket failure
	* split progress_notification alert category into file-, piece- and block progress
	* utp close-reason fix
	* exposed default add_torrent_params flags to python bindings
	* fix redundant flushes of partfile metadata
	* add option to ignore min-interval from trackers on force-reannounce
	* raise default setting for active_limit
	* fall back to copy+remove if rename_file fails
	* improve handling of filesystems not supporting fallocate()
	* force-proxy no longer disables DHT
	* improve connect-boost feature, to make new torrents quickly connect peers

1.1.9 release

	* save both file and piece priorities in resume file
	* added missing stats_metric python binding
	* uTP connections are no longer exempt from rate limits by default
	* fix exporting files from partfile while seeding
	* fix potential deadlock on Windows, caused by performing restricted
	  tasks from within DllMain
	* fix issue when subsequent file priority updates cause torrent to stop

1.1.8 release

	* coalesce reads and writes by default on windows
	* fixed disk I/O performance of checking hashes and creating torrents
	* fix race condition in part_file
	* fix part_file open mode compatibility test
	* fixed race condition in random number generator
	* fix race condition in stat_cache (disk storage)
	* improve error handling of failing to change file priority
	  The API for custom storage implementations was altered
	* set the hidden attribute when creating the part file
	* fix tracker announces reporting more data downloaded than the size of the torrent
	* fix recent regression with force_proxy setting

1.1.7 release

	* don't perform DNS lookups for the DHT bootstrap unless DHT is enabled
	* fix issue where setting file/piece priority would stop checking
	* expose post_dht_stats() to python binding
	* fix backwards compatibility to downloads without partfiles
	* improve part-file related error messages
	* fix reporting &redundant= in tracker announces
	* fix tie-break in duplicate peer connection disconnect logic
	* fix issue with SSL tracker connections left in CLOSE_WAIT state
	* defer truncating existing files until the first time we write to them
	* fix issue when receiving a torrent with 0-sized padfiles as magnet link
	* fix issue resuming 1.0.x downloads with a file priority 0
	* fix torrent_status::next_announce
	* fix pad-file scalability issue
	* made coalesce_reads/coalesce_writes settings take effect on linux and windows
	* use unique peer_ids per connection
	* fix iOS build on recent SDK
	* fix tracker connection bind issue for IPv6 trackers
	* fix error handling of some merkle torrents
	* fix error handling of unsupported hard-links

1.1.6 release

	* deprecate save_encryption_settings (they are part of the normal settings)
	* add getters for peer_class_filter and peer_class_type_filter
	* make torrent_handler::set_priority() to use peer_classes
	* fix support for boost-1.66 (requires C++11)
	* fix i2p support
	* fix loading resume data when in seed mode
	* fix part-file creation race condition
	* fix issue with initializing settings on session construction
	* fix issue with receiving interested before metadata
	* fix IPv6 tracker announce issue
	* restore path sanitization behavior of ":"
	* fix listen socket issue when disabling "force_proxy" mode
	* fix full allocation failure on APFS

1.1.5 release

	* fix infinite loop when parsing certain invalid magnet links
	* fix parsing of torrents with certain invalid filenames
	* fix leak of torrent_peer objecs (entries in peer_list)
	* fix leak of peer_class objects (when setting per-torrent rate limits)
	* expose peer_class API to python binding
	* fix integer overflow in whole_pieces_threshold logic
	* fix uTP path MTU discovery issue on windows (DF bit was not set correctly)
	* fix python binding for torrent_handle, to be hashable
	* fix IPv6 tracker support by performing the second announce in more cases
	* fix utf-8 encoding check in torrent parser
	* fix infinite loop when parsing maliciously crafted torrents
	* fix invalid read in parse_int in bdecoder (CVE-2017-9847)
	* fix issue with very long tracker- and web seed URLs
	* don't attempt to create empty files on startup, if they already exist
	* fix force-recheck issue (new files would not be picked up)
	* fix inconsistency in file_priorities and override_resume_data behavior
	* fix paused torrents not generating a state update when their ul/dl rate
	  transitions to zero

1.1.4 release

	* corrected missing const qualifiers on bdecode_node
	* fix changing queue position of paused torrents (1.1.3 regression)
	* fix re-check issue after move_storage
	* handle invalid arguments to set_piece_deadline()
	* move_storage did not work for torrents without metadata
	* improve shutdown time by only announcing to trackers whose IP we know
	* fix python3 portability issue in python binding
	* delay 5 seconds before reconnecting socks5 proxy for UDP ASSOCIATE
	* fix NAT-PMP crash when removing a mapping at the wrong time
	* improve path sanitization (filter unicode text direction characters)
	* deprecate partial_piece_info::piece_state
	* bind upnp requests to correct local address
	* save resume data when removing web seeds
	* fix proxying of https connections
	* fix race condition in disk I/O storage class
	* fix http connection timeout on multi-homed hosts
	* removed depdendency on boost::uintptr_t for better compatibility
	* fix memory leak in the disk cache
	* fix double free in disk cache
	* forward declaring libtorrent types is discouraged. a new fwd.hpp header is provided

1.1.3 release

	* removed (broken) support for incoming connections over socks5
	* restore announce_entry's timestamp fields to posix time in python binding
	* deprecate torrent_added_alert (in favor of add_torrent_alert)
	* fix python binding for parse_magnet_uri
	* fix minor robustness issue in DHT bootstrap logic
	* fix issue where torrent_status::num_seeds could be negative
	* document deprecation of dynamic loading/unloading of torrents
	* include user-agent in tracker announces in anonymous_mode for private torrents
	* add support for IPv6 peers from udp trackers
	* correctly URL encode the IPv6 argument to trackers
	* fix default file pool size on windows
	* fix bug where settings_pack::file_pool_size setting was not being honored
	* add feature to periodically close files (to make windows clear disk cache)
	* fix bug in torrent_handle::file_status
	* fix issue with peers not updated on metadata from magnet links

1.1.2 release

	* default TOS marking to 0x20
	* fix invalid access when leaving seed-mode with outstanding hash jobs
	* fix ABI compatibility issue introduced with preformatted entry type
	* add web_seed_name_lookup_retry to session_settings
	* slightly improve proxy settings backwards compatibility
	* add function to get default settings
	* updating super seeding would include the torrent in state_update_alert
	* fix issue where num_seeds could be greater than num_peers in torrent_status
	* finished non-seed torrents can also be in super-seeding mode
	* fix issue related to unloading torrents
	* fixed finished-time calculation
	* add missing min_memory_usage() and high_performance_seed() settings presets to python
	* fix stat cache issue that sometimes would produce incorrect resume data
	* storage optimization to peer classes
	* fix torrent name in alerts of builds with deprecated functions
	* make torrent_info::is_valid() return false if torrent failed to load
	* fix per-torrent rate limits for >256 peer classes
	* don't load user_agent and peer_fingerprint from session_state
	* fix file rename issue with name prefix matching torrent name
	* fix division by zero when setting tick_interval > 1000
	* fix move_storage() to its own directory (would delete the files)
	* fix socks5 support for UDP
	* add setting urlseed_max_request_bytes to handle large web seed requests
	* fix python build with CC/CXX environment
	* add trackers from add_torrent_params/magnet links to separate tiers
	* fix resumedata check issue with files with priority 0
	* deprecated mmap_cache feature
	* add utility function for generating peer ID fingerprint
	* fix bug in last-seen-complete
	* remove file size limit in torrent_info filename constructor
	* fix tail-padding for last file in create_torrent
	* don't send user-agent in metadata http downloads or UPnP requests when
	  in anonymous mode
	* fix internal resolve links lookup for mutable torrents
	* hint DHT bootstrap nodes of actual bootstrap request

1.1.1 release

	* update puff.c for gzip inflation (CVE-2016-7164)
	* add dht_bootstrap_node a setting in settings_pack (and add default)
	* make pad-file and symlink support conform to BEP47
	* fix piece picker bug that could result in division by zero
	* fix value of current_tracker when all tracker failed
	* deprecate lt_trackers extension
	* remove load_asnum_db and load_country_db from python bindings
	* fix crash in session::get_ip_filter when not having set one
	* fix filename escaping when repairing torrents with broken web seeds
	* fix bug where file_completed_alert would not be posted unless file_progress
	  had been queries by the client
	* move files one-by-one when moving storage for a torrent
	* fix bug in enum_net() for BSD and Mac
	* fix bug in python binding of announce_entry
	* fixed bug related to flag_merge_resume_http_seeds flag in add_torrent_params
	* fixed inverted priority of incoming piece suggestions
	* optimize allow-fast logic
	* fix issue where FAST extension messages were not used during handshake
	* fixed crash on invalid input in http_parser
	* upgraded to libtommath 1.0
	* fixed parsing of IPv6 endpoint with invalid port character separator
	* added limited support for new x.pe parameter from BEP 9
	* fixed dht stats counters that weren't being updated
	* make sure add_torrent_alert is always posted before other alerts for
	  the torrent
	* fixed peer-class leak when settings per-torrent rate limits
	* added a new "preformatted" type to bencode entry variant type
	* improved Socks5 support and test coverage
	* fix set_settings in python binding
	* Added missing alert categories in python binding
	* Added dht_get_peers_reply_alert alert in python binding
	* fixed updating the node id reported to peers after changing IPs

1.1.0 release

	* improve robustness and performance of uTP PMTU discovery
	* fix duplicate ACK issue in uTP
	* support filtering which parts of session state are loaded by load_state()
	* deprecate support for adding torrents by HTTP URL
	* allow specifying which tracker to scrape in scrape_tracker
	* tracker response alerts from user initiated announces/scrapes are now
	  posted regardless of alert mask
	* improve DHT performance when changing external IP (primarily affects
	  bootstrapping).
	* add feature to stop torrents immediately after checking files is done
	* make all non-auto managed torrents exempt from queuing logic, including
	  checking torrents.
	* add option to not proxy tracker connections through proxy
	* removed sparse-regions feature
	* support using 0 disk threads (to perform disk I/O in network thread)
	* removed deprecated handle_alert template
	* enable logging build config by default (but alert mask disabled by default)
	* deprecated RSS API
	* experimental support for BEP 38, "mutable torrents"
	* replaced lazy_bdecode with a new bdecoder that's a lot more efficient
	* deprecate time functions, expose typedefs of boost::chrono in the
	  libtorrent namespace instead
	* deprecate file_base feature in file_storage/torrent_info
	* changed default piece and file priority to 4 (previously 1)
	* improve piece picker support for reverse picking (used for snubbed peers)
	  to not cause priority inversion for regular peers
	* improve piece picker to better support torrents with very large pieces
	  and web seeds. (request large contiguous ranges, but not necessarily a
	  whole piece).
	* deprecated session_status and session::status() in favor of performance
	  counters.
	* improve support for HTTP where one direction of the socket is shut down.
	* remove internal fields from web_seed_entry
	* separate crypto library configuration <crypto> and whether to support
	  bittorrent protocol encryption <encryption>
	* simplify bittorrent protocol encryption by just using internal RC4
	  implementation.
	* optimize copying torrent_info and file_storage objects
	* cancel non-critical DNS lookups when shutting down, to cut down on
	  shutdown delay.
	* greatly simplify the debug logging infrastructure. logs are now delivered
	  as alerts, and log level is controlled by the alert mask.
	* removed auto_expand_choker. use rate_based_choker instead
	* optimize UDP tracker packet handling
	* support SSL over uTP connections
	* support web seeds that resolve to multiple IPs
	* added auto-sequential feature. download well-seeded torrents in-order
	* removed built-in GeoIP support (this functionality is orthogonal to
	  libtorrent)
	* deprecate proxy settings in favor of regular settings
	* deprecate separate settings for peer protocol encryption
	* support specifying listen interfaces and outgoing interfaces as device
	  names (eth0, en2, tun0 etc.)
	* support for using purgrable memory as disk cache on Mac OS.
	* be more aggressive in corking sockets, to coalesce messages into larger
	  packets.
	* pre-emptively unchoke peers to save one round-trip at connection start-up.
	* add session constructor overload that takes a settings_pack
	* torrent_info is no longer an intrusive_ptr type. It is held by shared_ptr.
	  This is a non-backwards compatible change
	* move listen interface and port to the settings
	* move use_interfaces() to be a setting
	* extend storage interface to allow deferred flushing and flush the part-file
	  metadata periodically
	* make statistics propagate instantly rather than on the second tick
	* support for partfiles, where partial pieces belonging to skipped files are
	  put
	* support using multiple threads for socket operations (especially useful for
	  high performance SSL connections)
	* allow setting rate limits for arbitrary peer groups. Generalizes
	  per-torrent rate limits, and local peer limits
	* improved disk cache complexity O(1) instead of O(log(n))
	* add feature to allow storing disk cache blocks in an mmapped file
	  (presumably on an SSD)
	* optimize peer connection distribution logic across torrents to scale
	  better with many torrents
	* replaced std::map with boost::unordered_map for torrent list, to scale
	  better with many torrents
	* optimized piece picker
	* optimized disk cache
	* optimized .torrent file parsing
	* optimized initialization of storage when adding a torrent
	* added support for adding torrents asynchronously (for improved startup
	  performance)
	* added support for asynchronous disk I/O
	* almost completely changed the storage interface (for custom storage)
	* added support for hashing pieces in multiple threads

	* fix padfile issue
	* fix PMTUd bug
	* update puff to fix gzip crash

1.0.10 release

	* fixed inverted priority of incoming piece suggestions
	* fixed crash on invalid input in http_parser
	* added a new "preformatted" type to bencode entry variant type
	* fix division by zero in super-seeding logic

1.0.9 release

	* fix issue in checking outgoing interfaces (when that option is enabled)
	* python binding fix for boost-1.60.0
	* optimize enumeration of network interfaces on windows
	* improve reliability of binding listen sockets
	* support SNI in https web seeds and trackers
	* fix unhandled exception in DHT when receiving a DHT packet over IPv6

1.0.8 release

	* fix bug where web seeds were not used for torrents added by URL
	* fix support for symlinks on windows
	* fix long filename issue (on unixes)
	* fixed performance bug in DHT torrent eviction
	* fixed win64 build (GetFileAttributesEx)
	* fixed bug when deleting files for magnet links before they had metadata

1.0.7 release

	* fix bug where loading settings via load_state() would not trigger all
	  appropriate actions
	* fix bug where 32 bit builds could use more disk cache than the virtual
	  address space (when set to automatic)
	* fix support for torrents with > 500'000 pieces
	* fix ip filter bug when banning peers
	* fix IPv6 IP address resolution in URLs
	* introduce run-time check for torrent info-sections beeing too large
	* fix web seed bug when using proxy and proxy-peer-connections=false
	* fix bug in magnet link parser
	* introduce add_torrent_params flags to merge web seeds with resume data
	  (similar to trackers)
	* fix bug where dont_count_slow_torrents could not be disabled
	* fix fallocate hack on linux (fixes corruption on some architectures)
	* fix auto-manage bug with announce to tracker/lsd/dht limits
	* improve DHT routing table to not create an unbalanced tree
	* fix bug in uTP that would cause any connection taking more than one second
	  to connect be timed out (introduced in the vulnerability path)
	* fixed falling back to sending UDP packets direct when socks proxy fails
	* fixed total_wanted bug (when setting file priorities in add_torrent_params)
	* fix python3 compatibility with sha1_hash

1.0.6 release

	* fixed uTP vulnerability
	* make utf8 conversions more lenient
	* fix loading of piece priorities from resume data
	* improved seed-mode handling (seed-mode will now automatically be left when
	  performing operations implying it's not a seed)
	* fixed issue with file priorities and override resume data
	* fix request queue size performance issue
	* slightly improve UDP tracker performance
	* fix http scrape
	* add missing port mapping functions to python binding
	* fix bound-checking issue in bdecoder
	* expose missing dht_settings fields to python
	* add function to query the DHT settings
	* fix bug in 'dont_count_slow_torrents' feature, which would start too many
	  torrents

1.0.5 release

	* improve ip_voter to avoid flapping
	* fixed bug when max_peerlist_size was set to 0
	* fix issues with missing exported symbols when building dll
	* fix division by zero bug in edge case while connecting peers

1.0.4 release

	* fix bug in python binding for file_progress on torrents with no metadata
	* fix assert when removing a connected web seed
	* fix bug in tracker timeout logic
	* switch UPnP post back to HTTP 1.1
	* support conditional DHT get
	* OpenSSL build fixes
	* fix DHT scrape bug

1.0.3 release

	* python binding build fix for boost-1.57.0
	* add --enable-export-all option to configure script, to export all symbols
	  from libtorrent
	* fix if_nametoindex build error on windows
	* handle overlong utf-8 sequences
	* fix link order bug in makefile for python binding
	* fix bug in interest calculation, causing premature disconnects
	* tweak flag_override_resume_data semantics to make more sense (breaks
	  backwards compatibility of edge-cases)
	* improve DHT bootstrapping and periodic refresh
	* improve DHT maintanence performance (by pinging instead of full lookups)
	* fix bug in DHT routing table node-id prefix optimization
	* fix incorrect behavior of flag_use_resume_save_path
	* fix protocol race-condition in super seeding mode
	* support read-only DHT nodes
	* remove unused partial hash DHT lookups
	* remove potentially privacy leaking extension (non-anonymous mode)
	* peer-id connection ordering fix in anonymous mode
	* mingw fixes

1.0.2 release

	* added missing force_proxy to python binding
	* anonymous_mode defaults to false
	* make DHT DOS detection more forgiving to bursts
	* support IPv6 multicast in local service discovery
	* simplify CAS function in DHT put
	* support IPv6 traffic class (via the TOS setting)
	* made uTP re-enter slow-start after time-out
	* fixed uTP upload performance issue
	* fix missing support for DHT put salt

1.0.1 release

	* fix alignment issue in bitfield
	* improved error handling of gzip
	* fixed crash when web seeds redirect
	* fix compiler warnings

1.0 release

	* fix bugs in convert_to/from_native() on windows
	* fix support for web servers not supporting keepalive
	* support storing save_path in resume data
	* don't use full allocation on network drives (on windows)
	* added clear_piece_deadlines() to remove all piece deadlines
	* improve queuing logic of inactive torrents (dont_count_slow_torrents)
	* expose optimistic unchoke logic to plugins
	* fix issue with large UDP packets on windows
	* remove set_ratio() feature
	* improve piece_deadline/streaming
	* honor pieces with priority 7 in sequential download mode
	* simplified building python bindings
	* make ignore_non_routers more forgiving in the case there are no UPnP
	  devices at a known router. Should improve UPnP compatibility.
	* include reason in peer_blocked_alert
	* support magnet links wrapped in .torrent files
	* rate limiter optimization
	* rate limiter overflow fix (for very high limits)
	* non-auto-managed torrents no longer count against the torrent limits
	* handle DHT error responses correctly
	* allow force_announce to only affect a single tracker
	* add moving_storage field to torrent_status
	* expose UPnP and NAT-PMP mapping in session object
	* DHT refactoring and support for storing arbitrary data with put and get
	* support building on android
	* improved support for web seeds that don't support keep-alive
	* improve DHT routing table to return better nodes (lower RTT and closer
	  to target)
	* don't use pointers to resume_data and file_priorities in
	  add_torrent_params
	* allow moving files to absolute paths, out of the download directory
	* make move_storage more generic to allow both overwriting files as well
	  as taking existing ones
	* fix choking issue at high upload rates
	* optimized rate limiter
	* make disk cache pool allocator configurable
	* fix library ABI to not depend on logging being enabled
	* use hex encoding instead of base32 in create_magnet_uri
	* include name, save_path and torrent_file in torrent_status, for
	  improved performance
	* separate anonymous mode and force-proxy mode, and tighten it up a bit
	* add per-tracker scrape information to announce_entry
	* report errors in read_piece_alert
	* DHT memory optimization
	* improve DHT lookup speed
	* improve support for windows XP and earlier
	* introduce global connection priority for improved swarm performance
	* make files deleted alert non-discardable
	* make built-in sha functions not conflict with libcrypto
	* improve web seed hash failure case
	* improve DHT lookup times
	* uTP path MTU discovery improvements
	* optimized the torrent creator optimizer to scale significantly better
	  with more files
	* fix uTP edge case where udp socket buffer fills up
	* fix nagle implementation in uTP

	* fix bug in error handling in protocol encryption

0.16.18 release

	* fix uninitialized values in DHT DOS mitigation
	* fix error handling in file::phys_offset
	* fix bug in HTTP scrape response parsing
	* enable TCP keepalive for socks5 connection for UDP associate
	* fix python3 support
	* fix bug in lt_donthave extension
	* expose i2p_alert to python. cleaning up of i2p connection code
	* fixed overflow and download performance issue when downloading at high rates
	* fixed bug in add_torrent_alert::message for magnet links
	* disable optimistic disconnects when connection limit is low
	* improved error handling of session::listen_on
	* suppress initial 'completed' announce to trackers added with replace_trackers
	  after becoming a seed
	* SOCKS4 fix for trying to connect over IPv6
	* fix saving resume data when removing all trackers
	* fix bug in udp_socket when changing socks5 proxy quickly

0.16.17 release

	* don't fall back on wildcard port in UPnP
	* fix local service discovery for magnet links
	* fix bitfield issue in file_storage
	* added work-around for MingW issue in file I/O
	* fixed sparse file detection on windows
	* fixed bug in gunzip
	* fix to use proxy settings when adding .torrent file from URL
	* fix resume file issue related to daylight savings time on windows
	* improve error checking in lazy_bdecode

0.16.16 release

	* add missing add_files overload to the python bindings
	* improve error handling in http gunzip
	* fix debug logging for banning web seeds
	* improve support for de-selected files in full allocation mode
	* fix dht_bootstrap_alert being posted
	* SetFileValidData fix on windows (prevents zero-fill)
	* fix minor lock_files issue on unix

0.16.15 release

	* fix mingw time_t 64 bit issue
	* fix use of SetFileValidData on windows
	* fix crash when using full allocation storage mode
	* improve error_code and error_category support in python bindings
	* fix python binding for external_ip_alert

0.16.14 release

	* make lt_tex more robust against bugs and malicious behavior
	* HTTP chunked encoding fix
	* expose file_granularity flag to python bindings
	* fix DHT memory error
	* change semantics of storage allocation to allocate on first write rather
	  than on startup (behaves better with changing file priorities)
	* fix resend logic in response to uTP SACK messages
	* only act on uTP RST packets with correct ack_nr
	* make uTP errors log in normal log mode (not require verbose)
	* deduplicate web seed entries from torrent files
	* improve error reporting from lazy_decode()

0.16.13 release

	* fix auto-manage issue when pausing session
	* fix bug in non-sparse mode on windows, causing incorrect file errors to
	  be generated
	* fix set_name() on file_storage actually affecting save paths
	* fix large file support issue on mingw
	* add some error handling to set_piece_hashes()
	* fix completed-on timestamp to not be clobbered on each startup
	* fix deadlock caused by some UDP tracker failures
	* fix potential integer overflow issue in timers on windows
	* minor fix to peer_proportional mixed_mode algorithm (TCP limit could go
	  too low)
	* graceful pause fix
	* i2p fixes
	* fix issue when loading certain malformed .torrent files
	* pass along host header with http proxy requests and possible
	  http_connection shutdown hang

0.16.12 release

	* fix building with C++11
	* fix IPv6 support in UDP socket (uTP)
	* fix mingw build issues
	* increase max allowed outstanding piece requests from peers
	* uTP performance improvement. only fast retransmit one packet at a time
	* improve error message for 'file too short'
	* fix piece-picker stat bug when only selecting some files for download
	* fix bug in async_add_torrent when settings file_priorities
	* fix boost-1.42 support for python bindings
	* fix memory allocation issue (virtual addres space waste) on windows

0.16.11 release

	* fix web seed URL double escape issue
	* fix string encoding issue in alert messages
	* fix SSL authentication issue
	* deprecate std::wstring overloads. long live utf-8
	* improve time-critical pieces feature (streaming)
	* introduce bandwidth exhaustion attack-mitigation in allowed-fast pieces
	* python binding fix issue where torrent_info objects where destructing when
	  their torrents were deleted
	* added missing field to scrape_failed_alert in python bindings
	* GCC 4.8 fix
	* fix proxy failure semantics with regards to anonymous mode
	* fix round-robin seed-unchoke algorithm
	* add bootstrap.sh to generage configure script and run configure
	* fix bug in SOCK5 UDP support
	* fix issue where torrents added by URL would not be started immediately

0.16.10 release

	* fix encryption level handle invalid values
	* add a number of missing functions to the python binding
	* fix typo in Jamfile for building shared libraries
	* prevent tracker exchange for magnet links before metadata is received
	* fix crash in make_magnet_uri when generating links longer than 1024
	  characters
	* fix hanging issue when closing files on windows (completing a download)
	* fix piece picking edge case that could cause torrents to get stuck at
	  hash failure
	* try unencrypted connections first, and fall back to encryption if it
	  fails (performance improvement)
	* add missing functions to python binding (flush_cache(), remap_files()
	  and orig_files())
	* improve handling of filenames that are invalid on windows
	* support 'implied_port' in DHT announce_peer
	* don't use pool allocator for disk blocks (cache may now return pages
	  to the kernel)

0.16.9 release

	* fix long filename truncation on windows
	* distinguish file open mode when checking files and downloading/seeding
	  with bittorrent. updates storage interface
	* improve file_storage::map_file when dealing with invalid input
	* improve handling of invalid utf-8 sequences in strings in torrent files
	* handle more cases of broken .torrent files
	* fix bug filename collision resolver
	* fix bug in filename utf-8 verification
	* make need_save_resume() a bit more robust
	* fixed sparse flag manipulation on windows
	* fixed streaming piece picking issue

0.16.8 release

	* make rename_file create missing directories for new filename
	* added missing python function: parse_magnet_uri
	* fix alerts.all_categories in python binding
	* fix torrent-abort issue which would cancel name lookups of other torrents
	* make torrent file parser reject invalid path elements earlier
	* fixed piece picker bug when using pad-files
	* fix read-piece response for cancelled deadline-pieces
	* fixed file priority vector-overrun
	* fix potential packet allocation alignment issue in utp
	* make 'close_redudnant_connections' cover more cases
	* set_piece_deadline() also unfilters the piece (if its priority is 0)
	* add work-around for bug in windows vista and earlier in
	  GetOverlappedResult
	* fix traversal algorithm leak in DHT
	* fix string encoding conversions on windows
	* take torrent_handle::query_pieces into account in torrent_handle::statue()
	* honor trackers responding with 410
	* fixed merkle tree torrent creation bug
	* fixed crash with empty url-lists in torrent files
	* added missing max_connections() function to python bindings

0.16.7 release

	* fix string encoding in error messages
	* handle error in read_piece and set_piece_deadline when torrent is removed
	* DHT performance improvement
	* attempt to handle ERROR_CANT_WAIT disk error on windows
	* improve peers exchanged over PEX
	* fixed rare crash in ut_metadata extension
	* fixed files checking issue
	* added missing pop_alerts() to python bindings
	* fixed typos in configure script, inversing some feature-enable/disable flags
	* added missing flag_update_subscribe to python bindings
	* active_dht_limit, active_tracker_limit and active_lsd_limit now
	  interpret -1 as infinite

0.16.6 release

	* fixed verbose log error for NAT holepunching
	* fix a bunch of typos in python bindings
	* make get_settings available in the python binding regardless of
	  deprecated functions
	* fix typo in python settings binding
	* fix possible dangling pointer use in peer list
	* fix support for storing arbitrary data in the DHT
	* fixed bug in uTP packet circle buffer
	* fix potential crash when using torrent_handle::add_piece
	* added missing add_torrent_alert to python binding

0.16.5 release

	* udp socket refcounter fix
	* added missing async_add_torrent to python bindings
	* raised the limit for bottled http downloads to 2 MiB
	* add support for magnet links and URLs in python example client
	* fixed typo in python bindings' add_torrent_params
	* introduce a way to add built-in plugins from python
	* consistently disconnect the same peer when two peers simultaneously connect
	* fix local endpoint queries for uTP connections
	* small optimization to local peer discovery to ignore our own broadcasts
	* try harder to bind the udp socket (uTP, DHT, UDP-trackers, LSD) to the
	  same port as TCP
	* relax file timestamp requirements for accepting resume data
	* fix performance issue in web seed downloader (coalescing of blocks
	  sometimes wouldn't work)
	* web seed fixes (better support for torrents without trailing / in
	  web seeds)
	* fix some issues with SSL over uTP connections
	* fix UDP trackers trying all endpoints behind the hostname

0.16.4 release

	* raise the default number of torrents allowed to announce to trackers
	  to 1600
	* improve uTP slow start behavior
	* fixed UDP socket error causing it to fail on Win7
	* update use of boost.system to not use deprecated functions
	* fix GIL issue in python bindings. Deprecated extension support in python
	* fixed bug where setting upload slots to -1 would not mean infinite
	* extend the UDP tracker protocol to include the request string from the
	  tracker URL
	* fix mingw build for linux crosscompiler

0.16.3 release

	* fix python binding backwards compatibility in replace_trackers
	* fix possible starvation in metadata extension
	* fix crash when creating torrents and optimizing file order with pad files
	* disable support for large MTUs in uTP until it is more reliable
	* expose post_torrent_updates and state_update_alert to python bindings
	* fix incorrect SSL error messages
	* fix windows build of shared library with openssl
	* fix race condition causing shutdown hang

0.16.2 release

	* fix permissions issue on linux with noatime enabled for non-owned files
	* use random peer IDs in anonymous mode
	* fix move_storage bugs
	* fix unnecessary dependency on boost.date_time when building boost.asio as separate compilation
	* always use SO_REUSEADDR and deprecate the flag to turn it on
	* add python bindings for SSL support
	* minor uTP tweaks
	* fix end-game mode issue when some files are selected to not be downloaded
	* improve uTP slow start
	* make uTP less aggressive resetting cwnd when idle

0.16.1 release

	* fixed crash when providing corrupt resume data
	* fixed support for boost-1.44
	* fixed reversed semantics of queue_up() and queue_down()
	* added missing functions to python bindings (file_priority(), set_dht_settings())
	* fixed low_prio_disk support on linux
	* fixed time critical piece accounting in the request queue
	* fixed semantics of rate_limit_utp to also ignore per-torrent limits
	* fixed piece sorting bug of deadline pieces
	* fixed python binding build on Mac OS and BSD
	* fixed UNC path normalization (on windows, unless UNC paths are disabled)
	* fixed possible crash when enabling multiple connections per IP
	* fixed typo in win vista specific code, breaking the build
	* change default of rate_limit_utp to true
	* fixed DLL export issue on windows (when building a shared library linking statically against boost)
	* fixed FreeBSD build
	* fixed web seed performance issue with pieces > 1 MiB
	* fixed unchoke logic when using web seeds
	* fixed compatibility with older versions of boost (down to boost 1.40)

0.16 release

	* support torrents with more than 262000 pieces
	* make tracker back-off configurable
	* don't restart the swarm after downloading metadata from magnet links
	* lower the default tracker retry intervals
	* support banning web seeds sending corrupt data
	* don't let hung outgoing connection attempts block incoming connections
	* improve SSL torrent support by using SNI and a single SSL listen socket
	* improved peer exchange performance by sharing incoming connections which advertize listen port 
	* deprecate set_ratio(), and per-peer rate limits
	* add web seed support for torrents with pad files
	* introduced a more scalable API for torrent status updates (post_torrent_updates()) and updated client_test to use it
	* updated the API to add_torrent_params turning all bools into flags of a flags field
	* added async_add_torrent() function to significantly improve performance when
	  adding many torrents
	* change peer_states to be a bitmask (bw_limit, bw_network, bw_disk)
	* changed semantics of send_buffer_watermark_factor to be specified as a percentage
	* add incoming_connection_alert for logging all successful incoming connections
	* feature to encrypt peer connections with a secret AES-256 key stored in .torrent file
	* deprecated compact storage allocation
	* close files in separate thread on systems where close() may block (Mac OS X for instance)
	* don't create all directories up front when adding torrents
	* support DHT scrape
	* added support for fadvise/F_RDADVISE for improved disk read performance
	* introduced pop_alerts() which pops the entire alert queue in a single call
	* support saving metadata in resume file, enable it by default for magnet links
	* support for receiving multi announce messages for local peer discovery
	* added session::listen_no_system_port flag to prevent libtorrent from ever binding the listen socket to port 0
	* added option to not recheck on missing or incomplete resume data
	* extended stats logging with statistics=on builds
	* added new session functions to more efficiently query torrent status
	* added alerts for added and removed torrents
	* expanded plugin interface to support session wide states
	* made the metadata block requesting algorithm more robust against hash check failures
	* support a separate option to use proxies for peers or not
	* pausing the session now also pauses checking torrents
	* moved alert queue size limit into session_settings
	* added support for DHT rss feeds (storing only)
	* added support for RSS feeds
	* fixed up some edge cases in DHT routing table and improved unit test of it
	* added error category and error codes for HTTP errors
	* made the DHT implementation slightly more robust against routing table poisoning and node ID spoofing
	* support chunked encoding in http downloads (http_connection)
	* support adding torrents by url to the .torrent file
	* support CDATA tags in xml parser
	* use a python python dictionary for settings instead of session_settings object (in python bindings)
	* optimized metadata transfer (magnet link) startup time (shaved off about 1 second)
	* optimized swarm startup time (shaved off about 1 second)
	* support DHT name lookup
	* optimized memory usage of torrent_info and file_storage, forcing some API changes
	  around file_storage and file_entry
	* support trackerid tracker extension
	* graceful peer disconnect mode which finishes transactions before disconnecting peers
	* support chunked encoding for web seeds
	* uTP protocol support
	* resistance towards certain flood attacks
	* support chunked encoding for web seeds (only for BEP 19, web seeds)
	* optimized session startup time
	* support SSL for web seeds, through all proxies
	* support extending web seeds with custom authorization and extra headers
	* settings that are not changed from the default values are not saved
	  in the session state
	* made seeding choking algorithm configurable
	* deprecated setters for max connections, max half-open, upload and download
	  rates and unchoke slots. These are now set through session_settings
	* added functions to query an individual peer's upload and download limit
	* full support for BEP 21 (event=paused)
	* added share-mode feature for improving share ratios
	* merged all proxy settings into a single one
	* improved SOCKS5 support by proxying hostname lookups
	* improved support for multi-homed clients
	* added feature to not count downloaded bytes from web seeds in stats
	* added alert for incoming local service discovery messages
	* added option to set file priorities when adding torrents
	* removed the session mutex for improved performance
	* added upload and download activity timer stats for torrents
	* made the reuse-address flag configurable on the listen socket
	* moved UDP trackers over to use a single socket
	* added feature to make asserts log to a file instead of breaking the process
	  (production asserts)
	* optimized disk I/O cache clearing
	* added feature to ask a torrent if it needs to save its resume data or not
	* added setting to ignore file modification time when loading resume files
	* support more fine-grained torrent states between which peer sources it
	  announces to
	* supports calculating sha1 file-hashes when creating torrents
	* made the send_buffer_watermark performance warning more meaningful
	* supports complete_ago extension
	* dropped zlib as a dependency and builds using puff.c instead
	* made the default cache size depend on available physical RAM
	* added flags to torrent::status() that can filter which values are calculated
	* support 'explicit read cache' which keeps a specific set of pieces
	  in the read cache, without implicitly caching other pieces
	* support sending suggest messages based on what's in the read cache
	* clear sparse flag on files that complete on windows
	* support retry-after header for web seeds
	* replaced boost.filesystem with custom functions
	* replaced dependency on boost.thread by asio's internal thread primitives
	* added support for i2p torrents
	* cleaned up usage of MAX_PATH and related macros
	* made it possible to build libtorrent without RTTI support
	* added support to build with libgcrypt and a shipped version of libtommath
	* optimized DHT routing table memory usage
	* optimized disk cache to work with large caches
	* support variable number of optimistic unchoke slots and to dynamically
	  adjust based on the total number of unchoke slots
	* support for BitTyrant choker algorithm
	* support for automatically start torrents when they receive an
	  incoming connection
	* added more detailed instrumentation of the disk I/O thread

0.15.11 release

	* fixed web seed bug, sometimes causing infinite loops
	* fixed race condition when setting session_settings immediately after creating session
	* give up immediately when failing to open a listen socket (report the actual error)
	* restored ABI compatibility with 0.15.9
	* added missing python bindings for create_torrent and torrent_info

0.15.10 release

	* fix 'parameter incorrect' issue when using unbuffered IO on windows
	* fixed UDP socket error handling on windows
	* fixed peer_tos (type of service) setting
	* fixed crash when loading resume file with more files than the torrent in it
	* fix invalid-parameter error on windows when disabling filesystem disk cache
	* fix connection queue issue causing shutdown delays
	* fixed mingw build
	* fix overflow bug in progress_ppm field
	* don't filter local peers received from a non-local tracker
	* fix python deadlock when using python extensions
	* fixed small memory leak in DHT

0.15.9 release

	* added some functions missing from the python binding
	* fixed rare piece picker bug
	* fixed invalid torrent_status::finished_time
	* fixed bugs in dont-have and upload-only extension messages
	* don't open files in random-access mode (speeds up hashing)

0.15.8 release

	* allow NULL to be passed to create_torrent::set_comment and create_torrent::set_creator
	* fix UPnP issue for routers with multiple PPPoE connections
	* fix issue where event=stopped announces wouldn't be sent when closing session
	* fix possible hang in file::readv() on windows
	* fix CPU busy loop issue in tracker announce logic
	* honor IOV_MAX when using writev and readv
	* don't post 'operation aborted' UDP errors when changing listen port
	* fix tracker retry logic, where in some configurations the next tier would not be tried
	* fixed bug in http seeding logic (introduced in 0.15.7)
	* add support for dont-have extension message
	* fix for set_piece_deadline
	* add reset_piece_deadline function
	* fix merkle tree torrent assert

0.15.7 release

	* exposed set_peer_id to python binding
	* improve support for merkle tree torrent creation
	* exposed comparison operators on torrent_handle to python
	* exposed alert error_codes to python
	* fixed bug in announce_entry::next_announce_in and min_announce_in
	* fixed sign issue in set_alert_mask signature
	* fixed unaligned disk access for unbuffered I/O in windows
	* support torrents whose name is empty
	* fixed connection limit to take web seeds into account as well
	* fixed bug when receiving a have message before having the metadata
	* fixed python bindings build with disabled DHT support
	* fixed BSD file allocation issue
	* fixed bug in session::delete_files option to remove_torrent

0.15.6 release

	* fixed crash in udp trackers when using SOCKS5 proxy
	* fixed reconnect delay when leaving upload only mode
	* fixed default values being set incorrectly in add_torrent_params through add_magnet_uri in python bindings
	* implemented unaligned write (for unbuffered I/O)
	* fixed broadcast_lsd option
	* fixed udp-socket race condition when using a proxy
	* end-game mode optimizations
	* fixed bug in udp_socket causing it to issue two simultaneous async. read operations
	* fixed mingw build
	* fixed minor bug in metadata block requester (for magnet links)
	* fixed race condition in iconv string converter
	* fixed error handling in torrent_info constructor
	* fixed bug in torrent_info::remap_files
	* fix python binding for wait_for_alert
	* only apply privileged port filter to DHT-only peers

0.15.5 release

	* support DHT extension to report external IPs
	* fixed rare crash in http_connection's error handling
	* avoid connecting to peers listening on ports < 1024
	* optimized piece picking to not cause busy loops in some end-game modes
	* fixed python bindings for tcp::endpoint
	* fixed edge case of pad file support
	* limit number of torrents tracked by DHT
	* fixed bug when allow_multiple_connections_per_ip was enabled
	* potential WOW64 fix for unbuffered I/O (windows)
	* expose set_alert_queue_size_limit to python binding
	* support dht nodes in magnet links
	* support 100 Continue HTTP responses
	* changed default choker behavior to use 8 unchoke slots (instead of being rate based)
	* fixed error reporting issue in disk I/O thread
	* fixed file allocation issues on linux
	* fixed filename encoding and decoding issue on platforms using iconv
	* reports redundant downloads to tracker, fixed downloaded calculation to
	  be more stable when not including redundant. Improved redundant data accounting
	  to be more accurate
	* fixed bugs in http seed connection and added unit test for it
	* fixed error reporting when fallocate fails
	* deprecate support for separate proxies for separate kinds of connections

0.15.4 release

	* fixed piece picker issue triggered by hash failure and timed out requests to the piece
	* fixed optimistic unchoke issue when setting per torrent unchoke limits
	* fixed UPnP shutdown issue
	* fixed UPnP DeletePortmapping issue
	* fixed NAT-PMP issue when adding the same mapping multiple times
	* no peers from tracker when stopping is no longer an error
	* improved web seed retry behavior
	* fixed announce issue

0.15.3 release

	* fixed announce bug where event=completed would not be sent if it violated the
	  min-announce of the tracker
	* fixed limitation in rate limiter
	* fixed build error with boost 1.44

0.15.2 release

	* updated compiler to msvc 2008 for python binding
	* restored default fail_limit to unlimited on all trackers
	* fixed rate limit bug for DHT
	* fixed SOCKS5 bug for routing UDP packets
	* fixed bug on windows when verifying resume data for a torrent where
	  one of its directories had been removed
	* fixed race condition in peer-list with DHT
	* fix force-reannounce and tracker retry issue

0.15.1 release

	* fixed rare crash when purging the peer list
	* fixed race condition around m_abort in session_impl
	* fixed bug in web_peer_connection which could cause a hang when downloading
	  from web servers
	* fixed bug in metadata extensions combined with encryption
	* refactored socket reading code to not use async. operations unnecessarily
	* some timer optimizations
	* removed the reuse-address flag on the listen socket
	* fixed bug where local peer discovery and DHT wouldn't be announced to without trackers
	* fixed bug in bdecoder when decoding invalid messages
	* added build warning when building with UNICODE but the standard library
	  doesn't provide std::wstring
	* fixed add_node python binding
	* fixed issue where trackers wouldn't tried immediately when the previous one failed
	* fixed synchronization issue between download queue and piece picker
	* fixed bug in udp tracker scrape response parsing
	* fixed bug in the disk thread that could get triggered under heavy load
	* fixed bug in add_piece() that would trigger asserts
	* fixed vs 2010 build
	* recognizes more clients in identify_client()
	* fixed bug where trackers wouldn't be retried if they failed
	* slight performance fix in disk elevator algorithm
	* fixed potential issue where a piece could be checked twice
	* fixed build issue on windows related to GetCompressedSize()
	* fixed deadlock when starting torrents with certain invalid tracker URLs
	* fixed iterator bug in disk I/O thread
	* fixed FIEMAP support on linux
	* fixed strict aliasing warning on gcc
	* fixed inconsistency when creating torrents with symlinks
	* properly detect windows version to initialize half-open connection limit
	* fixed bug in url encoder where $ would not be encoded

0.15 release

	* introduced a session state save mechanism. load_state() and save_state().
	  this saves all session settings and state (except torrents)
	* deprecated dht_state functions and merged it with the session state
	* added support for multiple trackers in magnet links
	* added support for explicitly flushing the disk cache
	* added torrent priority to affect bandwidth allocation for its peers
	* reduced the number of floating point operations (to better support
	  systems without FPU)
	* added new alert when individual files complete
	* added support for storing symbolic links in .torrent files
	* added support for uTorrent interpretation of multi-tracker torrents
	* handle torrents with duplicate filenames
	* piece timeouts are adjusted to download rate limits
	* encodes urls in torrent files that needs to be encoded
	* fixed not passing &supportcrypto=1 when encryption is disabled
	* introduced an upload mode, which torrents are switched into when
	  it hits a disk write error, instead of stopping the torrent.
	  this lets libtorrent keep uploading the parts it has when it
	  encounters a disk-full error for instance
	* improved disk error handling and expanded use of error_code in
	  error reporting. added a bandwidth state, bw_disk, when waiting
	  for the disk io thread to catch up writing buffers
	* improved read cache memory efficiency
	* added another cache flush algorithm to write the largest
	  contiguous blocks instead of the least recently used
	* introduced a mechanism to be lighter on the disk when checking torrents
	* applied temporary memory storage optimization to when checking
	  a torrent as well
	* removed hash_for_slot() from storage_interface. It is now implemented
	  by using the readv() function from the storage implementation
	* improved IPv6 support by announcing twice when necessary
	* added feature to set a separate global rate limit for local peers
	* added preset settings for low memory environments and seed machines
	  min_memory_usage() and high_performance_seeder()
	* optimized overall memory usage for DHT nodes and requests, peer
	  entries and disk buffers
	* change in API for block_info in partial_piece_info, instead of
	  accessing 'peer', call 'peer()'
	* added support for fully automatic unchoker (no need to specify
	  number of upload slots). This is on by default
	* added support for changing socket buffer sizes through
	  session_settings
	* added support for merkle hash tree torrents (.merkle.torrent)
	* added 'seed mode', which assumes that all files are complete
	  and checks hashes lazily, as blocks are requested
	* added new extension for file attributes (executable and hidden)
	* added support for unbuffered I/O for aligned files
	* added workaround for sparse file issue on Windows Vista
	* added new lt_trackers extension to exchange trackers between
	  peers
	* added support for BEP 17 http seeds
	* added read_piece() to read pieces from torrent storage
	* added option for udp tracker preference
	* added super seeding
	* added add_piece() function to inject data from external sources
	* add_tracker() function added to torrent_handle
	* if there is no working tracker, current_tracker is the
	  tracker that is currently being tried
	* torrents that are checking can now be paused, which will
	  pause the checking
	* introduced another torrent state, checking_resume_data, which
	  the torrent is in when it's first added, and is comparing
	  the files on disk with the resume data
	* DHT bandwidth usage optimizations
	* rate limited DHT send socket
	* tracker connections are now also subject to IP filtering
	* improved optimistic unchoke logic
	* added monitoring of the DHT lookups
	* added bandwidth reports for estimated TCP/IP overhead and DHT
	* includes DHT traffic in the rate limiter
	* added support for bitcomet padding files
	* improved support for sparse files on windows
	* added ability to give seeding torrents preference to active slots
	* added torrent_status::finished_time
	* automatically caps files and connections by default to rlimit
	* added session::is_dht_running() function
	* added torrent_handle::force_dht_announce()
	* added torrent_info::remap_files()
	* support min_interval tracker extension
	* added session saving and loading functions
	* added support for min-interval in tracker responses
	* only keeps one outstanding duplicate request per peer
	  reduces waste download, specifically when streaming
	* added support for storing per-peer rate limits across reconnects
	* improved fallocate support
	* fixed magnet link issue when using resume data
	* support disk I/O priority settings
	* added info_hash to torrent_deleted_alert
	* improved LSD performance and made the interval configurable
	* improved UDP tracker support by caching connect tokens
	* fast piece optimization

release 0.14.10

	* fixed udp tracker race condition
	* added support for torrents with odd piece sizes
	* fixed issue with disk read cache not being cleared when removing torrents
	* made the DHT socket bind to the same interface as the session
	* fixed issue where an http proxy would not be used on redirects
	* Solaris build fixes
	* disabled buggy disconnect_peers feature

release 0.14.9

	* disabled feature to drop requests after having been skipped too many times
	* fixed range request bug for files larger than 2 GB in web seeds
	* don't crash when trying to create torrents with 0 files
	* fixed big_number __init__ in python bindings
	* fixed optimistic unchoke timer
	* fixed bug where torrents with incorrectly formatted web seed URLs would be
	  connected multiple times
	* fixed MinGW support
	* fixed DHT bootstrapping issue
	* fixed UDP over SOCKS5 issue
	* added support for "corrupt" tracker announce
	* made end-game mode less aggressive

release 0.14.8

	* ignore unkown metadata messages
	* fixed typo that would sometimes prevent queued torrents to be checked
	* fixed bug in auto-manager where active_downloads and active_seeds would
	  sometimes be used incorrectly
	* force_recheck() no longer crashes on torrents with no metadata
	* fixed broadcast socket regression from 0.14.7
	* fixed hang in NATPMP when shut down while waiting for a response
	* fixed some more error handling in bdecode

release 0.14.7

	* fixed deadlock in natpmp
	* resume data alerts are always posted, regardless of alert mask
	* added wait_for_alert to python binding
	* improved invalid filename character replacement
	* improved forward compatibility in DHT
	* added set_piece_hashes that takes a callback to the python binding
	* fixed division by zero in get_peer_info()
	* fixed bug where pieces may have been requested before the metadata
	  was received
	* fixed incorrect error when deleting files from a torrent where
	  not all files have been created
	* announces torrents immediately to the DHT when it's started
	* fixed bug in add_files that would fail to recurse if the path
	  ended with a /
	* fixed bug in error handling when parsing torrent files
	* fixed file checking bug when renaming a file before checking the torrent
	* fixed race conditon when receiving metadata from swarm
	* fixed assert in ut_metadata plugin
	* back-ported some fixes for building with no exceptions
	* fixed create_torrent when passing in a path ending with /
	* fixed move_storage when source doesn't exist
	* fixed DHT state save bug for node-id
	* fixed typo in python binding session_status struct
	* broadcast sockets now join every network interface (used for UPnP and
	  local peer discovery)

release 0.14.6

	* various missing include fixes to be buildable with boost 1.40
	* added missing functions to python binding related to torrent creation
	* fixed to add filename on web seed urls that lack it
	* fixed BOOST_ASIO_HASH_MAP_BUCKETS define for boost 1.39
	* fixed checking of fast and suggest messages when used with magnet links
	* fixed bug where web seeds would not disconnect if being resolved when
	  the torrent was paused
	* fixed download piece performance bug in piece picker
	* fixed bug in connect candidate counter
	* replaces invalid filename characters with .
	* added --with-libgeoip option to configure script to allow building and
	  linking against system wide library
	* fixed potential pure virtual function call in extensions on shutdown
	* fixed disk buffer leak in smart_ban extension

release 0.14.5

	* fixed bug when handling malformed webseed urls and an http proxy
	* fixed bug when setting unlimited upload or download rates for torrents
	* fix to make torrent_status::list_peers more accurate.
	* fixed memory leak in disk io thread when not using the cache
	* fixed bug in connect candidate counter
	* allow 0 upload slots
	* fixed bug in rename_file(). The new name would not always be saved in
	  the resume data
	* fixed resume data compatibility with 0.13
	* fixed rare piece-picker bug
	* fixed bug where one allowed-fast message would be sent even when
	  disabled
	* fixed race condition in UPnP which could lead to crash
	* fixed inversed seed_time ratio logic
	* added get_ip_filter() to session

release 0.14.4

	* connect candidate calculation fix
	* tightened up disk cache memory usage
	* fixed magnet link parser to accept hex-encoded info-hashes
	* fixed inverted logic when picking which peers to connect to
	  (should mean a slight performance improvement)
	* fixed a bug where a failed rename_file() would leave the storage
	  in an error state which would pause the torrent
	* fixed case when move_storage() would fail. Added a new alert
	  to be posted when it does
	* fixed crash bug when shutting down while checking a torrent
	* fixed handling of web seed urls that didn't end with a
	  slash for multi-file torrents
	* lowered the default connection speed to 10 connection attempts
	  per second
	* optimized memory usage when checking files fails
	* fixed bug when checking a torrent twice
	* improved handling of out-of-memory conditions in disk I/O thread
	* fixed bug when force-checking a torrent with partial pieces
	* fixed memory leak in disk cache
	* fixed torrent file path vulnerability
	* fixed upnp
	* fixed bug when dealing with clients that drop requests (i.e. BitComet)
	  fixes assert as well

release 0.14.3

	* added python binding for create_torrent
	* fixed boost-1.38 build
	* fixed bug where web seeds would be connected before the files
	  were checked
	* fixed filename bug when using wide characters
	* fixed rare crash in peer banning code
	* fixed potential HTTP compatibility issue
	* fixed UPnP crash
	* fixed UPnP issue where the control url contained the base url
	* fixed a replace_trackers bug
	* fixed bug where the DHT port mapping would not be removed when
	  changing DHT port
	* fixed move_storage bug when files were renamed to be moved out
	  of the root directory
	* added error handling for set_piece_hashes
	* fixed missing include in enum_if.cpp
	* fixed dual IP stack issue
	* fixed issue where renamed files were sometimes not saved in resume data
	* accepts tracker responses with no 'peers' field, as long as 'peers6'
	  is present
	* fixed CIDR-distance calculation in the precense of IPv6 peers
	* save partial resume data for torrents that are queued for checking
	  or checking, to maintain stats and renamed files
	* Don't try IPv6 on windows if it's not installed
	* move_storage fix
	* fixed potential crash on shutdown
	* fixed leaking exception from bdecode on malformed input
	* fixed bug where connection would hang when receiving a keepalive
	* fixed bug where an asio exception could be thrown when resolving
	  peer countries
	* fixed crash when shutting down while checking a torrent
	* fixed potential crash in connection_queue when a peer_connection
	  fail to open its socket

release 0.14.2

	* added missing functions to the python bindings torrent_info::map_file,
	  torrent_info::map_block and torrent_info::file_at_offset.
	* removed support for boost-1.33 and earlier (probably didn't work)
	* fixed potential freezes issues at shutdown
	* improved error message for python setup script
	* fixed bug when torrent file included announce-list, but no valid
	  tracker urls
	* fixed bug where the files requested from web seeds would be the
	  renamed file names instead of the original file names in the torrent.
	* documentation fix of queing section
	* fixed potential issue in udp_socket (affected udp tracker support)
	* made name, comment and created by also be subject to utf-8 error
	  correction (filenames already were)
	* fixed dead-lock when settings DHT proxy
	* added missing export directives to lazy_entry
	* fixed disk cache expiry settings bug (if changed, it would be set
	  to the cache size)
	* fixed bug in http_connection when binding to a particular IP
	* fixed typo in python binding (torrent_handle::piece_prioritize should
	  be torrent_handle::piece_priorities)
	* fixed race condition when saving DHT state
	* fixed bugs related to lexical_cast being locale dependent
	* added support for SunPro C++ compiler
	* fixed bug where messeges sometimes could be encrypted in the
	  wrong order, for encrypted connections.
	* fixed race condition where torrents could get stuck waiting to
	  get checked
	* fixed mapped files bug where it wouldn't be properly restored
	  from resume data properly
	* removed locale dependency in xml parser (caused asserts on windows)
	* fixed bug when talking to https 1.0 servers
	* fixed UPnP bug that could cause stack overflow

release 0.14.1

	* added converter for python unicode strings to utf-8 paths
	* fixed bug in http downloader where the host field did not
	  include the port number
	* fixed headers to not depend on NDEBUG, which would prohibit
	  linking a release build of libtorrent against a debug application
	* fixed bug in disk I/O thread that would make the thread
	  sometimes quit when an error occurred
	* fixed DHT bug
	* fixed potential shutdown crash in disk_io_thread
	* fixed usage of deprecated boost.filsystem functions
	* fixed http_connection unit test
	* fixed bug in DHT when a DHT state was loaded
	* made rate limiter change in 0.14 optional (to take estimated
	  TCP/IP overhead into account)
	* made the python plugin buildable through the makefile
	* fixed UPnP bug when url base ended with a slash and
	  path started with a slash
	* fixed various potentially leaking exceptions
	* fixed problem with removing torrents that are checking
	* fixed documentation bug regarding save_resume_data()
	* added missing documentation on torrent creation
	* fixed bugs in python client examples
	* fixed missing dependency in package-config file
	* fixed shared geoip linking in Jamfile
	* fixed python bindings build on windows and made it possible
	  to generate a windows installer
	* fixed bug in NAT-PMP implementation

release 0.14

	* deprecated add_torrent() in favor of a new add_torrent()
	  that takes a struct with parameters instead. Torrents
	  are paused and auto managed by default.
	* removed 'connecting_to_tracker' torrent state. This changes
	  the enum values for the other states.
	* Improved seeding and choking behavior.
	* Fixed rare buffer overrun bug when calling get_download_queue
	* Fixed rare bug where torrent could be put back into downloading
	  state even though it was finished, after checking files.
	* Fixed rename_file to work before the file on disk has been
	  created.
	* Fixed bug in tracker connections in case of errors caused
	  in the connection constructor.
	* Updated alert system to be filtered by category instead of
	  severity level. Alerts can generate a message through
	  alert::message().
	* Session constructor will now start dht, upnp, natpmp, lsd by
	  default. Flags can be passed in to the constructor to not
	  do this, if these features are to be enabled and disabled
	  at a later point.
	* Removed 'connecting_to_tracker' torrent state
	* Fix bug where FAST pieces were cancelled on choke
	* Fixed problems with restoring piece states when hash failed.
	* Minimum peer reconnect time fix. Peers with no failures would
	  reconnect immediately.
	* Improved web seed error handling
	* DHT announce fixes and off-by-one loop fix
	* Fixed UPnP xml parse bug where it would ignore the port number
	  for the control url.
	* Fixed bug in torrent writer where the private flag was added
	  outside of the info dictionary
	* Made the torrent file parser less strict of what goes in the
	  announce-list entry
	* Fixed type overflow bug where some statistics was incorrectly
	  reported for file larger than 2 GB
	* boost-1.35 support
	* Fixed bug in statistics from web server peers where it sometimes
	  could report too many bytes downloaded.
	* Fixed bug where statistics from the last second was lost when
	  disconnecting a peer.
	* receive buffer optimizations (memcpy savings and memory savings)
	* Support for specifying the TOS byte for peer traffic.
	* Basic support for queueing of torrents.
	* Better bias to give connections to downloading torrents
	  with fewer peers.
	* Optimized resource usage (removed the checking thread)
	* Support to bind outgoing connections to specific ports
	* Disk cache support.
	* New, more memory efficient, piece picker with sequential download
	  support (instead of the more complicated sequential download threshold).
	* Auto Upload slots. Automtically opens up more slots if
	  upload limit is not met.
	* Improved NAT-PMP support by querying the default gateway
	* Improved UPnP support by ignoring routers not on the clients subnet.

release 0.13
	
	* Added scrape support
	* Added add_extension() to torrent_handle. Can instantiate
	  extensions for torrents while downloading
	* Added support for remove_torrent to delete the files as well
	* Fixed issue with failing async_accept on windows
	* DHT improvements, proper error messages are now returned when
	  nodes sends bad packets
	* Optimized the country table used to resolve country of peers
	* Copying optimization for sending data. Data is no longer copied from
	  the disk I/O buffer to the send buffer.
	* Buffer optimization to use a raw buffer instead of std::vector<char>
	* Improved file storage to use sparse files
	* Updated python bindings
	* Added more clients to the identifiable clients list.
	* Torrents can now be started in paused state (to better support queuing)
	* Improved IPv6 support (support for IPv6 extension to trackers and
	  listens on both IPv6 and IPv4 interfaces).
	* Improved asserts used. Generates a stacktrace on linux
	* Piece picker optimizations and improvements
	* Improved unchoker, connection limit and rate limiter
	* Support for FAST extension
	* Fixed invalid calculation in DHT node distance
	* Fixed bug in URL parser that failed to parse IPv6 addresses
	* added peer download rate approximation
	* added port filter for outgoing connection (to prevent
	  triggering firewalls)
	* made most parameters configurable via session_settings
	* added encryption support
	* added parole mode for peers whose data fails the hash check.
	* optimized heap usage in piece-picker and web seed downloader.
	* fixed bug in DHT where older write tokens weren't accepted.
	* added support for sparse files.
	* introduced speed categories for peers and pieces, to separate
	  slow and fast peers.
	* added a half-open tcp connection limit that takes all connections
	  in to account, not just peer connections.
	* added alerts for filtered IPs.
	* added support for SOCKS4 and 5 proxies and HTTP CONNECT proxies.
	* fixed proper distributed copies calculation.
	* added option to use openssl for sha-1 calculations.
	* optimized the piece picker in the case where a peer is a seed.
	* added support for local peer discovery
	* removed the dependency on the compiled boost.date_time library
	* deprecated torrent_info::print()
	* added UPnP support
	* fixed problem where peer interested flags were not updated correctly
	  when pieces were filtered
	* improvements to ut_pex messages, including support for seed flag
	* prioritizes upload bandwidth to peers that might send back data
	* the following functions have been deprecated:
	  	void torrent_handle::filter_piece(int index, bool filter) const;
	  	void torrent_handle::filter_pieces(std::vector<bool> const& pieces) const;
	  	bool torrent_handle::is_piece_filtered(int index) const;
	  	std::vector<bool> torrent_handle::filtered_pieces() const;
	  	void torrent_handle::filter_files(std::vector<bool> const& files) const;
	  
	  instead, use the piece_priority functions.
	  
	* added support for NAT-PMP
	* added support for piece priorities. Piece filtering is now set as
	  a priority
	* Fixed crash when last piece was smaller than one block and reading
	  fastresume data for that piece
	* Makefiles should do a better job detecting boost
	* Fixed crash when all tracker urls are removed
	* Log files can now be created at user supplied path
	* Log files failing to create is no longer fatal
	* Fixed dead-lock in torrent_handle
	* Made it build with boost 1.34 on windows
	* Fixed bug in URL parser that failed to parse IPv6 addresses
	* Fixed bug in DHT, related to IPv6 nodes
	* DHT accepts transaction IDs that have garbage appended to them
	* DHT logs messages that it fails to decode

release 0.12

	* fixes to make the DHT more compatible
	* http seed improvements including error reporting and url encoding issues.
	* fixed bug where directories would be left behind when moving storage
	  in some cases.
	* fixed crashing bug when restarting or stopping the DHT.
	* added python binding, using boost.python
	* improved character conversion on windows when strings are not utf-8.
	* metadata extension now respects the private flag in the torrent.
	* made the DHT to only be used as a fallback to trackers by default.
	* added support for HTTP redirection support for web seeds.
	* fixed race condition when accessing a torrent that was checking its
	  fast resume data.
	* fixed a bug in the DHT which could be triggered if the network was
	  dropped or extremely rare cases.
	* if the download rate is limited, web seeds will now only use left-over
	  bandwidth after all bt peers have used up as much bandwidth as they can.
	* added the possibility to have libtorrent resolve the countries of
	  the peers in torrents.
	* improved the bandwidth limiter (it now implements a leaky bucket/node bucket).
	* improved the HTTP seed downloader to report accurate progress.
	* added more client peer-id signatures to be recognized.
	* added support for HTTP servers that skip the CR before the NL at line breaks.
	* fixed bug in the HTTP code that only accepted headers case sensitive.
	* fixed bug where one of the session constructors didn't initialize boost.filesystem. 
	* fixed bug when the initial checking of a torrent fails with an exception.
	* fixed bug in DHT code which would send incorrect announce messages.
	* fixed bug where the http header parser was case sensitive to the header
	  names.
	* Implemented an optmization which frees the piece_picker once a torrent
	  turns into a seed.
	* Added support for uT peer exchange extension, implemented by Massaroddel.
	* Modified the quota management to offer better bandwidth balancing
	  between peers.
	* logging now supports multiple sessions (different sessions now log
	  to different directories).
	* fixed random number generator seed problem, generating the same
	  peer-id for sessions constructed the same second.
	* added an option to accept multiple connections from the same IP.
	* improved tracker logging.
	* moved the file_pool into session. The number of open files is now
	  limited per session.
	* fixed uninitialized private flag in torrent_info
	* fixed long standing issue with file.cpp on windows. Replaced the low level
	  io functions used on windows.
	* made it possible to associate a name with torrents without metadata.
	* improved http-downloading performance by requesting entire pieces via
	  http.
	* added plugin interface for extensions. And changed the interface for
	  enabling extensions.

release 0.11

	* added support for incorrectly encoded paths in torrent files
	  (assumes Latin-1 encoding and converts to UTF-8).
	* added support for destructing session objects asynchronously.
	* fixed bug with file_progress() with files = 0 bytes
	* fixed a race condition bug in udp_tracker_connection that could
	  cause a crash.
	* fixed bug occuring when increasing the sequenced download threshold
	  with max availability lower than previous threshold.
	* fixed an integer overflow bug occuring when built with gcc 4.1.x
	* fixed crasing bug when closing while checking a torrent
	* fixed bug causing a crash with a torrent with piece length 0
	* added an extension to the DHT network protocol to support the
	  exchange of nodes with IPv6 addresses.
	* modified the ip_filter api slightly to support IPv6
	* modified the api slightly to make sequenced download threshold
	  a per torrent-setting.
	* changed the address type to support IPv6
	* fixed bug in piece picker which would not behave as
	  expected with regard to sequenced download threshold.
	* fixed bug with file_progress() with files > 2 GB.
	* added --enable-examples option to configure script.
	* fixed problem with the resource distribution algorithm
	  (controlling e.g upload/download rates).
	* fixed incorrect asserts in storage related to torrents with
	  zero-sized files.
	* added support for trackerless torrents (with kademlia DHT).
	* support for torrents with the private flag set.
	* support for torrents containing bootstrap nodes for the
	  DHT network.
	* fixed problem with the configure script on FreeBSD.
	* limits the pipelining used on url-seeds.
	* fixed problem where the shutdown always would delay for
	  session_settings::stop_tracker_timeout seconds.
	* session::listen_on() won't reopen the socket in case the port and
	  interface is the same as the one currently in use.
	* added http proxy support for web seeds.
	* fixed problem where upload and download stats could become incorrect
	  in case of high cpu load.
	* added more clients to the identifiable list.
	* fixed fingerprint parser to cope with latest Mainline versions.

release 0.10

	* fixed a bug where the requested number of peers in a tracker request could
	  be too big.
	* fixed a bug where empty files were not created in full allocation mode.
	* fixed a bug in storage that would, in rare cases, fail to do a
	  complete check.
	* exposed more settings for tweaking parameters in the piece-picker,
	  downloader and uploader (http_settings replaced by session_settings).
	* tweaked default settings to improve high bandwidth transfers.
	* improved the piece picker performance and made it possible to download
	  popular pieces in sequence to improve disk performance.
	* added the possibility to control upload and download limits per peer.
	* fixed problem with re-requesting skipped pieces when peer was sending pieces
	  out of fifo-order.
	* added support for http seeding (the GetRight protocol)
	* renamed identifiers called 'id' in the public interface to support linking
	  with Objective.C++
	* changed the extensions protocol to use the new one, which is also
	  implemented by uTorrent.
	* factorized the peer_connection and added web_peer_connection which is
	  able to download from http-sources.
	* converted the network code to use asio (resulted in slight api changes
	  dealing with network addresses).
	* made libtorrent build in vc7 (patches from Allen Zhao)
	* fixed bug caused when binding outgoing connections to a non-local interface.
	* add_torrent() will now throw if called while the session object is
	  being closed.
	* added the ability to limit the number of simultaneous half-open
	  TCP connections. Flags in peer_info has been added.

release 0.9.1

	* made the session disable file name checks within the boost.filsystem library
	* fixed race condition in the sockets
	* strings that are invalid utf-8 strings are now decoded with the
	  local codepage on windows
	* added the ability to build libtorrent both as a shared library
	* client_test can now monitor a directory for torrent files and automatically
	  start and stop downloads while running
	* fixed problem with file_size() when building on windows with unicode support
	* added a new torrent state, allocating
	* added a new alert, metadata_failed_alert
	* changed the interface to session::add_torrent for some speed optimizations.
	* greatly improved the command line control of the example client_test.
	* fixed bug where upload rate limit was not being applied.
	* files that are being checked will no longer stall files that don't need
	  checking.
	* changed the way libtorrent identifies support for its excentions
	  to look for 'ext' at the end of the peer-id.
	* improved performance by adding a circle buffer for the send buffer.
	* fixed bugs in the http tracker connection when using an http proxy.
	* fixed problem with storage's file pool when creating torrents and then
	  starting to seed them.
	* hard limit on remote request queue and timeout on requests (a timeout
	  triggers rerequests). This makes libtorrent work much better with
	  "broken" clients like BitComet which may ignore requests.

Initial release 0.9

	* multitracker support
	* serves multiple torrents on a single port and a single thread
	* supports http proxies and proxy authentication
	* gzipped tracker-responses
	* block level piece picker
	* queues torrents for file check, instead of checking all of them in parallel
	* uses separate threads for checking files and for main downloader
	* upload and download rate limits
	* piece-wise, unordered, incremental file allocation
	* fast resume support
	* supports files > 2 gigabytes
	* supports the no_peer_id=1 extension
	* support for udp-tracker protocol
	* number of connections limit
	* delays sending have messages
	* can resume pieces downloaded in any order
	* adjusts the length of the request queue depending on download rate
	* supports compact=1
	* selective downloading
	* ip filter
<|MERGE_RESOLUTION|>--- conflicted
+++ resolved
@@ -1,4 +1,3 @@
-<<<<<<< HEAD
 2.0 release
 
 	* stats_alert deprecated
@@ -24,9 +23,7 @@
 	* overhauled disk I/O subsystem to use memory mapped files (where available)
 	* libtorrent now requires C++14 to build
 
-=======
 1.2.6 released
->>>>>>> b9b54436
 
 	* fix peer timeout logic
 	* simplify proxy handling. A proxy now overrides listen_interfaces
