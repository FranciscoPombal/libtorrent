cmake_minimum_required(VERSION 3.16.0 FATAL_ERROR) # Configurable policies: <= CMP0097

cmake_policy(SET CMP0091 NEW)
cmake_policy(SET CMP0092 NEW)

list(APPEND CMAKE_MODULE_PATH ${CMAKE_CURRENT_SOURCE_DIR}/cmake/Modules)
include(LibtorrentMacros)

read_version("${CMAKE_CURRENT_SOURCE_DIR}/include/libtorrent/version.hpp" VER_MAJOR VER_MINOR VER_TINY)

project(libtorrent
	DESCRIPTION "Bittorrent library"
	VERSION ${VER_MAJOR}.${VER_MINOR}.${VER_TINY}
)
set (SOVERSION "${VER_MAJOR}.${VER_MINOR}")

include(GNUInstallDirs)
include(GeneratePkgConfig)

set(libtorrent_include_files
<<<<<<< HEAD
	add_torrent_params
	address
	alert
	alert_types
	announce_entry
	assert
	bdecode
	bencode
	bitfield
	client_data
	close_reason
	config
	create_torrent
	disk_buffer_holder
	disk_interface
	disk_observer
	download_priority
	entry
	error
	error_code
	extensions
	file_storage
	fingerprint
	flags
	fwd
	gzip
	hasher
	hex
	i2p_stream
	identify_client
	index_range
	io_service
	ip_filter
	libtorrent
	magnet_uri
	mmap_disk_io
	natpmp
	operations
	peer_class
	peer_class_type_filter
	peer_connection_handle
	peer_connection_interface
	peer_id
	peer_info
	peer_request
	performance_counters
	pex_flags
	piece_block
	portmap
	read_resume_data
	session
	session_handle
	session_params
	session_settings
	session_stats
	session_status
	session_types
	settings_pack
	sha1_hash
	socket
	socket_type
	socks5_stream
	span
	storage_defs
	string_view
	time
	torrent_flags
	torrent_handle
	torrent_info
	torrent_status
	tracker_event
	units
	upnp
	version
	write_resume_data)
=======
	add_torrent_params.hpp
	address.hpp
	alert.hpp
	alert_types.hpp
	announce_entry.hpp
	assert.hpp
	bdecode.hpp
	bencode.hpp
	bitfield.hpp
	bloom_filter.hpp
	bt_peer_connection.hpp
	choker.hpp
	client_data.hpp
	close_reason.hpp
	config.hpp
	copy_ptr.hpp
	crc32c.hpp
	create_torrent.hpp
	deadline_timer.hpp
	debug.hpp
	disk_buffer_holder.hpp
	disk_interface.hpp
	disk_observer.hpp
	download_priority.hpp
	entry.hpp
	enum_net.hpp
	error.hpp
	error_code.hpp
	extensions.hpp
	file.hpp
	file_storage.hpp
	fingerprint.hpp
	flags.hpp
	fwd.hpp
	gzip.hpp
	hash_picker.hpp
	hasher.hpp
	hex.hpp
	http_connection.hpp
	http_parser.hpp
	http_seed_connection.hpp
	http_stream.hpp
	http_tracker_connection.hpp
	i2p_stream.hpp
	identify_client.hpp
	index_range.hpp
	io.hpp
	io_service.hpp
	ip_filter.hpp
	ip_voter.hpp
	libtorrent.hpp
	link.hpp
	lsd.hpp
	magnet_uri.hpp
	mmap_disk_io.hpp
	mmap_storage.hpp
	natpmp.hpp
	netlink.hpp
	operations.hpp
	optional.hpp
	parse_url.hpp
	part_file.hpp
	peer.hpp
	peer_class.hpp
	peer_class_set.hpp
	peer_class_type_filter.hpp
	peer_connection.hpp
	peer_connection_handle.hpp
	peer_connection_interface.hpp
	peer_id.hpp
	peer_info.hpp
	peer_list.hpp
	peer_request.hpp
	performance_counters.hpp
	pex_flags.hpp
	piece_block.hpp
	piece_block_progress.hpp
	piece_picker.hpp
	platform_util.hpp
	portmap.hpp
	proxy_base.hpp
	puff.hpp
	random.hpp
	read_resume_data.hpp
	request_blocks.hpp
	resolve_links.hpp
	session.hpp
	session_handle.hpp
	session_params.hpp
	session_settings.hpp
	session_stats.hpp
	session_status.hpp
	session_types.hpp
	settings_pack.hpp
	sha1.hpp
	sha1_hash.hpp
	sha256.hpp
	sliding_average.hpp
	socket.hpp
	socket_io.hpp
	socket_type.hpp
	socks5_stream.hpp
	span.hpp
	ssl.hpp
	ssl_stream.hpp
	stack_allocator.hpp
	stat.hpp
	stat_cache.hpp
	storage_defs.hpp
	string_util.hpp
	string_view.hpp
	tailqueue.hpp
	time.hpp
	torrent.hpp
	torrent_flags.hpp
	torrent_handle.hpp
	torrent_info.hpp
	torrent_peer.hpp
	torrent_peer_allocator.hpp
	torrent_status.hpp
	tracker_manager.hpp
	udp_socket.hpp
	udp_tracker_connection.hpp
	union_endpoint.hpp
	units.hpp
	upnp.hpp
	utf8.hpp
	vector_utils.hpp
	version.hpp
	web_connection_base.hpp
	web_peer_connection.hpp
	write_resume_data.hpp
	xml_parse.hpp
)
>>>>>>> e87cfee6

set(libtorrent_kademlia_include_files
	announce_flags.hpp
	dht_observer.hpp
	dht_settings.hpp
	dht_state.hpp
	dht_storage.hpp
	dht_tracker.hpp
	direct_request.hpp
	dos_blocker.hpp
	ed25519.hpp
	find_data.hpp
	get_item.hpp
	get_peers.hpp
	io.hpp
	item.hpp
	msg.hpp
	node.hpp
	node_entry.hpp
	node_id.hpp
	observer.hpp
	put_data.hpp
	refresh.hpp
	routing_table.hpp
	rpc_manager.hpp
	sample_infohashes.hpp
	traversal_algorithm.hpp
	types.hpp
)

set(libtorrent_extensions_include_files
	smart_ban.hpp
	ut_metadata.hpp
	ut_pex.hpp
)

set(libtorrent_aux_include_files
<<<<<<< HEAD
	alert_manager
	aligned_storage
	alloca
	allocating_handler
	array
	bandwidth_limit
	bandwidth_manager
	bandwidth_queue_entry
	bandwidth_socket
	bind_to_device
	buffer
	bloom_filter
	bt_peer_connection
	keepalive
	byteswap
	chained_buffer
	choker
	copy_ptr
	cpuid
	crc32c
	deadline_timer
	debug
	deferred_handler
	deprecated
	deque
	dev_random
	directory
	disable_warnings_pop
	disable_warnings_push
	disk_buffer_pool
	disk_io_job
	disk_io_thread_pool
	disk_job_fence
	disk_job_pool
	ed25519
	enum_net
	escape_string
	export
	ffs
	file
	file_progress
	file_view_pool
	has_block
	hash_picker
	heterogeneous_queue
	http_connection
	http_parser
	http_stream
	http_tracker_connection
	invariant_check
	instantiate_connection
	io
	io_bytes
	ip_helpers
	ip_notifier
	ip_voter
	link
	listen_socket_handle
	lsd
	merkle
	merkle_tree
	mmap_storage
	netlink
	noexcept_movable
	numeric_cast
	packet_buffer
	packet_pool
	parse_url
	part_file
	path
	pe_crypto
	peer
	peer_class_set
	peer_connection
	peer_list
	piece_block_progress
	piece_picker
	platform_util
	polymorphic_socket
	pool
	portmap
	posix_part_file
	posix_storage
	proxy_base
	proxy_settings
	puff
	random
	range
	receive_buffer
	request_blocks
	resolve_links
	resolver
	resolver_interface
	route
	scope_end
	session_call
	session_impl
	session_interface
	session_settings
	session_udp_sockets
	set_socket_buffer
	sha1
	sha256
	sha512
	sliding_average
	socket_io
	socket_type
	ssl
	ssl_stream
	stack_allocator
	stat
	stat_cache
	storage_utils
	string_ptr
	string_util
	strview_less
	suggest_piece
	tailqueue
	throw
	time
	timestamp_history
	torrent
	torrent_impl
	torrent_list
	torrent_peer
	torrent_peer_allocator
	tracker_manager
	udp_socket
	udp_tracker_connection
	union_endpoint
	unique_ptr
	utf8
	utp_socket_manager
	utp_stream
	vector
	vector_utils
	web_connection_base
	web_peer_connection
	win_crypto_provider
	win_util
	rtc_signaling
	rtc_stream
	websocket_stream
	websocket_tracker_connection
	xml_parse)
=======
	alert_manager.hpp
	aligned_storage.hpp
	aligned_union.hpp
	alloca.hpp
	allocating_handler.hpp
	array.hpp
	bandwidth_limit.hpp
	bandwidth_manager.hpp
	bandwidth_queue_entry.hpp
	bandwidth_socket.hpp
	bind_to_device.hpp
	buffer.hpp
	byteswap.hpp
	chained_buffer.hpp
	cpuid.hpp
	deferred_handler.hpp
	deprecated.hpp
	deque.hpp
	dev_random.hpp
	directory.hpp
	disable_warnings_pop.hpp
	disable_warnings_push.hpp
	disk_buffer_pool.hpp
	disk_io_job.hpp
	disk_io_thread_pool.hpp
	disk_job_fence.hpp
	disk_job_pool.hpp
	ed25519.hpp
	escape_string.hpp
	export.hpp
	ffs.hpp
	file_progress.hpp
	file_view_pool.hpp
	has_block.hpp
	heterogeneous_queue.hpp
	instantiate_connection.hpp
	invariant_check.hpp
	io.hpp
	ip_helpers.hpp
	ip_notifier.hpp
	keepalive.hpp
	listen_socket_handle.hpp
	lsd.hpp
	merkle.hpp
	merkle_tree.hpp
	noexcept_movable.hpp
	numeric_cast.hpp
	packet_buffer.hpp
	packet_pool.hpp
	path.hpp
	polymorphic_socket.hpp
	pool.hpp
	portmap.hpp
	posix_part_file.hpp
	proxy_settings.hpp
	range.hpp
	receive_buffer.hpp
	resolver.hpp
	resolver_interface.hpp
	scope_end.hpp
	session_call.hpp
	session_impl.hpp
	session_interface.hpp
	session_settings.hpp
	session_udp_sockets.hpp
	set_socket_buffer.hpp
	socket_type.hpp
	storage_utils.hpp
	string_ptr.hpp
	strview_less.hpp
	suggest_piece.hpp
	throw.hpp
	time.hpp
	timestamp_history.hpp
	torrent_impl.hpp
	torrent_list.hpp
	unique_ptr.hpp
	utp_socket_manager.hpp
	utp_stream.hpp
	vector.hpp
	win_crypto_provider.hpp
	win_util.hpp
)
>>>>>>> e87cfee6

set(try_signal_include_files
	try_signal
	signal_error_code
	try_signal_mingw
	try_signal_msvc
	try_signal_posix
)

set(sources
<<<<<<< HEAD
	web_connection_base
	alert
	alert_manager
	announce_entry
	assert
	bandwidth_limit
	bandwidth_manager
	bandwidth_queue_entry
	bdecode
	bitfield
	bloom_filter
	chained_buffer
	choker
	close_reason
	cpuid
	crc32c
	create_torrent
	directory
	disk_buffer_holder
	entry
	error_code
	file_view_pool
	file_storage
	file_progress
	generate_peer_id
	escape_string
	string_util
	file
	path
	fingerprint
	gzip
	hasher
	sha1
	sha256
	hash_picker
	hex
	http_connection
	http_parser
	i2p_stream
	identify_client
	ip_filter
	ip_helpers
	ip_notifier
	ip_voter
	listen_socket_handle
	performance_counters
	peer_class
	peer_class_set
	peer_connection
	bt_peer_connection
	web_peer_connection
	peer_connection_handle
	instantiate_connection
	merkle
	merkle_tree
	natpmp
	part_file
	packet_buffer
	piece_picker
	platform_util
	proxy_base
	peer_list
	puff
	random
	receive_buffer
	read_resume_data
	write_resume_data
	request_blocks
	resolve_links
	resolver
	session
	session_params
	session_call
	session_handle
	session_impl
	session_settings
	proxy_settings
	session_stats
	settings_pack
	sha1_hash
	socket_io
	socket_type
	socks5_stream
	stat
	stat_cache
	storage_utils
	time
	timestamp_history
	torrent
	torrent_handle
	torrent_info
	torrent_peer
	torrent_peer_allocator
	torrent_status
	tracker_manager
	http_tracker_connection
	utf8
	udp_tracker_connection
	udp_socket
	upnp
	utp_socket_manager
	utp_stream
	lsd
	disk_io_job
	disk_job_fence
	disk_job_pool
	disk_buffer_pool
	disk_io_thread_pool
	disabled_disk_io
	enum_net
	magnet_uri
	parse_url
	xml_parse
	version
	ffs
	add_torrent_params
	peer_info
	stack_allocator
	mmap
	mmap_disk_io
	mmap_storage
	posix_disk_io
	posix_part_file
	posix_storage
	ssl
	rtc_signaling
	rtc_stream
	websocket_stream
	websocket_tracker_connection
=======
	add_torrent_params.cpp
	alert.cpp
	alert_manager.cpp
	announce_entry.cpp
	assert.cpp
	bandwidth_limit.cpp
	bandwidth_manager.cpp
	bandwidth_queue_entry.cpp
	bdecode.cpp
	bitfield.cpp
	bloom_filter.cpp
	bt_peer_connection.cpp
	chained_buffer.cpp
	choker.cpp
	close_reason.cpp
	cpuid.cpp
	crc32c.cpp
	create_torrent.cpp
	directory.cpp
	disabled_disk_io.cpp
	disk_buffer_holder.cpp
	disk_buffer_pool.cpp
	disk_interface.cpp
	disk_io_job.cpp
	disk_io_thread_pool.cpp
	disk_job_fence.cpp
	disk_job_pool.cpp
	entry.cpp
	enum_net.cpp
	error_code.cpp
	escape_string.cpp
	ffs.cpp
	file.cpp
	file_progress.cpp
	file_storage.cpp
	file_view_pool.cpp
	fingerprint.cpp
	generate_peer_id.cpp
	gzip.cpp
	hash_picker.cpp
	hasher.cpp
	hex.cpp
	http_connection.cpp
	http_parser.cpp
	http_seed_connection.cpp
	http_tracker_connection.cpp
	i2p_stream.cpp
	identify_client.cpp
	instantiate_connection.cpp
	ip_filter.cpp
	ip_helpers.cpp
	ip_notifier.cpp
	ip_voter.cpp
	listen_socket_handle.cpp
	lsd.cpp
	magnet_uri.cpp
	merkle.cpp
	merkle_tree.cpp
	mmap.cpp
	mmap_disk_io.cpp
	mmap_storage.cpp
	natpmp.cpp
	packet_buffer.cpp
	parse_url.cpp
	part_file.cpp
	path.cpp
	peer_class.cpp
	peer_class_set.cpp
	peer_connection.cpp
	peer_connection_handle.cpp
	peer_info.cpp
	peer_list.cpp
	performance_counters.cpp
	piece_picker.cpp
	platform_util.cpp
	posix_disk_io.cpp
	posix_part_file.cpp
	posix_storage.cpp
	proxy_base.cpp
	proxy_settings.cpp
	puff.cpp
	random.cpp
	read_resume_data.cpp
	receive_buffer.cpp
	request_blocks.cpp
	resolve_links.cpp
	resolver.cpp
	session.cpp
	session_call.cpp
	session_handle.cpp
	session_impl.cpp
	session_params.cpp
	session_settings.cpp
	session_stats.cpp
	settings_pack.cpp
	sha1.cpp
	sha1_hash.cpp
	sha256.cpp
	socket_io.cpp
	socket_type.cpp
	socks5_stream.cpp
	ssl.cpp
	stack_allocator.cpp
	stat.cpp
	stat_cache.cpp
	storage_utils.cpp
	string_util.cpp
	time.cpp
	timestamp_history.cpp
	torrent.cpp
	torrent_handle.cpp
	torrent_info.cpp
	torrent_peer.cpp
	torrent_peer_allocator.cpp
	torrent_status.cpp
	tracker_manager.cpp
	udp_socket.cpp
	udp_tracker_connection.cpp
	upnp.cpp
	utf8.cpp
	utp_socket_manager.cpp
	utp_stream.cpp
	version.cpp
	web_connection_base.cpp
	web_peer_connection.cpp
	write_resume_data.cpp
	xml_parse.cpp
>>>>>>> e87cfee6

# -- extensions --
	smart_ban.cpp
	ut_pex.cpp
	ut_metadata.cpp
)

# -- kademlia --
set(kademlia_sources
	dht_settings.cpp
	dht_state.cpp
	dht_storage.cpp
	dht_tracker.cpp
	dos_blocker.cpp
	ed25519.cpp
	find_data.cpp
	get_item.cpp
	get_peers.cpp
	item.cpp
	msg.cpp
	node.cpp
	node_entry.cpp
	node_id.cpp
	put_data.cpp
	refresh.cpp
	routing_table.cpp
	rpc_manager.cpp
	sample_infohashes.cpp
	traversal_algorithm.cpp
)

# -- ed25519 --
set(ed25519_sources
	add_scalar.cpp
	fe.cpp
	ge.cpp
	key_exchange.cpp
	keypair.cpp
	sc.cpp
	sign.cpp
	verify.cpp
	sha512.cpp
	hasher512.cpp
)

set(try_signal_sources
	try_signal.cpp
	signal_error_code.cpp
)

list(TRANSFORM sources PREPEND "src/")
list(TRANSFORM kademlia_sources PREPEND "src/kademlia/")
list(TRANSFORM ed25519_sources PREPEND "src/ed25519/")
list(TRANSFORM libtorrent_include_files PREPEND "include/libtorrent/")
list(TRANSFORM libtorrent_extensions_include_files PREPEND "include/libtorrent/extensions/")
list(TRANSFORM libtorrent_aux_include_files PREPEND "include/libtorrent/aux_/")
list(TRANSFORM libtorrent_kademlia_include_files PREPEND "include/libtorrent/kademlia/")
list(TRANSFORM try_signal_sources PREPEND "deps/try_signal/")

# these options control target creation and thus have to be declared before the add_library() call
feature_option(BUILD_SHARED_LIBS "build libtorrent as a shared library" ON)
feature_option(static_runtime "build libtorrent with static runtime" OFF)

find_public_dependency(Threads REQUIRED)

if(CMAKE_CXX_COMPILER_ID MATCHES Clang)
<<<<<<< HEAD
	set(CMAKE_CXX_FLAGS "${CMAKE_CXX_FLAGS} \
		-Weverything \
		-Wno-documentation \
		-Wno-c++98-compat-pedantic \
		-Wno-c++11-compat-pedantic \
		-Wno-padded \
		-Wno-alloca \
		-Wno-global-constructors \
		-Wno-exit-time-destructors \
		-Wno-weak-vtables \
		-Wno-return-std-move-in-c++11 \
		-Wno-unknown-warning-option")
elseif(CMAKE_CXX_COMPILER_ID MATCHES GNU)
	set(CMAKE_CXX_FLAGS "${CMAKE_CXX_FLAGS} \
		-Wall \
		-Wextra \
		-Wpedantic \
		-Wparentheses \
		-Wvla \
		-Wno-c++11-compat \
		-Wno-format-zero-length \
		-Wno-noexcept-type \
		-ftemplate-depth=512")
=======
	add_compile_options(
		-Weverything
		-Wno-c++98-compat-pedantic
		-Wno-c++11-compat-pedantic
		-Wno-padded
		-Wno-alloca
		-Wno-global-constructors
		-Wno-exit-time-destructors
		-Wno-weak-vtables
		-Wno-return-std-move-in-c++11
		-Wno-unknown-warning-option
	)
elseif(CMAKE_CXX_COMPILER_ID MATCHES GNU)
	add_compile_options(
		-Wall
		-Wc++11-compat
		-Wextra
		-Wno-format-zero-length
		-Wparentheses
		-Wpedantic
		-Wvla
		-Wno-c++11-compat
		-Wno-format-zero-length
		-Wno-noexcept-type
		-ftemplate-depth=512
	)
>>>>>>> e87cfee6
elseif(MSVC)
	add_compile_options(
		# https://devblogs.microsoft.com/cppblog/msvc-now-correctly-reports-__cplusplus/
		/Zc:__cplusplus
		/W4
		# C4251: 'identifier' : class 'type' needs to have dll-interface to be
		#        used by clients of class 'type2'
		/wd4251
		# C4268: 'identifier' : 'const' static/global data initialized
		#        with compiler generated default constructor fills the object with zeros
		/wd4268
		# C4275: non DLL-interface classkey 'identifier' used as base for
		#        DLL-interface classkey 'identifier'
		/wd4275
		# C4373: virtual function overrides, previous versions of the compiler
		#        did not override when parameters only differed by const/volatile qualifiers
		/wd4373
		# C4503: 'identifier': decorated name length exceeded, name was truncated
		/wd4503
	)
endif()

if(static_runtime)
	if (MSVC)
		set(CMAKE_MSVC_RUNTIME_LIBRARY "MultiThreaded$<$<CONFIG:Debug>:Debug>")
	else()
		include(ucm_flags)
		ucm_set_runtime(STATIC)
	endif()
	set(Boost_USE_MULTITHREADED ON)
	set(Boost_USE_STATIC_RUNTIME ON)
	set(OPENSSL_MSVC_STATIC_RT ON)
endif()

if (NOT BUILD_SHARED_LIBS)
	set(Boost_USE_STATIC_LIBS ON)
	set(OPENSSL_USE_STATIC_LIBS ON)
endif()

add_library(torrent-rasterbar
	${sources}
	${try_signal_sources}
	${libtorrent_include_files}
	${libtorrent_extensions_include_files}
	${libtorrent_aux_include_files}
)

# C++ 17 support is required
target_compile_features(torrent-rasterbar
	PUBLIC
<<<<<<< HEAD
		cxx_std_17
=======
		cxx_std_14
		cxx_attribute_deprecated
		cxx_binary_literals
		cxx_contextual_conversions
		cxx_decltype_auto
		cxx_digit_separators
		cxx_generic_lambdas
		cxx_lambda_init_captures
		cxx_relaxed_constexpr
		cxx_variable_templates
>>>>>>> e87cfee6
)

if (BUILD_SHARED_LIBS)
	target_compile_definitions(torrent-rasterbar
		PRIVATE TORRENT_BUILDING_SHARED
		INTERFACE TORRENT_LINKING_SHARED
	)
endif()

set_target_properties(torrent-rasterbar
	PROPERTIES
		CXX_VISIBILITY_PRESET "hidden"
		VISIBILITY_INLINES_HIDDEN "true"
		VERSION ${PROJECT_VERSION}
		SOVERSION ${SOVERSION}
)

target_include_directories(torrent-rasterbar PUBLIC
	$<BUILD_INTERFACE:${CMAKE_CURRENT_SOURCE_DIR}/include>
	$<INSTALL_INTERFACE:${CMAKE_INSTALL_INCLUDEDIR}>
	PRIVATE deps/try_signal
)

target_compile_definitions(torrent-rasterbar
	PUBLIC
		$<$<CONFIG:Debug>:TORRENT_USE_ASSERTS>
		BOOST_ASIO_ENABLE_CANCELIO
		BOOST_ASIO_NO_DEPRECATED
		_SILENCE_CXX17_ALLOCATOR_VOID_DEPRECATION_WARNING
	PRIVATE
		TORRENT_BUILDING_LIBRARY
		_FILE_OFFSET_BITS=64
		BOOST_EXCEPTION_DISABLE
		BOOST_ASIO_HAS_STD_CHRONO
)

target_link_libraries(torrent-rasterbar
	PUBLIC
		Threads::Threads
)

# Unconditional platform-specific settings
if (WIN32)
	target_link_libraries(torrent-rasterbar
		PUBLIC
			bcrypt mswsock ws2_32 iphlpapi
			debug dbghelp crypt32
	)

	add_definitions(-D_WIN32_WINNT=0x0600) # target Windows Vista or later

	target_compile_definitions(torrent-rasterbar
		PUBLIC WIN32_LEAN_AND_MEAN # prevent winsock1 to be included
	)

	if (MSVC)
		target_compile_definitions(torrent-rasterbar
			PUBLIC
				BOOST_ALL_NO_LIB
				_SCL_SECURE_NO_DEPRECATE _CRT_SECURE_NO_DEPRECATE # disable bogus deprecation warnings on msvc8
		)
		target_compile_options(torrent-rasterbar
			PRIVATE
				/Zc:wchar_t /Zc:forScope # these compiler settings just make the compiler standard conforming
				/MP # for multi-core compilation
				/bigobj # increase the number of sections for obj files
		)
		set_target_properties(torrent-rasterbar PROPERTIES LINK_FLAGS_RELEASE "/OPT:ICF=5 /OPT:REF")
	endif()
endif()

if (ANDROID)
	target_link_libraries(torrent-rasterbar PRIVATE ${CMAKE_DL_LIBS})
endif()

if (APPLE)
	# for ip_notifier
	target_link_libraries(torrent-rasterbar PRIVATE "-framework CoreFoundation" "-framework SystemConfiguration")
endif()

# check if we need to link with libatomic (not needed on MSVC)
if (NOT Windows)
	# TODO: migrate to CheckSourceCompiles in CMake >= 3.19
	include(CheckCXXSourceCompiles)

	set(ATOMICS_TEST_SOURCE [=[
		#include <atomic>
		#include <cstdint>
		std::atomic<int> x{0};
		int main() {
			x.fetch_add(1, std::memory_order_relaxed);
			return 0;
		}
	]=])
	string(REPLACE "std::atomic<int>" "std::atomic<std::int64_t>" ATOMICS64_TEST_SOURCE "${ATOMICS_TEST_SOURCE}")

	if(APPLE)
		set(CMAKE_REQUIRED_FLAGS "-std=c++11")
	endif()
	check_cxx_source_compiles("${ATOMICS_TEST_SOURCE}" HAVE_CXX_ATOMICS_WITHOUT_LIB)
	check_cxx_source_compiles("${ATOMICS64_TEST_SOURCE}" HAVE_CXX_ATOMICS64_WITHOUT_LIB)
	if((NOT HAVE_CXX_ATOMICS_WITHOUT_LIB) OR (NOT HAVE_CXX_ATOMICS64_WITHOUT_LIB))
		set(CMAKE_REQUIRED_LIBRARIES "atomic")
		check_cxx_source_compiles("${ATOMICS_TEST_SOURCE}" HAVE_CXX_ATOMICS_WITH_LIB)
		check_cxx_source_compiles("${ATOMICS64_TEST_SOURCE}" HAVE_CXX_ATOMICS64_WITH_LIB)
		if ((NOT HAVE_CXX_ATOMICS_WITH_LIB) OR (NOT HAVE_CXX_ATOMICS64_WITH_LIB))
			message(STATUS, "No native support for std::atomic, or libatomic not found! Build link step may fail")
		else()
			message(STATUS "Linking with libatomic for atomics support")
			unset(CMAKE_REQUIRED_LIBRARIES)
			target_link_libraries(torrent-rasterbar PUBLIC atomic)
		endif()
	endif()
	if(APPLE)
		unset(CMAKE_REQUIRED_FLAGS)
	endif()
endif()

feature_option(build_tests "build tests" OFF)
feature_option(build_examples "build examples" OFF)
feature_option(build_tools "build tools" OFF)
feature_option(python-bindings "build python bindings" OFF)
feature_option(python-egg-info "generate python egg info" OFF)
feature_option(python-install-system-dir "Install python bindings to the system installation directory rather than the CMake installation prefix" OFF)

# these options require existing target
feature_option(dht "enable support for Mainline DHT" ON)
target_optional_compile_definitions(torrent-rasterbar PUBLIC FEATURE NAME deprecated-functions DEFAULT ON
	DESCRIPTION "enable deprecated functions for backwards compatibility" DISABLED TORRENT_NO_DEPRECATE)
feature_option(encryption "Enables encryption in libtorrent" ON)
feature_option(exceptions "build with exception support" ON)
feature_option(gnutls "build using GnuTLS instead of OpenSSL" OFF)
target_optional_compile_definitions(torrent-rasterbar PUBLIC FEATURE NAME extensions DEFAULT ON
	DESCRIPTION "Enables protocol extensions" DISABLED TORRENT_DISABLE_EXTENSIONS)
target_optional_compile_definitions(torrent-rasterbar PUBLIC FEATURE NAME i2p DEFAULT ON
	DESCRIPTION "build with I2P support" DISABLED TORRENT_USE_I2P=0)
target_optional_compile_definitions(torrent-rasterbar PUBLIC FEATURE NAME webtorrent DEFAULT OFF
	DESCRIPTION "build with WebTorrent support" DISABLED TORRENT_USE_RTC=0)
target_optional_compile_definitions(torrent-rasterbar PUBLIC FEATURE NAME logging DEFAULT ON
	DESCRIPTION "build with logging" DISABLED TORRENT_DISABLE_LOGGING)
target_optional_compile_definitions(torrent-rasterbar PUBLIC FEATURE NAME mutable-torrents DEFAULT ON
	DESCRIPTION "Enables mutable torrent support" DISABLED TORRENT_DISABLE_MUTABLE_TORRENTS)
target_optional_compile_definitions(torrent-rasterbar PUBLIC FEATURE NAME streaming DEFAULT ON
	DESCRIPTION "Enables support for piece deadline" DISABLED TORRENT_DISABLE_STREAMING)

if(NOT gnutls)
	find_public_dependency(OpenSSL)
	set_package_properties(OpenSSL
		PROPERTIES
			URL "https://www.openssl.org/"
			DESCRIPTION "Full-strength general purpose cryptography library"
			TYPE RECOMMENDED
			PURPOSE "Provides HTTPS support to libtorrent"
	)

	if(TARGET OpenSSL::SSL)
		# TODO: needed until https://gitlab.kitware.com/cmake/cmake/issues/19263 is fixed
		if(WIN32 AND OPENSSL_USE_STATIC_LIBS)
			target_link_libraries(torrent-rasterbar PRIVATE crypt32)
		endif()
		target_link_libraries(torrent-rasterbar PUBLIC OpenSSL::SSL)
		target_compile_definitions(torrent-rasterbar
			PUBLIC
				TORRENT_USE_OPENSSL
				TORRENT_USE_LIBCRYPTO
				TORRENT_SSL_PEERS
				OPENSSL_NO_SSL2)
	endif()
endif()

if(gnutls OR NOT TARGET OpenSSL::SSL)
	find_public_dependency(GnuTLS)
	set_package_properties(GnuTLS
		PROPERTIES
			URL "https://www.gnutls.org/"
			DESCRIPTION "GnuTLS is a free software implementation of the TLS and DTLS protocols"
			TYPE RECOMMENDED
			PURPOSE "Provides HTTPS support to libtorrent"
	)
	if(GNUTLS_FOUND)
		target_link_libraries(torrent-rasterbar PUBLIC GnuTLS::GnuTLS)
		target_compile_definitions(torrent-rasterbar
			PUBLIC
				TORRENT_USE_GNUTLS
				TORRENT_SSL_PEERS)
		target_include_directories(torrent-rasterbar PUBLIC
			$<BUILD_INTERFACE:${CMAKE_CURRENT_SOURCE_DIR}/deps/asio-gnutls/include>
            $<INSTALL_INTERFACE:${CMAKE_INSTALL_INCLUDEDIR}>)
		install(DIRECTORY deps/asio-gnutls/include/ DESTINATION ${CMAKE_INSTALL_INCLUDEDIR})
	elseif(gnutls)
		message(FATAL_ERROR "GnuTLS library not found")
	endif()
endif()

if (NOT GNUTLS_FOUND AND NOT TARGET OpenSSL::SSL)
	if(TARGET OpenSSL::Crypto)
		target_link_libraries(torrent-rasterbar PUBLIC OpenSSL::Crypto)
		target_compile_definitions(torrent-rasterbar PUBLIC TORRENT_USE_LIBCRYPTO)
	else()
		find_public_dependency(LibGcrypt)
		set_package_properties(LibGcrypt
			PROPERTIES
				URL "https://www.gnupg.org/software/libgcrypt/index.html"
				DESCRIPTION "A general purpose cryptographic library"
				TYPE RECOMMENDED
				PURPOSE "Use GCrypt instead of the built-in functions for RC4 and SHA1"
		)
		if (LibGcrypt_FOUND)
			target_compile_definitions(torrent-rasterbar PUBLIC TORRENT_USE_LIBGCRYPT)
			target_link_libraries(torrent-rasterbar PRIVATE LibGcrypt::LibGcrypt)
		endif()
	endif()
endif()

if (encryption)
	target_sources(torrent-rasterbar PRIVATE include/libtorrent/pe_crypto.hpp src/pe_crypto.cpp)
else()
	target_compile_definitions(torrent-rasterbar PUBLIC TORRENT_DISABLE_ENCRYPTION)
endif()

if (dht)
	target_sources(torrent-rasterbar PRIVATE
		${libtorrent_kademlia_include_files}
		include/libtorrent/aux_/hasher512.hpp
		${kademlia_sources}
		${ed25519_sources}
	)
else()
	target_compile_definitions(torrent-rasterbar PUBLIC TORRENT_DISABLE_DHT)
endif()

if (webtorrent)
	option(NO_WEBSOCKET "Disable WebSocket support in libdatachannel" ON)
	option(NO_MEDIA "Disable media transport support in libdatachannel" ON)
	if(GNUTLS_FOUND)
		option(USE_GNUTLS "Use GnuTLS instead of OpenSSL for libdatachannel" ON)
	else()
		option(USE_GNUTLS "Use GnuTLS instead of OpenSSL for libdatachannel" OFF)
	endif()
	add_subdirectory(deps/libdatachannel EXCLUDE_FROM_ALL)
	if(CMAKE_CXX_COMPILER_ID MATCHES Clang|GNU)
		target_compile_options(datachannel-static PRIVATE
			-Wno-pedantic
			-Wno-unused-parameter
			-Wno-unused-variable
			-Wno-format-nonliteral)
	endif()
endif()

# Boost
find_public_dependency(Boost REQUIRED)
target_include_directories(torrent-rasterbar PUBLIC ${Boost_INCLUDE_DIRS})
if (Boost_MAJOR_VERSION LESS_EQUAL 1 AND Boost_MINOR_VERSION LESS 69)
	find_package(Boost REQUIRED COMPONENTS system)
	target_link_libraries(torrent-rasterbar PUBLIC ${Boost_SYSTEM_LIBRARY})
endif()

if (exceptions)
	if (MSVC)
		target_compile_options(torrent-rasterbar PUBLIC /EHsc)
	else (MSVC)
		target_compile_options(torrent-rasterbar PUBLIC -fexceptions)
	endif (MSVC)
else()
	if (MSVC)
		target_compile_definitions(torrent-rasterbar PUBLIC _HAS_EXCEPTIONS=0)
	else (MSVC)
		target_compile_options(torrent-rasterbar PUBLIC -fno-exceptions)
	endif (MSVC)
endif()

# developer options
option(developer-options "Activates options useful for a developer")
if(developer-options)
	set(asserts "auto" CACHE STRING "use assertions")
	set_property(CACHE asserts PROPERTY STRINGS auto on off production system)
	if ("${asserts}" MATCHES "on|production|system")
		target_compile_definitions(torrent-rasterbar PUBLIC TORRENT_USE_ASSERTS=1)
	endif()
	if ("${asserts}" STREQUAL "production")
		target_compile_definitions(torrent-rasterbar PUBLIC TORRENT_PRODUCTION_ASSERTS=1)
	elseif("${asserts}" STREQUAL "system")
		target_compile_definitions(torrent-rasterbar PUBLIC TORRENT_USE_SYSTEM_ASSERTS=1)
	endif()

	target_optional_compile_definitions(torrent-rasterbar PUBLIC NAME asio-debugging DEFAULT OFF
		ENABLED TORRENT_ASIO_DEBUGGING)
	target_optional_compile_definitions(torrent-rasterbar PUBLIC NAME picker-debugging DEFAULT OFF
		ENABLED TORRENT_DEBUG_REFCOUNTS)
	set(invariant-checks "off" CACHE STRING "")
	set_property(CACHE invariant-checks PROPERTY STRINGS off on full)
	if (invariant-checks MATCHES "on|full")
		target_compile_definitions(torrent-rasterbar PUBLIC TORRENT_USE_INVARIANT_CHECKS=1)
	endif()
	if (invariant-checks STREQUAL "full")
		target_compile_definitions(torrent-rasterbar PUBLIC TORRENT_EXPENSIVE_INVARIANT_CHECKS)
	endif()

	target_optional_compile_definitions(torrent-rasterbar PUBLIC NAME utp-log DEFAULT OFF
		ENABLED TORRENT_UTP_LOG_ENABLE)
	target_optional_compile_definitions(torrent-rasterbar PUBLIC NAME simulate-slow-read DEFAULT OFF
		ENABLED TORRENT_SIMULATE_SLOW_READ)
	option(debug-iterators "" OFF)
	if (debug-iterators)
		if (MSVC)
			target_compile_definitions(torrent-rasterbar PUBLIC _ITERATOR_DEBUG_LEVEL=2)
		endif()
		if(CMAKE_CXX_COMPILER_ID MATCHES "GNU")
			target_compile_definitions(torrent-rasterbar PUBLIC _GLIBCXX_DEBUG _GLIBCXX_DEBUG_PEDANTIC)
		endif()
	endif()
	target_optional_compile_definitions(torrent-rasterbar PUBLIC NAME profile-calls DEFAULT OFF
		ENABLED TORRENT_PROFILE_CALLS=1)
endif()

# This is best effort attempt to propagate whether the library was built with
# C++11 or not. It affects the ABI of entry. A client building with C++14 and
# linking against a libtorrent binary built with C++11 can still define
# TORRENT_CXX11_ABI
if ("${CMAKE_CXX_STANDARD}" STREQUAL "11")
	target_compile_definitions(torrent-rasterbar PUBLIC TORRENT_CXX11_ABI)
endif()

# There is little to none support for using pkg-config with MSVC and most users won't bother with it.
# However, msys is a linux-like platform on Windows that do support/prefer using pkg-config.
if (NOT MSVC)
	generate_and_install_pkg_config_file(torrent-rasterbar libtorrent-rasterbar)
endif()

include(CheckCXXCompilerFlag)

add_subdirectory(bindings)

if(webtorrent)
	target_link_libraries(torrent-rasterbar PRIVATE LibDataChannel::LibDataChannelStatic)

	# Boost.JSON was added to Boost in version 1.75
	find_package(Boost OPTIONAL_COMPONENTS json)
	if(Boost_JSON_FOUND)
		target_link_libraries(torrent-rasterbar PUBLIC ${Boost_JSON_LIBRARY})
	else()
		# Fallback to the submodule
		target_compile_definitions(torrent-rasterbar PRIVATE BOOST_JSON_HEADER_ONLY)
		target_include_directories(torrent-rasterbar PRIVATE deps/json/include)
	endif()
endif()

if(IS_ABSOLUTE "${CMAKE_INSTALL_LIBDIR}")
	file(RELATIVE_PATH CMAKE_INSTALL_LIBDIR "${CMAKE_INSTALL_PREFIX}" "${CMAKE_INSTALL_LIBDIR}")
endif()

install(TARGETS torrent-rasterbar EXPORT LibtorrentRasterbarTargets
	LIBRARY DESTINATION ${CMAKE_INSTALL_LIBDIR}
	ARCHIVE DESTINATION ${CMAKE_INSTALL_LIBDIR}
	RUNTIME DESTINATION ${CMAKE_INSTALL_BINDIR}
)
install(DIRECTORY include/libtorrent DESTINATION ${CMAKE_INSTALL_INCLUDEDIR} FILES_MATCHING PATTERN "*.h*")

# === generate a CMake Config File ===
include(CMakePackageConfigHelpers)
set(ConfigPackageLocation ${CMAKE_INSTALL_LIBDIR}/cmake/LibtorrentRasterbar)
string(REGEX REPLACE "([^;]+)" "find_dependency(\\1)" _find_dependency_calls "${_package_dependencies}")
string(REPLACE ";" "\n" _find_dependency_calls "${_find_dependency_calls}")

write_basic_package_version_file(
	"${CMAKE_CURRENT_BINARY_DIR}/LibtorrentRasterbar/LibtorrentRasterbarConfigVersion.cmake"
	VERSION ${libtorrent_VERSION}
	COMPATIBILITY AnyNewerVersion
)

export(EXPORT LibtorrentRasterbarTargets
	FILE "${CMAKE_CURRENT_BINARY_DIR}/LibtorrentRasterbar/LibtorrentRasterbarTargets.cmake"
	NAMESPACE LibtorrentRasterbar::
)

configure_package_config_file(LibtorrentRasterbarConfig.cmake.in
	"${CMAKE_CURRENT_BINARY_DIR}/LibtorrentRasterbar/LibtorrentRasterbarConfig.cmake"
	INSTALL_DESTINATION "${ConfigPackageLocation}"
	NO_SET_AND_CHECK_MACRO
	NO_CHECK_REQUIRED_COMPONENTS_MACRO
)

install(EXPORT LibtorrentRasterbarTargets
	NAMESPACE
		LibtorrentRasterbar::
	DESTINATION
		${ConfigPackageLocation}
)
install(
	FILES
		"${CMAKE_CURRENT_BINARY_DIR}/LibtorrentRasterbar/LibtorrentRasterbarConfig.cmake"
		"${CMAKE_CURRENT_BINARY_DIR}/LibtorrentRasterbar/LibtorrentRasterbarConfigVersion.cmake"
	DESTINATION
		${ConfigPackageLocation}
)

install(
	FILES
		${CMAKE_CURRENT_SOURCE_DIR}/examples/cmake/FindLibtorrentRasterbar.cmake
	DESTINATION
		${CMAKE_INSTALL_DATADIR}/cmake/Modules
)

# === build tools ===
if (build_tools)
	add_subdirectory(tools)
endif()

# === build examples ===
if (build_examples)
	add_subdirectory(examples)
endif()

# === build tests ===
if(build_tests)
	enable_testing()
	# this will make some internal functions available in the DLL interface
	target_compile_definitions(torrent-rasterbar PUBLIC TORRENT_EXPORT_EXTRA)
	add_subdirectory(test)
endif()

feature_summary(DEFAULT_DESCRIPTION WHAT ALL)<|MERGE_RESOLUTION|>--- conflicted
+++ resolved
@@ -18,83 +18,6 @@
 include(GeneratePkgConfig)
 
 set(libtorrent_include_files
-<<<<<<< HEAD
-	add_torrent_params
-	address
-	alert
-	alert_types
-	announce_entry
-	assert
-	bdecode
-	bencode
-	bitfield
-	client_data
-	close_reason
-	config
-	create_torrent
-	disk_buffer_holder
-	disk_interface
-	disk_observer
-	download_priority
-	entry
-	error
-	error_code
-	extensions
-	file_storage
-	fingerprint
-	flags
-	fwd
-	gzip
-	hasher
-	hex
-	i2p_stream
-	identify_client
-	index_range
-	io_service
-	ip_filter
-	libtorrent
-	magnet_uri
-	mmap_disk_io
-	natpmp
-	operations
-	peer_class
-	peer_class_type_filter
-	peer_connection_handle
-	peer_connection_interface
-	peer_id
-	peer_info
-	peer_request
-	performance_counters
-	pex_flags
-	piece_block
-	portmap
-	read_resume_data
-	session
-	session_handle
-	session_params
-	session_settings
-	session_stats
-	session_status
-	session_types
-	settings_pack
-	sha1_hash
-	socket
-	socket_type
-	socks5_stream
-	span
-	storage_defs
-	string_view
-	time
-	torrent_flags
-	torrent_handle
-	torrent_info
-	torrent_status
-	tracker_event
-	units
-	upnp
-	version
-	write_resume_data)
-=======
 	add_torrent_params.hpp
 	address.hpp
 	alert.hpp
@@ -104,83 +27,47 @@
 	bdecode.hpp
 	bencode.hpp
 	bitfield.hpp
-	bloom_filter.hpp
-	bt_peer_connection.hpp
-	choker.hpp
 	client_data.hpp
 	close_reason.hpp
 	config.hpp
-	copy_ptr.hpp
-	crc32c.hpp
 	create_torrent.hpp
-	deadline_timer.hpp
-	debug.hpp
 	disk_buffer_holder.hpp
 	disk_interface.hpp
 	disk_observer.hpp
 	download_priority.hpp
 	entry.hpp
-	enum_net.hpp
 	error.hpp
 	error_code.hpp
 	extensions.hpp
-	file.hpp
 	file_storage.hpp
 	fingerprint.hpp
 	flags.hpp
 	fwd.hpp
 	gzip.hpp
-	hash_picker.hpp
 	hasher.hpp
 	hex.hpp
-	http_connection.hpp
-	http_parser.hpp
-	http_seed_connection.hpp
-	http_stream.hpp
-	http_tracker_connection.hpp
 	i2p_stream.hpp
 	identify_client.hpp
 	index_range.hpp
-	io.hpp
 	io_service.hpp
 	ip_filter.hpp
-	ip_voter.hpp
 	libtorrent.hpp
-	link.hpp
-	lsd.hpp
 	magnet_uri.hpp
 	mmap_disk_io.hpp
-	mmap_storage.hpp
 	natpmp.hpp
-	netlink.hpp
 	operations.hpp
-	optional.hpp
-	parse_url.hpp
-	part_file.hpp
-	peer.hpp
 	peer_class.hpp
-	peer_class_set.hpp
 	peer_class_type_filter.hpp
-	peer_connection.hpp
 	peer_connection_handle.hpp
 	peer_connection_interface.hpp
 	peer_id.hpp
 	peer_info.hpp
-	peer_list.hpp
 	peer_request.hpp
 	performance_counters.hpp
 	pex_flags.hpp
 	piece_block.hpp
-	piece_block_progress.hpp
-	piece_picker.hpp
-	platform_util.hpp
 	portmap.hpp
-	proxy_base.hpp
-	puff.hpp
-	random.hpp
 	read_resume_data.hpp
-	request_blocks.hpp
-	resolve_links.hpp
 	session.hpp
 	session_handle.hpp
 	session_params.hpp
@@ -189,47 +76,24 @@
 	session_status.hpp
 	session_types.hpp
 	settings_pack.hpp
-	sha1.hpp
 	sha1_hash.hpp
-	sha256.hpp
-	sliding_average.hpp
 	socket.hpp
-	socket_io.hpp
 	socket_type.hpp
 	socks5_stream.hpp
 	span.hpp
-	ssl.hpp
-	ssl_stream.hpp
-	stack_allocator.hpp
-	stat.hpp
-	stat_cache.hpp
 	storage_defs.hpp
-	string_util.hpp
 	string_view.hpp
-	tailqueue.hpp
 	time.hpp
-	torrent.hpp
 	torrent_flags.hpp
 	torrent_handle.hpp
 	torrent_info.hpp
-	torrent_peer.hpp
-	torrent_peer_allocator.hpp
 	torrent_status.hpp
-	tracker_manager.hpp
-	udp_socket.hpp
-	udp_tracker_connection.hpp
-	union_endpoint.hpp
+	tracker_event.hpp
 	units.hpp
 	upnp.hpp
-	utf8.hpp
-	vector_utils.hpp
 	version.hpp
-	web_connection_base.hpp
-	web_peer_connection.hpp
 	write_resume_data.hpp
-	xml_parse.hpp
-)
->>>>>>> e87cfee6
+)
 
 set(libtorrent_kademlia_include_files
 	announce_flags.hpp
@@ -267,156 +131,8 @@
 )
 
 set(libtorrent_aux_include_files
-<<<<<<< HEAD
-	alert_manager
-	aligned_storage
-	alloca
-	allocating_handler
-	array
-	bandwidth_limit
-	bandwidth_manager
-	bandwidth_queue_entry
-	bandwidth_socket
-	bind_to_device
-	buffer
-	bloom_filter
-	bt_peer_connection
-	keepalive
-	byteswap
-	chained_buffer
-	choker
-	copy_ptr
-	cpuid
-	crc32c
-	deadline_timer
-	debug
-	deferred_handler
-	deprecated
-	deque
-	dev_random
-	directory
-	disable_warnings_pop
-	disable_warnings_push
-	disk_buffer_pool
-	disk_io_job
-	disk_io_thread_pool
-	disk_job_fence
-	disk_job_pool
-	ed25519
-	enum_net
-	escape_string
-	export
-	ffs
-	file
-	file_progress
-	file_view_pool
-	has_block
-	hash_picker
-	heterogeneous_queue
-	http_connection
-	http_parser
-	http_stream
-	http_tracker_connection
-	invariant_check
-	instantiate_connection
-	io
-	io_bytes
-	ip_helpers
-	ip_notifier
-	ip_voter
-	link
-	listen_socket_handle
-	lsd
-	merkle
-	merkle_tree
-	mmap_storage
-	netlink
-	noexcept_movable
-	numeric_cast
-	packet_buffer
-	packet_pool
-	parse_url
-	part_file
-	path
-	pe_crypto
-	peer
-	peer_class_set
-	peer_connection
-	peer_list
-	piece_block_progress
-	piece_picker
-	platform_util
-	polymorphic_socket
-	pool
-	portmap
-	posix_part_file
-	posix_storage
-	proxy_base
-	proxy_settings
-	puff
-	random
-	range
-	receive_buffer
-	request_blocks
-	resolve_links
-	resolver
-	resolver_interface
-	route
-	scope_end
-	session_call
-	session_impl
-	session_interface
-	session_settings
-	session_udp_sockets
-	set_socket_buffer
-	sha1
-	sha256
-	sha512
-	sliding_average
-	socket_io
-	socket_type
-	ssl
-	ssl_stream
-	stack_allocator
-	stat
-	stat_cache
-	storage_utils
-	string_ptr
-	string_util
-	strview_less
-	suggest_piece
-	tailqueue
-	throw
-	time
-	timestamp_history
-	torrent
-	torrent_impl
-	torrent_list
-	torrent_peer
-	torrent_peer_allocator
-	tracker_manager
-	udp_socket
-	udp_tracker_connection
-	union_endpoint
-	unique_ptr
-	utf8
-	utp_socket_manager
-	utp_stream
-	vector
-	vector_utils
-	web_connection_base
-	web_peer_connection
-	win_crypto_provider
-	win_util
-	rtc_signaling
-	rtc_stream
-	websocket_stream
-	websocket_tracker_connection
-	xml_parse)
-=======
 	alert_manager.hpp
 	aligned_storage.hpp
-	aligned_union.hpp
 	alloca.hpp
 	allocating_handler.hpp
 	array.hpp
@@ -425,10 +141,17 @@
 	bandwidth_queue_entry.hpp
 	bandwidth_socket.hpp
 	bind_to_device.hpp
+	bloom_filter.hpp
+	bt_peer_connection.hpp
 	buffer.hpp
 	byteswap.hpp
 	chained_buffer.hpp
+	choker.hpp
+	copy_ptr.hpp
 	cpuid.hpp
+	crc32c.hpp
+	deadline_timer.hpp
+	debug.hpp
 	deferred_handler.hpp
 	deprecated.hpp
 	deque.hpp
@@ -442,37 +165,66 @@
 	disk_job_fence.hpp
 	disk_job_pool.hpp
 	ed25519.hpp
+	enum_net.hpp
 	escape_string.hpp
 	export.hpp
 	ffs.hpp
+	file.hpp
 	file_progress.hpp
 	file_view_pool.hpp
 	has_block.hpp
+	hash_picker.hpp
 	heterogeneous_queue.hpp
+	http_connection.hpp
+	http_parser.hpp
+	http_stream.hpp
+	http_tracker_connection.hpp
 	instantiate_connection.hpp
 	invariant_check.hpp
 	io.hpp
+	io_bytes.hpp
 	ip_helpers.hpp
 	ip_notifier.hpp
+	ip_voter.hpp
 	keepalive.hpp
+	link.hpp
 	listen_socket_handle.hpp
 	lsd.hpp
 	merkle.hpp
 	merkle_tree.hpp
+	mmap_storage.hpp
+	netlink.hpp
 	noexcept_movable.hpp
 	numeric_cast.hpp
 	packet_buffer.hpp
 	packet_pool.hpp
+	parse_url.hpp
+	part_file.hpp
 	path.hpp
+	peer.hpp
+	peer_class_set.hpp
+	peer_connection.hpp
+	peer_list.hpp
+	piece_block_progress.hpp
+	piece_picker.hpp
+	platform_util.hpp
 	polymorphic_socket.hpp
 	pool.hpp
 	portmap.hpp
 	posix_part_file.hpp
+	posix_storage.hpp
+	proxy_base.hpp
 	proxy_settings.hpp
+	puff.hpp
+	random.hpp
 	range.hpp
 	receive_buffer.hpp
+	request_blocks.hpp
+	resolve_links.hpp
 	resolver.hpp
 	resolver_interface.hpp
+	rtc_signaling.hpp
+	rtc_stream.hpp
 	scope_end.hpp
 	session_call.hpp
 	session_impl.hpp
@@ -480,24 +232,49 @@
 	session_settings.hpp
 	session_udp_sockets.hpp
 	set_socket_buffer.hpp
+	sha1.hpp
+	sha256.hpp
+	sha512.hpp
+	sliding_average.hpp
+	socket_io.hpp
 	socket_type.hpp
+	ssl.hpp
+	ssl_stream.hpp
+	stack_allocator.hpp
+	stat.hpp
+	stat_cache.hpp
 	storage_utils.hpp
 	string_ptr.hpp
+	string_util.hpp
 	strview_less.hpp
 	suggest_piece.hpp
+	tailqueue.hpp
 	throw.hpp
 	time.hpp
 	timestamp_history.hpp
+	torrent.hpp
 	torrent_impl.hpp
 	torrent_list.hpp
+	torrent_peer.hpp
+	torrent_peer_allocator.hpp
+	tracker_manager.hpp
+	udp_socket.hpp
+	udp_tracker_connection.hpp
+	union_endpoint.hpp
 	unique_ptr.hpp
+	utf8.hpp
 	utp_socket_manager.hpp
 	utp_stream.hpp
 	vector.hpp
+	vector_utils.hpp
+	web_connection_base.hpp
+	web_peer_connection.hpp
+	websocket_stream.hpp
+	websocket_tracker_connection.hpp
 	win_crypto_provider.hpp
 	win_util.hpp
-)
->>>>>>> e87cfee6
+	xml_parse.hpp
+)
 
 set(try_signal_include_files
 	try_signal
@@ -508,137 +285,6 @@
 )
 
 set(sources
-<<<<<<< HEAD
-	web_connection_base
-	alert
-	alert_manager
-	announce_entry
-	assert
-	bandwidth_limit
-	bandwidth_manager
-	bandwidth_queue_entry
-	bdecode
-	bitfield
-	bloom_filter
-	chained_buffer
-	choker
-	close_reason
-	cpuid
-	crc32c
-	create_torrent
-	directory
-	disk_buffer_holder
-	entry
-	error_code
-	file_view_pool
-	file_storage
-	file_progress
-	generate_peer_id
-	escape_string
-	string_util
-	file
-	path
-	fingerprint
-	gzip
-	hasher
-	sha1
-	sha256
-	hash_picker
-	hex
-	http_connection
-	http_parser
-	i2p_stream
-	identify_client
-	ip_filter
-	ip_helpers
-	ip_notifier
-	ip_voter
-	listen_socket_handle
-	performance_counters
-	peer_class
-	peer_class_set
-	peer_connection
-	bt_peer_connection
-	web_peer_connection
-	peer_connection_handle
-	instantiate_connection
-	merkle
-	merkle_tree
-	natpmp
-	part_file
-	packet_buffer
-	piece_picker
-	platform_util
-	proxy_base
-	peer_list
-	puff
-	random
-	receive_buffer
-	read_resume_data
-	write_resume_data
-	request_blocks
-	resolve_links
-	resolver
-	session
-	session_params
-	session_call
-	session_handle
-	session_impl
-	session_settings
-	proxy_settings
-	session_stats
-	settings_pack
-	sha1_hash
-	socket_io
-	socket_type
-	socks5_stream
-	stat
-	stat_cache
-	storage_utils
-	time
-	timestamp_history
-	torrent
-	torrent_handle
-	torrent_info
-	torrent_peer
-	torrent_peer_allocator
-	torrent_status
-	tracker_manager
-	http_tracker_connection
-	utf8
-	udp_tracker_connection
-	udp_socket
-	upnp
-	utp_socket_manager
-	utp_stream
-	lsd
-	disk_io_job
-	disk_job_fence
-	disk_job_pool
-	disk_buffer_pool
-	disk_io_thread_pool
-	disabled_disk_io
-	enum_net
-	magnet_uri
-	parse_url
-	xml_parse
-	version
-	ffs
-	add_torrent_params
-	peer_info
-	stack_allocator
-	mmap
-	mmap_disk_io
-	mmap_storage
-	posix_disk_io
-	posix_part_file
-	posix_storage
-	ssl
-	rtc_signaling
-	rtc_stream
-	websocket_stream
-	websocket_tracker_connection
-=======
 	add_torrent_params.cpp
 	alert.cpp
 	alert_manager.cpp
@@ -661,7 +307,6 @@
 	disabled_disk_io.cpp
 	disk_buffer_holder.cpp
 	disk_buffer_pool.cpp
-	disk_interface.cpp
 	disk_io_job.cpp
 	disk_io_thread_pool.cpp
 	disk_job_fence.cpp
@@ -683,7 +328,6 @@
 	hex.cpp
 	http_connection.cpp
 	http_parser.cpp
-	http_seed_connection.cpp
 	http_tracker_connection.cpp
 	i2p_stream.cpp
 	identify_client.cpp
@@ -726,6 +370,8 @@
 	request_blocks.cpp
 	resolve_links.cpp
 	resolver.cpp
+	rtc_signaling.cpp
+	rtc_stream.cpp
 	session.cpp
 	session_call.cpp
 	session_handle.cpp
@@ -764,9 +410,10 @@
 	version.cpp
 	web_connection_base.cpp
 	web_peer_connection.cpp
+	websocket_stream.cpp
+	websocket_tracker_connection.cpp
 	write_resume_data.cpp
 	xml_parse.cpp
->>>>>>> e87cfee6
 
 # -- extensions --
 	smart_ban.cpp
@@ -833,33 +480,9 @@
 find_public_dependency(Threads REQUIRED)
 
 if(CMAKE_CXX_COMPILER_ID MATCHES Clang)
-<<<<<<< HEAD
-	set(CMAKE_CXX_FLAGS "${CMAKE_CXX_FLAGS} \
-		-Weverything \
-		-Wno-documentation \
-		-Wno-c++98-compat-pedantic \
-		-Wno-c++11-compat-pedantic \
-		-Wno-padded \
-		-Wno-alloca \
-		-Wno-global-constructors \
-		-Wno-exit-time-destructors \
-		-Wno-weak-vtables \
-		-Wno-return-std-move-in-c++11 \
-		-Wno-unknown-warning-option")
-elseif(CMAKE_CXX_COMPILER_ID MATCHES GNU)
-	set(CMAKE_CXX_FLAGS "${CMAKE_CXX_FLAGS} \
-		-Wall \
-		-Wextra \
-		-Wpedantic \
-		-Wparentheses \
-		-Wvla \
-		-Wno-c++11-compat \
-		-Wno-format-zero-length \
-		-Wno-noexcept-type \
-		-ftemplate-depth=512")
-=======
 	add_compile_options(
 		-Weverything
+		-Wno-documentation
 		-Wno-c++98-compat-pedantic
 		-Wno-c++11-compat-pedantic
 		-Wno-padded
@@ -873,18 +496,15 @@
 elseif(CMAKE_CXX_COMPILER_ID MATCHES GNU)
 	add_compile_options(
 		-Wall
-		-Wc++11-compat
 		-Wextra
-		-Wno-format-zero-length
+		-Wpedantic
 		-Wparentheses
-		-Wpedantic
 		-Wvla
 		-Wno-c++11-compat
 		-Wno-format-zero-length
 		-Wno-noexcept-type
 		-ftemplate-depth=512
 	)
->>>>>>> e87cfee6
 elseif(MSVC)
 	add_compile_options(
 		# https://devblogs.microsoft.com/cppblog/msvc-now-correctly-reports-__cplusplus/
@@ -935,20 +555,7 @@
 # C++ 17 support is required
 target_compile_features(torrent-rasterbar
 	PUBLIC
-<<<<<<< HEAD
 		cxx_std_17
-=======
-		cxx_std_14
-		cxx_attribute_deprecated
-		cxx_binary_literals
-		cxx_contextual_conversions
-		cxx_decltype_auto
-		cxx_digit_separators
-		cxx_generic_lambdas
-		cxx_lambda_init_captures
-		cxx_relaxed_constexpr
-		cxx_variable_templates
->>>>>>> e87cfee6
 )
 
 if (BUILD_SHARED_LIBS)
@@ -1164,7 +771,7 @@
 endif()
 
 if (encryption)
-	target_sources(torrent-rasterbar PRIVATE include/libtorrent/pe_crypto.hpp src/pe_crypto.cpp)
+	target_sources(torrent-rasterbar PRIVATE include/libtorrent/aux_/pe_crypto.hpp src/pe_crypto.cpp)
 else()
 	target_compile_definitions(torrent-rasterbar PUBLIC TORRENT_DISABLE_ENCRYPTION)
 endif()
