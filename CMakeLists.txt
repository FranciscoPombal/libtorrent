cmake_minimum_required(VERSION 3.12.0 FATAL_ERROR)

list(APPEND CMAKE_MODULE_PATH ${CMAKE_CURRENT_SOURCE_DIR}/cmake/Modules)
include(LibtorrentMacros)

read_version("${CMAKE_CURRENT_SOURCE_DIR}/include/libtorrent/version.hpp" VER_MAJOR VER_MINOR VER_TINY)

project(libtorrent
	DESCRIPTION "Bittorrent library"
	VERSION ${VER_MAJOR}.${VER_MINOR}.${VER_TINY}
)
set (SOVERSION "10")

include(GNUInstallDirs)
include(GeneratePkgConfig)

set(libtorrent_include_files
	add_torrent_params
	address
	alert
	alert_manager
	alert_types
	announce_entry
	assert
	bandwidth_limit
	bandwidth_manager
	bandwidth_queue_entry
	bandwidth_socket
	bdecode
	bencode
	bitfield
	bloom_filter
	broadcast_socket
	bt_peer_connection
	buffer
	chained_buffer
	choker
	close_reason
	config
	ConvertUTF
	copy_ptr
	crc32c
	create_torrent
	deadline_timer
	debug
	disk_buffer_holder
	disk_buffer_pool
	disk_interface
	disk_io_job
	disk_io_thread
	disk_io_thread_pool
	disk_job_pool
	disk_observer
	download_priority
	entry
	enum_net
	error
	error_code
	extensions
	file
	file_storage
	fingerprint
	flags
	fwd
	gzip
	hasher
	heterogeneous_queue
	hex
	http_connection
	http_parser
	http_seed_connection
	http_stream
	http_tracker_connection
	i2p_stream
	identify_client
	index_range
	invariant_check
	io
	io_service
	ip_filter
	ip_voter
	lazy_entry
	link
	lsd
	magnet_uri
	natpmp
	netlink
	operations
	optional
	packet_buffer
	packet_pool
	parse_url
	part_file
	pe_crypto
	peer
	peer_class
	peer_class_set
	peer_class_type_filter
	peer_connection
	peer_connection_handle
	peer_connection_interface
	peer_id
	peer_info
	peer_list
	peer_request
	performance_counters
	pex_flags
	piece_block
	piece_block_progress
	piece_picker
	platform_util
	portmap
	proxy_base
	puff
	random
	read_resume_data
	receive_buffer
	request_blocks
	resolve_links
	resolver
	resolver_interface
	session
	session_handle
	session_settings
	session_stats
	session_status
	session_types
	settings_pack
	sha1
	sha1_hash
	sliding_average
	socket
	socket_io
	socks5_stream
	span
	ssl_stream
	stack_allocator
	stat
	stat_cache
	storage
	storage_defs
	string_util
	string_view
	tailqueue
	time
	timestamp_history
	torrent
	torrent_flags
	torrent_handle
	torrent_info
	torrent_peer
	torrent_peer_allocator
	torrent_status
	tracker_manager
	udp_socket
	udp_tracker_connection
	union_endpoint
	units
	upnp
	utf8
	utp_socket_manager
	utp_stream
	vector_utils
	version
	web_connection_base
	web_peer_connection
	write_resume_data
	xml_parse)

set(libtorrent_kademlia_include_files
	announce_flags
	dht_observer
	dht_settings
	dht_state
	dht_storage
	dht_tracker
	direct_request
	dos_blocker
	ed25519
	find_data
	get_item
	get_peers
	io
	item
	msg
	node
	node_entry
	node_id
	observer
	put_data
	refresh
	routing_table
	rpc_manager
	sample_infohashes
	traversal_algorithm
	types)

set(libtorrent_extensions_include_files
	smart_ban
	ut_metadata
	ut_pex)

set(libtorrent_aux_include_files
	aligned_storage
	aligned_union
	alloca
	allocating_handler
	array
	bind_to_device
	block_cache_reference
	byteswap
	cppint_import_export
	cpuid
	deferred_handler
	deque
	dev_random
	disable_warnings_pop
	disable_warnings_push
	disk_job_fence
	ed25519
	escape_string
	export
	ffs
	file_progress
	file_view_pool
	has_block
	instantiate_connection
	io
	ip_notifier
	listen_socket_handle
	lsd
	merkle
	noexcept_movable
	numeric_cast
	openssl
	path
	portmap
	proxy_settings
	range
	route
	scope_end
	session_call
	session_impl
	session_interface
	session_settings
	session_udp_sockets
	set_socket_buffer
	socket_type
	storage_utils
	string_ptr
	suggest_piece
	throw
	time
	torrent_impl
	unique_ptr
	vector
	win_crypto_provider
	win_util)

set(try_signal_include_files
	try_signal
	signal_error_code
	try_signal_mingw
	try_signal_msvc
	try_signal_posix
)

set(sources
	web_connection_base
	alert
	alert_manager
	announce_entry
	assert
	bandwidth_limit
	bandwidth_manager
	bandwidth_queue_entry
	bdecode
	bitfield
	bloom_filter
	chained_buffer
	choker
	close_reason
	cpuid
	crc32c
	create_torrent
	disk_buffer_holder
	entry
	error_code
	file_view_pool
	file_storage
	file_progress
	generate_peer_id
	lazy_bdecode
	escape_string
	string_util
	file
	path
	fingerprint
	gzip
	hasher
	sha1
	hex
	http_connection
	http_stream
	http_parser
	i2p_stream
	identify_client
	ip_filter
	ip_notifier
	ip_voter
	listen_socket_handle
	performance_counters
	peer_class
	peer_class_set
	peer_connection
	bt_peer_connection
	web_peer_connection
	http_seed_connection
	peer_connection_handle
	instantiate_connection
	merkle
	natpmp
	part_file
	packet_buffer
	piece_picker
	platform_util
	proxy_base
	peer_list
	puff
	random
	receive_buffer
	read_resume_data
	write_resume_data
	request_blocks
	resolve_links
	resolver
	session
	session_call
	session_handle
	session_impl
	session_settings
	session_udp_sockets
	proxy_settings
	session_stats
	settings_pack
	sha1_hash
	socket_io
	socket_type
	socks5_stream
	stat
	stat_cache
	storage
	storage_utils
	time
	timestamp_history
	torrent
	torrent_handle
	torrent_info
	torrent_peer
	torrent_peer_allocator
	torrent_status
	tracker_manager
	http_tracker_connection
	utf8
	udp_tracker_connection
	udp_socket
	upnp
	utp_socket_manager
	utp_stream
	lsd
	disk_io_job
	disk_job_fence
	disk_job_pool
	disk_buffer_pool
	disk_io_thread
	disk_io_thread_pool
	disabled_disk_io
	enum_net
	broadcast_socket
	magnet_uri
	parse_url
	ConvertUTF
	xml_parse
	version
	ffs
	add_torrent_params
	peer_info
	stack_allocator
	mmap
	posix_disk_io
	posix_storage

# -- extensions --
	ut_pex
	ut_metadata
	smart_ban
)

# -- kademlia --
set(kademlia_sources
	dht_state
	dht_storage
	dos_blocker
	dht_tracker
	msg
	node
	node_entry
	refresh
	rpc_manager
	find_data
	put_data
	node_id
	routing_table
	traversal_algorithm
	item
	get_peers
	get_item
	ed25519
	sample_infohashes
	dht_settings
)

# -- ed25519 --
set(ed25519_sources
	add_scalar
	fe
	ge
	key_exchange
	keypair
	sc
	sign
	verify
	sha512
	hasher512
)

set(try_signal_sources
	try_signal
	signal_error_code
)

list(TRANSFORM sources PREPEND "src/")
list(TRANSFORM kademlia_sources PREPEND "src/kademlia/")
list(TRANSFORM ed25519_sources PREPEND "src/ed25519/")
list(TRANSFORM libtorrent_include_files PREPEND "include/libtorrent/")
list(TRANSFORM libtorrent_extensions_include_files PREPEND "include/libtorrent/extensions/")
list(TRANSFORM libtorrent_aux_include_files PREPEND "include/libtorrent/aux_/")
list(TRANSFORM libtorrent_kademlia_include_files PREPEND "include/libtorrent/kademlia/")
list(TRANSFORM try_signal_sources PREPEND "deps/try_signal/")

# these options control target creation and thus have to be declared before the add_library() call
feature_option(BUILD_SHARED_LIBS "build libtorrent as a shared library" ON)
feature_option(static_runtime "build libtorrent with static runtime" OFF)

find_public_dependency(Threads REQUIRED)

if(CMAKE_CXX_COMPILER_ID MATCHES Clang)
	add_compile_options(
		-Weverything
		-Wno-documentation
		-Wno-c++98-compat-pedantic
		-Wno-padded
		-Wno-global-constructors
		-Wno-exit-time-destructors
		-Wno-weak-vtables)
elseif(CMAKE_CXX_COMPILER_ID MATCHES GNU)
	add_compile_options(
		-Wall
		-Wextra
		-Wpedantic
		-Wparentheses
		-Wvla
		-Wc++11-compat
		-Wno-format-zero-length
		-ftemplate-depth=512)
elseif(MSVC)
	add_compile_options(
		/W4
		# C4251: 'identifier' : class 'type' needs to have dll-interface to be
		#        used by clients of class 'type2'
		/wd4251
		# C4275: non DLL-interface classkey 'identifier' used as base for
		#        DLL-interface classkey 'identifier'
		/wd4275
		# C4373: virtual function overrides, previous versions of the compiler
		#        did not override when parameters only differed by const/volatile qualifiers
		/wd4373
		# C4268: 'identifier' : 'const' static/global data initialized
		#        with compiler generated default constructor fills the object with zeros
		/wd4268
		# C4503: 'identifier': decorated name length exceeded, name was truncated
		/wd4503)
endif()

if(static_runtime)
	include(ucm_flags)
	ucm_set_runtime(STATIC)
	set(Boost_USE_MULTITHREADED ON)
	set(Boost_USE_STATIC_RUNTIME ON)
	set(OPENSSL_USE_STATIC_LIBS TRUE)
	set(OPENSSL_MSVC_STATIC_RT TRUE)
endif()

if (NOT BUILD_SHARED_LIBS)
	set(Boost_USE_STATIC_LIBS ON)
endif()

add_library(torrent-rasterbar
	${sources}
	${try_signal_sources}
	${libtorrent_include_files}
	${libtorrent_extensions_include_files}
	${libtorrent_aux_include_files}
)

select_cxx_standard(torrent-rasterbar 11)

if (BUILD_SHARED_LIBS)
	target_compile_definitions(torrent-rasterbar
		PRIVATE TORRENT_BUILDING_SHARED
		INTERFACE TORRENT_LINKING_SHARED
	)
endif()

set_target_properties(torrent-rasterbar
	PROPERTIES
		CXX_VISIBILITY_PRESET "hidden"
		VISIBILITY_INLINES_HIDDEN "true"
		VERSION ${PROJECT_VERSION}
		SOVERSION ${SOVERSION}
)

target_include_directories(torrent-rasterbar PUBLIC
	$<BUILD_INTERFACE:${CMAKE_CURRENT_SOURCE_DIR}/include>
	$<INSTALL_INTERFACE:${CMAKE_INSTALL_INCLUDEDIR}>
	PRIVATE deps/try_signal
)

target_compile_definitions(torrent-rasterbar
	PUBLIC
		$<$<CONFIG:Debug>:TORRENT_USE_ASSERTS>
	PRIVATE
		TORRENT_BUILDING_LIBRARY
		_FILE_OFFSET_BITS=64
		BOOST_EXCEPTION_DISABLE
		BOOST_ASIO_ENABLE_CANCELIO
		BOOST_ASIO_HAS_STD_CHRONO
)

target_link_libraries(torrent-rasterbar
	PUBLIC
		Threads::Threads
)

# Unconditional platform-specific settings
if (WIN32)
	target_link_libraries(torrent-rasterbar
		PRIVATE
			wsock32 ws2_32 Iphlpapi
			debug dbghelp
	)

	add_definitions(-D_WIN32_WINNT=0x0600) # target Windows Vista or later

	target_compile_definitions(torrent-rasterbar
		PUBLIC WIN32_LEAN_AND_MEAN # prevent winsock1 to be included
	)

	if (MSVC)
		target_compile_definitions(torrent-rasterbar
			PUBLIC
				BOOST_ALL_NO_LIB
				_SCL_SECURE_NO_DEPRECATE _CRT_SECURE_NO_DEPRECATE # disable bogus deprecation warnings on msvc8
		)
		target_compile_options(torrent-rasterbar
			PRIVATE
				/Zc:wchar_t /Zc:forScope # these compiler settings just make the compiler standard conforming
				/MP # for multi-core compilation
				/bigobj # increase the number of sections for obj files
		)
		set_target_properties(torrent-rasterbar PROPERTIES LINK_FLAGS_RELEASE "/OPT:ICF=5 /OPT:REF")
	endif()
endif()

if (ANDROID)
	target_link_libraries(torrent-rasterbar PRIVATE ${CMAKE_DL_LIBS})
endif()

if (APPLE)
	# for ip_notifier
	target_link_libraries(torrent-rasterbar PRIVATE "-framework CoreFoundation" "-framework SystemConfiguration")
endif()

feature_option(build_tests "build tests" OFF)
feature_option(build_examples "build examples" OFF)
feature_option(build_tools "build tools" OFF)
feature_option(python-bindings "build python bindings" OFF)

# these options require existing target
feature_option(dht "enable support for Mainline DHT" ON)
if(NOT build_tests) # tests require deprecated symbols
	target_optional_compile_definitions(torrent-rasterbar PUBLIC FEATURE NAME deprecated-functions DEFAULT ON
		DESCRIPTION "enable deprecated functions for backwards compatibility" DISABLED TORRENT_NO_DEPRECATE)
endif()
feature_option(encryption "Enables encryption in libtorrent" ON)
feature_option(exceptions "build with exception support" ON)
target_optional_compile_definitions(torrent-rasterbar PUBLIC FEATURE NAME extensions DEFAULT ON
	DESCRIPTION "Enables protocol extensions" DISABLED TORRENT_DISABLE_EXTENSIONS)
target_optional_compile_definitions(torrent-rasterbar PUBLIC FEATURE NAME i2p DEFAULT ON
	DESCRIPTION "build with I2P support" DISABLED TORRENT_USE_I2P=0)
target_optional_compile_definitions(torrent-rasterbar PUBLIC FEATURE NAME logging DEFAULT ON
	DESCRIPTION "build with logging" DISABLED TORRENT_DISABLE_LOGGING)
target_optional_compile_definitions(torrent-rasterbar PUBLIC FEATURE NAME mutable-torrents DEFAULT ON
	DESCRIPTION "Enables mutable torrent support" DISABLED TORRENT_DISABLE_MUTABLE_TORRENTS)

find_public_dependency(Iconv)
if(MSVC)
	set(iconv_package_type OPTIONAL)
else()
	set(iconv_package_type RECOMMENDED)
endif()

set_package_properties(Iconv
	PROPERTIES
		URL "https://www.gnu.org/software/libiconv/"
		DESCRIPTION "GNU encoding conversion library"
		TYPE ${iconv_package_type}
		PURPOSE "Convert strings between various encodings"
)

if(Iconv_FOUND)
	target_compile_definitions(torrent-rasterbar PUBLIC TORRENT_USE_ICONV)
	target_link_libraries(torrent-rasterbar PRIVATE Iconv::Iconv)
endif()

find_public_dependency(OpenSSL)
set_package_properties(OpenSSL
	PROPERTIES
		URL "https://www.openssl.org/"
		DESCRIPTION "Full-strength general purpose cryptography library"
		TYPE RECOMMENDED
		PURPOSE "Provides HTTPS support to libtorrent"
)

if(OPENSSL_FOUND)
	target_link_libraries(torrent-rasterbar PUBLIC OpenSSL::SSL)
	target_compile_definitions(torrent-rasterbar PUBLIC TORRENT_USE_OPENSSL)
	target_sources(torrent-rasterbar PRIVATE src/pe_crypto)
endif()

if(OPENSSL_FOUND)
	target_compile_definitions(torrent-rasterbar PUBLIC TORRENT_USE_LIBCRYPTO)
else(OPENSSL_FOUND)
	find_public_dependency(LibGcrypt)
	set_package_properties(LibGcrypt
		PROPERTIES
			URL "https://www.gnupg.org/software/libgcrypt/index.html"
			DESCRIPTION "A general purpose cryptographic library"
			TYPE RECOMMENDED
			PURPOSE "Use GCrypt instead of the built-in functions for RC4 and SHA1"
	)
	if (LibGcrypt_FOUND)
		target_compile_definitions(torrent-rasterbar PUBLIC TORRENT_USE_LIBGCRYPT)
		target_link_libraries(torrent-rasterbar PRIVATE LibGcrypt::LibGcrypt)
	endif()
endif(OPENSSL_FOUND)

if (encryption)
	target_sources(torrent-rasterbar PRIVATE src/pe_crypto)
else()
	target_compile_definitions(torrent-rasterbar PUBLIC TORRENT_DISABLE_ENCRYPTION)
endif()

if (dht)
	target_sources(torrent-rasterbar PRIVATE
		${kademlia_sources}
		${ed25519_sources}
		${libtorrent_kademlia_include_files}
<<<<<<< HEAD
=======
		src/hasher512
		src/sha512
>>>>>>> 7f2a78d0
	)
	target_include_directories(torrent-rasterbar PRIVATE ed25519/src)
else()
	target_compile_definitions(torrent-rasterbar PUBLIC TORRENT_DISABLE_DHT)
endif()

# Boost
find_public_dependency(Boost REQUIRED COMPONENTS system)
target_include_directories(torrent-rasterbar PUBLIC ${Boost_INCLUDE_DIRS})
target_link_libraries(torrent-rasterbar PUBLIC ${Boost_SYSTEM_LIBRARY})

if (exceptions)
	if (MSVC)
		target_compile_options(torrent-rasterbar PUBLIC /EHsc)
	else (MSVC)
		target_compile_options(torrent-rasterbar PUBLIC -fexceptions)
	endif (MSVC)
else()
	if (MSVC)
		target_compile_definitions(torrent-rasterbar PUBLIC _HAS_EXCEPTIONS=0)
	else (MSVC)
		target_compile_options(torrent-rasterbar PUBLIC -fno-exceptions)
	endif (MSVC)
endif()

# developer options
option(developer-options "Activates options useful for a developer")
if(developer-options)
	set(asserts "auto" CACHE STRING "use assertions")
	set_property(CACHE asserts PROPERTY STRINGS auto on off production system)
	if ("${asserts}" MATCHES "on|production|system")
		target_compile_definitions(torrent-rasterbar PUBLIC TORRENT_USE_ASSERTS=1)
	endif()
	if ("${asserts}" STREQUAL "production")
		target_compile_definitions(torrent-rasterbar PUBLIC TORRENT_PRODUCTION_ASSERTS=1)
	elseif("${asserts}" STREQUAL "system")
		target_compile_definitions(torrent-rasterbar PUBLIC TORRENT_USE_SYSTEM_ASSERTS=1)
	endif()

	target_optional_compile_definitions(torrent-rasterbar PUBLIC NAME asio-debugging DEFAULT OFF
		ENABLED TORRENT_ASIO_DEBUGGING)
	target_optional_compile_definitions(torrent-rasterbar PUBLIC NAME picker-debugging DEFAULT OFF
		ENABLED TORRENT_DEBUG_REFCOUNTS)
	set(invariant-checks "off" CACHE STRING "")
	set_property(CACHE invariant-checks PROPERTY STRINGS off on full)
	if (invariant-checks MATCHES "on|full")
		target_compile_definitions(torrent-rasterbar PUBLIC TORRENT_USE_INVARIANT_CHECKS=1)
	endif()
	if (invariant-checks STREQUAL "full")
		target_compile_definitions(torrent-rasterbar PUBLIC TORRENT_EXPENSIVE_INVARIANT_CHECKS)
	endif()

	target_optional_compile_definitions(torrent-rasterbar PUBLIC NAME utp-log DEFAULT OFF
		ENABLED TORRENT_UTP_LOG_ENABLE)
	target_optional_compile_definitions(torrent-rasterbar PUBLIC NAME simulate-slow-read DEFAULT OFF
		ENABLED TORRENT_SIMULATE_SLOW_READ)
	option(debug-iterators "" OFF)
	if (debug-iterators)
		if (MSVC)
			target_compile_definitions(torrent-rasterbar PUBLIC _ITERATOR_DEBUG_LEVEL=2)
		endif()
		if(CMAKE_CXX_COMPILER_ID MATCHES "GNU")
			target_compile_definitions(torrent-rasterbar PUBLIC _GLIBCXX_DEBUG _GLIBCXX_DEBUG_PEDANTIC)
		endif()
	endif()
	target_optional_compile_definitions(torrent-rasterbar PUBLIC NAME profile-calls DEFAULT OFF
		ENABLED TORRENT_PROFILE_CALLS=1)
endif()

# There is little to none support for using pkg-config with MSVC and most users won't bother with it.
# However, msys is a linux-like platform on Windows that do support/prefer using pkg-config.
if (NOT MSVC)
	generate_and_install_pkg_config_file(torrent-rasterbar libtorrent-rasterbar)
endif()

include(CheckCXXCompilerFlag)

add_subdirectory(bindings)

install(TARGETS torrent-rasterbar EXPORT LibtorrentRasterbarTargets
	LIBRARY DESTINATION ${CMAKE_INSTALL_LIBDIR}
	ARCHIVE DESTINATION ${CMAKE_INSTALL_LIBDIR}
	RUNTIME DESTINATION ${CMAKE_INSTALL_BINDIR}
)
install(DIRECTORY include/libtorrent DESTINATION ${CMAKE_INSTALL_INCLUDEDIR} FILES_MATCHING PATTERN "*.h*")

# === generate a CMake Config File ===
include(CMakePackageConfigHelpers)
set(ConfigPackageLocation ${CMAKE_INSTALL_LIBDIR}/cmake/LibtorrentRasterbar)
string(REGEX REPLACE "([^;]+)" "find_dependency(\\1)" _find_dependency_calls "${_package_dependencies}")
string(REPLACE ";" "\n" _find_dependency_calls "${_find_dependency_calls}")

write_basic_package_version_file(
	"${CMAKE_CURRENT_BINARY_DIR}/LibtorrentRasterbar/LibtorrentRasterbarConfigVersion.cmake"
	VERSION ${libtorrent_VERSION}
	COMPATIBILITY SameMinorVersion
)

export(EXPORT LibtorrentRasterbarTargets
	FILE "${CMAKE_CURRENT_BINARY_DIR}/LibtorrentRasterbar/LibtorrentRasterbarTargets.cmake"
	NAMESPACE LibtorrentRasterbar::
)

configure_package_config_file(LibtorrentRasterbarConfig.cmake.in
	"${CMAKE_CURRENT_BINARY_DIR}/LibtorrentRasterbar/LibtorrentRasterbarConfig.cmake"
	INSTALL_DESTINATION "${ConfigPackageLocation}"
	NO_SET_AND_CHECK_MACRO
	NO_CHECK_REQUIRED_COMPONENTS_MACRO
)

install(EXPORT LibtorrentRasterbarTargets
	NAMESPACE
		LibtorrentRasterbar::
	DESTINATION
		${ConfigPackageLocation}
)
install(
	FILES
		"${CMAKE_CURRENT_BINARY_DIR}/LibtorrentRasterbar/LibtorrentRasterbarConfig.cmake"
		"${CMAKE_CURRENT_BINARY_DIR}/LibtorrentRasterbar/LibtorrentRasterbarConfigVersion.cmake"
	DESTINATION
		${ConfigPackageLocation}
)

install(
	FILES
		${CMAKE_CURRENT_SOURCE_DIR}/examples/cmake/FindLibtorrentRasterbar.cmake
	DESTINATION
		${CMAKE_INSTALL_DATADIR}/cmake/Modules
)

# === build tools ===
if (build_tools)
	add_subdirectory(tools)
endif()

# === build examples ===
if (build_examples)
	add_subdirectory(examples)
endif()

# === build tests ===
if(build_tests)
	enable_testing()
	# this will make some internal functions available in the DLL interface
	target_compile_definitions(torrent-rasterbar PUBLIC TORRENT_EXPORT_EXTRA)
	add_subdirectory(test)
endif()

feature_summary(DEFAULT_DESCRIPTION WHAT ALL)<|MERGE_RESOLUTION|>--- conflicted
+++ resolved
@@ -676,11 +676,6 @@
 		${kademlia_sources}
 		${ed25519_sources}
 		${libtorrent_kademlia_include_files}
-<<<<<<< HEAD
-=======
-		src/hasher512
-		src/sha512
->>>>>>> 7f2a78d0
 	)
 	target_include_directories(torrent-rasterbar PRIVATE ed25519/src)
 else()
