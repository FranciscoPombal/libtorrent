--- conflicted
+++ resolved
@@ -233,11 +233,8 @@
 	packet_buffer
 	packet_pool
 	path
-<<<<<<< HEAD
 	polymorphic_socket
-=======
 	pool
->>>>>>> 6522fc46
 	portmap
 	posix_part_file
 	proxy_settings
