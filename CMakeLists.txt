cmake_minimum_required(VERSION 3.12.0 FATAL_ERROR)

list(APPEND CMAKE_MODULE_PATH ${CMAKE_CURRENT_SOURCE_DIR}/cmake/Modules)
include(LibtorrentMacros)

read_version("${CMAKE_CURRENT_SOURCE_DIR}/include/libtorrent/version.hpp" VER_MAJOR VER_MINOR VER_TINY)

project(libtorrent
	DESCRIPTION "Bittorrent library"
	VERSION ${VER_MAJOR}.${VER_MINOR}.${VER_TINY}
)
set (SOVERSION "10")

include(GNUInstallDirs)
include(GeneratePkgConfig)

set(libtorrent_include_files
	add_torrent_params
	address
	alert
	alert_manager
	alert_types
	announce_entry
	assert
	bandwidth_limit
	bandwidth_manager
	bandwidth_queue_entry
	bandwidth_socket
	bdecode
	bencode
	bitfield
	bloom_filter
	bt_peer_connection
	choker
	client_data
	close_reason
	config
	ConvertUTF
	copy_ptr
	crc32c
	create_torrent
	deadline_timer
	debug
	disk_buffer_holder
	disk_buffer_pool
	disk_interface
	disk_io_job
	disk_io_thread_pool
	disk_job_pool
	disk_observer
	download_priority
	entry
	enum_net
	error
	error_code
	extensions
	file
	file_storage
	fingerprint
	flags
	fwd
	gzip
	hash_picker
	hasher
	hex
	http_connection
	http_parser
	http_seed_connection
	http_stream
	http_tracker_connection
	i2p_stream
	identify_client
	index_range
	io
	io_service
	ip_filter
	ip_voter
	lazy_entry
	link
	lsd
	magnet_uri
	mmap_disk_io
	mmap_storage
	natpmp
	netlink
	operations
	optional
	parse_url
	part_file
	pe_crypto
	peer
	peer_class
	peer_class_set
	peer_class_type_filter
	peer_connection
	peer_connection_handle
	peer_connection_interface
	peer_id
	peer_info
	peer_list
	peer_request
	performance_counters
	pex_flags
	piece_block
	piece_block_progress
	piece_picker
	platform_util
	portmap
	proxy_base
	puff
	random
	read_resume_data
	request_blocks
	resolve_links
	resolver
	resolver_interface
	session
	session_handle
	session_params
	session_settings
	session_stats
	session_status
	session_types
	settings_pack
	sha1
	sha1_hash
	sha256
	sliding_average
	socket
	socket_io
	socket_type
	socks5_stream
	span
	ssl_stream
	stack_allocator
	stat
	stat_cache
	storage_defs
	string_util
	string_view
	tailqueue
	time
	torrent
	torrent_flags
	torrent_handle
	torrent_info
	torrent_peer
	torrent_peer_allocator
	torrent_status
	tracker_manager
	udp_socket
	udp_tracker_connection
	union_endpoint
	units
	upnp
	utf8
	vector_utils
	version
	web_connection_base
	web_peer_connection
	write_resume_data
	xml_parse)

set(libtorrent_kademlia_include_files
	announce_flags
	dht_observer
	dht_settings
	dht_state
	dht_storage
	dht_tracker
	direct_request
	dos_blocker
	ed25519
	find_data
	get_item
	get_peers
	io
	item
	msg
	node
	node_entry
	node_id
	observer
	put_data
	refresh
	routing_table
	rpc_manager
	sample_infohashes
	traversal_algorithm
	types)

set(libtorrent_extensions_include_files
	smart_ban
	ut_metadata
	ut_pex)

set(libtorrent_aux_include_files
	aligned_storage
	aligned_union
	alloca
	allocating_handler
	array
	bind_to_device
<<<<<<< HEAD
	buffer
=======
	keepalive
	block_cache_reference
>>>>>>> 94d90ce9
	byteswap
	chained_buffer
	cppint_import_export
	cpuid
	deferred_handler
	deprecated
	deque
	dev_random
	disable_warnings_pop
	disable_warnings_push
	disk_job_fence
	ed25519
	escape_string
	export
	ffs
	file_progress
	file_view_pool
	has_block
	heterogeneous_queue
	invariant_check
	instantiate_connection
	io
	ip_helpers
	ip_notifier
	listen_socket_handle
	lsd
	merkle
	noexcept_movable
	numeric_cast
	openssl
	packet_buffer
	packet_pool
	path
	polymorphic_socket
	portmap
	proxy_settings
	range
	receive_buffer
	route
	scope_end
	session_call
	session_impl
	session_interface
	session_settings
	session_udp_sockets
	set_socket_buffer
	socket_type
	storage_utils
	string_ptr
	strview_less
	suggest_piece
	throw
	time
	timestamp_history
	torrent_impl
	torrent_list
	unique_ptr
	utp_socket_manager
	utp_stream
	vector
	win_crypto_provider
	win_util)

set(try_signal_include_files
	try_signal
	signal_error_code
	try_signal_mingw
	try_signal_msvc
	try_signal_posix
)

set(sources
	web_connection_base
	alert
	alert_manager
	announce_entry
	assert
	bandwidth_limit
	bandwidth_manager
	bandwidth_queue_entry
	bdecode
	bitfield
	bloom_filter
	chained_buffer
	choker
	close_reason
	cpuid
	crc32c
	create_torrent
	disk_buffer_holder
	entry
	error_code
	file_view_pool
	file_storage
	file_progress
	generate_peer_id
	lazy_bdecode
	escape_string
	string_util
	file
	path
	fingerprint
	gzip
	hasher
	sha1
	sha256
	hash_picker
	hex
	http_connection
	http_parser
	i2p_stream
	identify_client
	ip_filter
	ip_helpers
	ip_notifier
	ip_voter
	listen_socket_handle
	performance_counters
	peer_class
	peer_class_set
	peer_connection
	bt_peer_connection
	web_peer_connection
	http_seed_connection
	peer_connection_handle
	instantiate_connection
	merkle
	natpmp
	part_file
	packet_buffer
	piece_picker
	platform_util
	proxy_base
	peer_list
	puff
	random
	receive_buffer
	read_resume_data
	write_resume_data
	request_blocks
	resolve_links
	resolver
	session
	session_params
	session_call
	session_handle
	session_impl
	session_settings
	proxy_settings
	session_stats
	settings_pack
	sha1_hash
	socket_io
	socket_type
	socks5_stream
	stat
	stat_cache
	storage_utils
	time
	timestamp_history
	torrent
	torrent_handle
	torrent_info
	torrent_peer
	torrent_peer_allocator
	torrent_status
	tracker_manager
	http_tracker_connection
	utf8
	udp_tracker_connection
	udp_socket
	upnp
	utp_socket_manager
	utp_stream
	lsd
	disk_io_job
	disk_job_fence
	disk_job_pool
	disk_buffer_pool
	disk_interface
	disk_io_thread_pool
	disabled_disk_io
	enum_net
	magnet_uri
	parse_url
	ConvertUTF
	xml_parse
	version
	ffs
	add_torrent_params
	peer_info
	stack_allocator
	mmap
	mmap_disk_io
	mmap_storage
	posix_disk_io
	posix_storage

# -- extensions --
	ut_pex
	ut_metadata
	smart_ban
)

# -- kademlia --
set(kademlia_sources
	dht_state
	dht_storage
	dos_blocker
	dht_tracker
	msg
	node
	node_entry
	refresh
	rpc_manager
	find_data
	put_data
	node_id
	routing_table
	traversal_algorithm
	item
	get_peers
	get_item
	ed25519
	sample_infohashes
	dht_settings
)

# -- ed25519 --
set(ed25519_sources
	add_scalar
	fe
	ge
	key_exchange
	keypair
	sc
	sign
	verify
	sha512
	hasher512
)

set(try_signal_sources
	try_signal
	signal_error_code
)

list(TRANSFORM sources PREPEND "src/")
list(TRANSFORM kademlia_sources PREPEND "src/kademlia/")
list(TRANSFORM ed25519_sources PREPEND "src/ed25519/")
list(TRANSFORM libtorrent_include_files PREPEND "include/libtorrent/")
list(TRANSFORM libtorrent_extensions_include_files PREPEND "include/libtorrent/extensions/")
list(TRANSFORM libtorrent_aux_include_files PREPEND "include/libtorrent/aux_/")
list(TRANSFORM libtorrent_kademlia_include_files PREPEND "include/libtorrent/kademlia/")
list(TRANSFORM try_signal_sources PREPEND "deps/try_signal/")

# these options control target creation and thus have to be declared before the add_library() call
feature_option(BUILD_SHARED_LIBS "build libtorrent as a shared library" ON)
feature_option(static_runtime "build libtorrent with static runtime" OFF)

find_public_dependency(Threads REQUIRED)

if(CMAKE_CXX_COMPILER_ID MATCHES Clang)
	add_compile_options(
		-Weverything
		-Wno-documentation
		-Wno-c++98-compat-pedantic
		-Wno-padded
		-Wno-global-constructors
		-Wno-exit-time-destructors
		-Wno-weak-vtables
		-Wno-return-std-move-in-c++11
		-Wno-unknown-warning-option)
elseif(CMAKE_CXX_COMPILER_ID MATCHES GNU)
	add_compile_options(
		-Wall
		-Wextra
		-Wpedantic
		-Wparentheses
		-Wvla
		-Wc++11-compat
		-Wno-format-zero-length
		-Wno-noexcept-type
		-ftemplate-depth=512)
elseif(MSVC)
	add_compile_options(
		/W4
		# C4251: 'identifier' : class 'type' needs to have dll-interface to be
		#        used by clients of class 'type2'
		/wd4251
		# C4275: non DLL-interface classkey 'identifier' used as base for
		#        DLL-interface classkey 'identifier'
		/wd4275
		# C4373: virtual function overrides, previous versions of the compiler
		#        did not override when parameters only differed by const/volatile qualifiers
		/wd4373
		# C4268: 'identifier' : 'const' static/global data initialized
		#        with compiler generated default constructor fills the object with zeros
		/wd4268
		# C4503: 'identifier': decorated name length exceeded, name was truncated
		/wd4503)
endif()

if(static_runtime)
	include(ucm_flags)
	ucm_set_runtime(STATIC)
	set(Boost_USE_MULTITHREADED ON)
	set(Boost_USE_STATIC_RUNTIME ON)
	set(OPENSSL_USE_STATIC_LIBS TRUE)
	set(OPENSSL_MSVC_STATIC_RT TRUE)
endif()

if (NOT BUILD_SHARED_LIBS)
	set(Boost_USE_STATIC_LIBS ON)
endif()

add_library(torrent-rasterbar
	${sources}
	${try_signal_sources}
	${libtorrent_include_files}
	${libtorrent_extensions_include_files}
	${libtorrent_aux_include_files}
)

select_cxx_standard(torrent-rasterbar 14)

if (BUILD_SHARED_LIBS)
	target_compile_definitions(torrent-rasterbar
		PRIVATE TORRENT_BUILDING_SHARED
		INTERFACE TORRENT_LINKING_SHARED
	)
endif()

set_target_properties(torrent-rasterbar
	PROPERTIES
		CXX_VISIBILITY_PRESET "hidden"
		VISIBILITY_INLINES_HIDDEN "true"
		VERSION ${PROJECT_VERSION}
		SOVERSION ${SOVERSION}
)

target_include_directories(torrent-rasterbar PUBLIC
	$<BUILD_INTERFACE:${CMAKE_CURRENT_SOURCE_DIR}/include>
	$<INSTALL_INTERFACE:${CMAKE_INSTALL_INCLUDEDIR}>
	PRIVATE deps/try_signal
)

target_compile_definitions(torrent-rasterbar
	PUBLIC
		$<$<CONFIG:Debug>:TORRENT_USE_ASSERTS>
		BOOST_ASIO_ENABLE_CANCELIO
		BOOST_ASIO_NO_DEPRECATED
	PRIVATE
		TORRENT_BUILDING_LIBRARY
		_FILE_OFFSET_BITS=64
		BOOST_EXCEPTION_DISABLE
		BOOST_ASIO_HAS_STD_CHRONO
)

target_link_libraries(torrent-rasterbar
	PUBLIC
		Threads::Threads
)

# Unconditional platform-specific settings
if (WIN32)
	target_link_libraries(torrent-rasterbar
		PRIVATE
			bcrypt wsock32 ws2_32 Iphlpapi
			debug dbghelp
	)

	add_definitions(-D_WIN32_WINNT=0x0600) # target Windows Vista or later

	target_compile_definitions(torrent-rasterbar
		PUBLIC WIN32_LEAN_AND_MEAN # prevent winsock1 to be included
	)

	if (MSVC)
		target_compile_definitions(torrent-rasterbar
			PUBLIC
				BOOST_ALL_NO_LIB
				_SCL_SECURE_NO_DEPRECATE _CRT_SECURE_NO_DEPRECATE # disable bogus deprecation warnings on msvc8
		)
		target_compile_options(torrent-rasterbar
			PRIVATE
				/Zc:wchar_t /Zc:forScope # these compiler settings just make the compiler standard conforming
				/MP # for multi-core compilation
				/bigobj # increase the number of sections for obj files
		)
		set_target_properties(torrent-rasterbar PROPERTIES LINK_FLAGS_RELEASE "/OPT:ICF=5 /OPT:REF")
	endif()
endif()

if (ANDROID)
	target_link_libraries(torrent-rasterbar PRIVATE ${CMAKE_DL_LIBS})
endif()

if (APPLE)
	# for ip_notifier
	target_link_libraries(torrent-rasterbar PRIVATE "-framework CoreFoundation" "-framework SystemConfiguration")
endif()

feature_option(build_tests "build tests" OFF)
feature_option(build_examples "build examples" OFF)
feature_option(build_tools "build tools" OFF)
feature_option(python-bindings "build python bindings" OFF)

# these options require existing target
feature_option(dht "enable support for Mainline DHT" ON)
if(NOT build_tests) # tests require deprecated symbols
	target_optional_compile_definitions(torrent-rasterbar PUBLIC FEATURE NAME deprecated-functions DEFAULT ON
		DESCRIPTION "enable deprecated functions for backwards compatibility" DISABLED TORRENT_NO_DEPRECATE)
endif()
feature_option(encryption "Enables encryption in libtorrent" ON)
feature_option(exceptions "build with exception support" ON)
target_optional_compile_definitions(torrent-rasterbar PUBLIC FEATURE NAME extensions DEFAULT ON
	DESCRIPTION "Enables protocol extensions" DISABLED TORRENT_DISABLE_EXTENSIONS)
target_optional_compile_definitions(torrent-rasterbar PUBLIC FEATURE NAME i2p DEFAULT ON
	DESCRIPTION "build with I2P support" DISABLED TORRENT_USE_I2P=0)
target_optional_compile_definitions(torrent-rasterbar PUBLIC FEATURE NAME logging DEFAULT ON
	DESCRIPTION "build with logging" DISABLED TORRENT_DISABLE_LOGGING)
target_optional_compile_definitions(torrent-rasterbar PUBLIC FEATURE NAME mutable-torrents DEFAULT ON
	DESCRIPTION "Enables mutable torrent support" DISABLED TORRENT_DISABLE_MUTABLE_TORRENTS)

find_public_dependency(Iconv)
if(MSVC)
	set(iconv_package_type OPTIONAL)
else()
	set(iconv_package_type RECOMMENDED)
endif()

set_package_properties(Iconv
	PROPERTIES
		URL "https://www.gnu.org/software/libiconv/"
		DESCRIPTION "GNU encoding conversion library"
		TYPE ${iconv_package_type}
		PURPOSE "Convert strings between various encodings"
)

if(Iconv_FOUND)
	target_compile_definitions(torrent-rasterbar PUBLIC TORRENT_USE_ICONV)
	target_link_libraries(torrent-rasterbar PRIVATE Iconv::Iconv)
endif()

find_public_dependency(OpenSSL)
set_package_properties(OpenSSL
	PROPERTIES
		URL "https://www.openssl.org/"
		DESCRIPTION "Full-strength general purpose cryptography library"
		TYPE RECOMMENDED
		PURPOSE "Provides HTTPS support to libtorrent"
)

if(OPENSSL_FOUND)
	target_link_libraries(torrent-rasterbar PUBLIC OpenSSL::SSL)
	target_compile_definitions(torrent-rasterbar
		PUBLIC
			TORRENT_USE_LIBCRYPTO
			TORRENT_USE_OPENSSL
			TORRENT_SSL_PEERS
			OPENSSL_NO_SSL2)
	target_sources(torrent-rasterbar PRIVATE src/pe_crypto)
endif()

if(OPENSSL_FOUND)
	target_compile_definitions(torrent-rasterbar PUBLIC TORRENT_USE_LIBCRYPTO)
else(OPENSSL_FOUND)
	find_public_dependency(LibGcrypt)
	set_package_properties(LibGcrypt
		PROPERTIES
			URL "https://www.gnupg.org/software/libgcrypt/index.html"
			DESCRIPTION "A general purpose cryptographic library"
			TYPE RECOMMENDED
			PURPOSE "Use GCrypt instead of the built-in functions for RC4 and SHA1"
	)
	if (LibGcrypt_FOUND)
		target_compile_definitions(torrent-rasterbar PUBLIC TORRENT_USE_LIBGCRYPT)
		target_link_libraries(torrent-rasterbar PRIVATE LibGcrypt::LibGcrypt)
	endif()
endif(OPENSSL_FOUND)

if (encryption)
	target_sources(torrent-rasterbar PRIVATE src/pe_crypto)
else()
	target_compile_definitions(torrent-rasterbar PUBLIC TORRENT_DISABLE_ENCRYPTION)
endif()

if (dht)
	target_sources(torrent-rasterbar PRIVATE
		${kademlia_sources}
		${ed25519_sources}
		${libtorrent_kademlia_include_files}
	)
	target_include_directories(torrent-rasterbar PRIVATE ed25519/src)
else()
	target_compile_definitions(torrent-rasterbar PUBLIC TORRENT_DISABLE_DHT)
endif()

# Boost
find_public_dependency(Boost REQUIRED COMPONENTS system)
target_include_directories(torrent-rasterbar PUBLIC ${Boost_INCLUDE_DIRS})
target_link_libraries(torrent-rasterbar PUBLIC ${Boost_SYSTEM_LIBRARY})

if (exceptions)
	if (MSVC)
		target_compile_options(torrent-rasterbar PUBLIC /EHsc)
	else (MSVC)
		target_compile_options(torrent-rasterbar PUBLIC -fexceptions)
	endif (MSVC)
else()
	if (MSVC)
		target_compile_definitions(torrent-rasterbar PUBLIC _HAS_EXCEPTIONS=0)
	else (MSVC)
		target_compile_options(torrent-rasterbar PUBLIC -fno-exceptions)
	endif (MSVC)
endif()

# developer options
option(developer-options "Activates options useful for a developer")
if(developer-options)
	set(asserts "auto" CACHE STRING "use assertions")
	set_property(CACHE asserts PROPERTY STRINGS auto on off production system)
	if ("${asserts}" MATCHES "on|production|system")
		target_compile_definitions(torrent-rasterbar PUBLIC TORRENT_USE_ASSERTS=1)
	endif()
	if ("${asserts}" STREQUAL "production")
		target_compile_definitions(torrent-rasterbar PUBLIC TORRENT_PRODUCTION_ASSERTS=1)
	elseif("${asserts}" STREQUAL "system")
		target_compile_definitions(torrent-rasterbar PUBLIC TORRENT_USE_SYSTEM_ASSERTS=1)
	endif()

	target_optional_compile_definitions(torrent-rasterbar PUBLIC NAME asio-debugging DEFAULT OFF
		ENABLED TORRENT_ASIO_DEBUGGING)
	target_optional_compile_definitions(torrent-rasterbar PUBLIC NAME picker-debugging DEFAULT OFF
		ENABLED TORRENT_DEBUG_REFCOUNTS)
	set(invariant-checks "off" CACHE STRING "")
	set_property(CACHE invariant-checks PROPERTY STRINGS off on full)
	if (invariant-checks MATCHES "on|full")
		target_compile_definitions(torrent-rasterbar PUBLIC TORRENT_USE_INVARIANT_CHECKS=1)
	endif()
	if (invariant-checks STREQUAL "full")
		target_compile_definitions(torrent-rasterbar PUBLIC TORRENT_EXPENSIVE_INVARIANT_CHECKS)
	endif()

	target_optional_compile_definitions(torrent-rasterbar PUBLIC NAME utp-log DEFAULT OFF
		ENABLED TORRENT_UTP_LOG_ENABLE)
	target_optional_compile_definitions(torrent-rasterbar PUBLIC NAME simulate-slow-read DEFAULT OFF
		ENABLED TORRENT_SIMULATE_SLOW_READ)
	option(debug-iterators "" OFF)
	if (debug-iterators)
		if (MSVC)
			target_compile_definitions(torrent-rasterbar PUBLIC _ITERATOR_DEBUG_LEVEL=2)
		endif()
		if(CMAKE_CXX_COMPILER_ID MATCHES "GNU")
			target_compile_definitions(torrent-rasterbar PUBLIC _GLIBCXX_DEBUG _GLIBCXX_DEBUG_PEDANTIC)
		endif()
	endif()
	target_optional_compile_definitions(torrent-rasterbar PUBLIC NAME profile-calls DEFAULT OFF
		ENABLED TORRENT_PROFILE_CALLS=1)
endif()

# There is little to none support for using pkg-config with MSVC and most users won't bother with it.
# However, msys is a linux-like platform on Windows that do support/prefer using pkg-config.
if (NOT MSVC)
	generate_and_install_pkg_config_file(torrent-rasterbar libtorrent-rasterbar)
endif()

include(CheckCXXCompilerFlag)

add_subdirectory(bindings)

install(TARGETS torrent-rasterbar EXPORT LibtorrentRasterbarTargets
	LIBRARY DESTINATION ${CMAKE_INSTALL_LIBDIR}
	ARCHIVE DESTINATION ${CMAKE_INSTALL_LIBDIR}
	RUNTIME DESTINATION ${CMAKE_INSTALL_BINDIR}
)
install(DIRECTORY include/libtorrent DESTINATION ${CMAKE_INSTALL_INCLUDEDIR} FILES_MATCHING PATTERN "*.h*")

# === generate a CMake Config File ===
include(CMakePackageConfigHelpers)
set(ConfigPackageLocation ${CMAKE_INSTALL_LIBDIR}/cmake/LibtorrentRasterbar)
string(REGEX REPLACE "([^;]+)" "find_dependency(\\1)" _find_dependency_calls "${_package_dependencies}")
string(REPLACE ";" "\n" _find_dependency_calls "${_find_dependency_calls}")

write_basic_package_version_file(
	"${CMAKE_CURRENT_BINARY_DIR}/LibtorrentRasterbar/LibtorrentRasterbarConfigVersion.cmake"
	VERSION ${libtorrent_VERSION}
	COMPATIBILITY SameMinorVersion
)

export(EXPORT LibtorrentRasterbarTargets
	FILE "${CMAKE_CURRENT_BINARY_DIR}/LibtorrentRasterbar/LibtorrentRasterbarTargets.cmake"
	NAMESPACE LibtorrentRasterbar::
)

configure_package_config_file(LibtorrentRasterbarConfig.cmake.in
	"${CMAKE_CURRENT_BINARY_DIR}/LibtorrentRasterbar/LibtorrentRasterbarConfig.cmake"
	INSTALL_DESTINATION "${ConfigPackageLocation}"
	NO_SET_AND_CHECK_MACRO
	NO_CHECK_REQUIRED_COMPONENTS_MACRO
)

install(EXPORT LibtorrentRasterbarTargets
	NAMESPACE
		LibtorrentRasterbar::
	DESTINATION
		${ConfigPackageLocation}
)
install(
	FILES
		"${CMAKE_CURRENT_BINARY_DIR}/LibtorrentRasterbar/LibtorrentRasterbarConfig.cmake"
		"${CMAKE_CURRENT_BINARY_DIR}/LibtorrentRasterbar/LibtorrentRasterbarConfigVersion.cmake"
	DESTINATION
		${ConfigPackageLocation}
)

install(
	FILES
		${CMAKE_CURRENT_SOURCE_DIR}/examples/cmake/FindLibtorrentRasterbar.cmake
	DESTINATION
		${CMAKE_INSTALL_DATADIR}/cmake/Modules
)

# === build tools ===
if (build_tools)
	add_subdirectory(tools)
endif()

# === build examples ===
if (build_examples)
	add_subdirectory(examples)
endif()

# === build tests ===
if(build_tests)
	enable_testing()
	# this will make some internal functions available in the DLL interface
	target_compile_definitions(torrent-rasterbar PUBLIC TORRENT_EXPORT_EXTRA)
	add_subdirectory(test)
endif()

feature_summary(DEFAULT_DESCRIPTION WHAT ALL)<|MERGE_RESOLUTION|>--- conflicted
+++ resolved
@@ -201,12 +201,8 @@
 	allocating_handler
 	array
 	bind_to_device
-<<<<<<< HEAD
 	buffer
-=======
 	keepalive
-	block_cache_reference
->>>>>>> 94d90ce9
 	byteswap
 	chained_buffer
 	cppint_import_export
