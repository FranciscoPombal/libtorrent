--- conflicted
+++ resolved
@@ -954,17 +954,7 @@
 		// construct a piece_picker to get some more test coverage. Perhaps
 		// loading the torrent is fine, but if we can't construct a piece_picker
 		// for it, it's still no good.
-<<<<<<< HEAD
-		int const block_size = std::min(ti->piece_length(), default_block_size);
-		int const blocks_per_piece
-			= (ti->piece_length() + block_size - 1) / block_size;
-		int const blocks_in_last_piece
-			= ((ti->total_size() % ti->piece_length())
-			+ block_size - 1) / block_size;
-		aux::piece_picker pp(blocks_per_piece, blocks_in_last_piece, ti->num_pieces());
-=======
-		piece_picker pp(ti->total_size(), ti->piece_length());
->>>>>>> 1a4e2769
+		aux::piece_picker pp(ti->total_size(), ti->piece_length());
 
 		TEST_CHECK(ti->piece_length() < std::numeric_limits<int>::max() / 2);
 		TEST_EQUAL(ti->v1(), ti->info_hashes().has_v1());
