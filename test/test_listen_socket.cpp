/*

Copyright (c) 2016-2017, Steven Siloti
Copyright (c) 2017, 2019-2020, Arvid Norberg
Copyright (c) 2018, Alden Torres
All rights reserved.

You may use, distribute and modify this code under the terms of the BSD license,
see LICENSE file.
*/

#include "test.hpp"
#include "libtorrent/aux_/session_impl.hpp"
#include "libtorrent/aux_/string_util.hpp"

using namespace lt;

namespace
{
	using tp = aux::transport;

	void test_equal(aux::listen_socket_t const& s, address addr, int port
		, std::string dev, tp ssl)
	{
		TEST_CHECK(s.ssl == ssl);
		TEST_EQUAL(s.local_endpoint.address(), addr);
		TEST_EQUAL(s.original_port, port);
		TEST_EQUAL(s.device, dev);
	}

	void test_equal(aux::listen_endpoint_t const& e1, address addr, int port
		, std::string dev, tp ssl)
	{
		TEST_CHECK(e1.ssl == ssl);
		TEST_EQUAL(e1.port, port);
		TEST_EQUAL(e1.addr, addr);
		TEST_EQUAL(e1.device, dev);
	}

	ip_interface ifc(char const* ip, char const* device, char const* netmask = nullptr)
	{
		ip_interface ipi;
		ipi.interface_address = make_address(ip);
		if (netmask) ipi.netmask = make_address(netmask);
		std::strncpy(ipi.name, device, sizeof(ipi.name) - 1);
		return ipi;
	}

	ip_interface ifc(char const* ip, char const* device, interface_flags const flags
		, char const* netmask = nullptr)
	{
		ip_interface ipi;
		ipi.interface_address = make_address(ip);
		if (netmask) ipi.netmask = make_address(netmask);
		std::strncpy(ipi.name, device, sizeof(ipi.name) - 1);
		ipi.flags = flags;
		return ipi;
	}

	ip_route rt(char const* ip, char const* device, char const* gateway)
	{
		ip_route ret;
		ret.destination = make_address(ip);
		ret.gateway = make_address(gateway);
		std::strncpy(ret.name, device, sizeof(ret.name) - 1);
		ret.name[sizeof(ret.name) - 1] = '\0';
		ret.mtu = 1500;
		return ret;
	}

	aux::listen_endpoint_t ep(char const* ip, int port
		, tp ssl, aux::listen_socket_flags_t const flags)
	{
		return aux::listen_endpoint_t(make_address(ip), port, std::string{}
			, ssl, flags);
	}

	aux::listen_endpoint_t ep(char const* ip, int port
		, tp ssl = tp::plaintext
		, std::string device = {})
	{
		return aux::listen_endpoint_t(make_address(ip), port, device, ssl
			, aux::listen_socket_t::accept_incoming);
	}

	aux::listen_endpoint_t ep(char const* ip, int port
		, std::string device
		, tp ssl = tp::plaintext)
	{
		return aux::listen_endpoint_t(make_address(ip), port, device, ssl
			, aux::listen_socket_t::accept_incoming);
	}

	aux::listen_endpoint_t ep(char const* ip, int port
		, std::string device
		, aux::listen_socket_flags_t const flags)
	{
		return aux::listen_endpoint_t(make_address(ip), port, device
			, tp::plaintext, flags);
	}

	aux::listen_endpoint_t ep(char const* ip, int port
		, aux::listen_socket_flags_t const flags)
	{
		return aux::listen_endpoint_t(make_address(ip), port, std::string{}
			, tp::plaintext, flags);
	}

	std::shared_ptr<aux::listen_socket_t> sock(char const* ip, int const port
		, int const original_port, char const* device = "")
	{
		auto s = std::make_shared<aux::listen_socket_t>();
		s->local_endpoint = tcp::endpoint(make_address(ip)
			, aux::numeric_cast<std::uint16_t>(port));
		s->original_port = original_port;
		s->device = device;
		return s;
	}

	std::shared_ptr<aux::listen_socket_t> sock(char const* ip, int const port, char const* dev)
	{ return sock(ip, port, port, dev); }

	std::shared_ptr<aux::listen_socket_t> sock(char const* ip, int const port)
	{ return sock(ip, port, port); }

} // anonymous namespace

TORRENT_TEST(partition_listen_sockets_wildcard2specific)
{
	std::vector<std::shared_ptr<aux::listen_socket_t>> sockets = {
		sock("0.0.0.0", 6881), sock("4.4.4.4", 6881)
	};

	// remove the wildcard socket and replace it with a specific IP
	std::vector<aux::listen_endpoint_t> eps = {
		ep("4.4.4.4", 6881), ep("4.4.4.5", 6881)
	};

	auto remove_iter = aux::partition_listen_sockets(eps, sockets);
	TEST_EQUAL(eps.size(), 1);
	TEST_EQUAL(std::distance(sockets.begin(), remove_iter), 1);
	TEST_EQUAL(std::distance(remove_iter, sockets.end()), 1);
	test_equal(*sockets.front(), make_address_v4("4.4.4.4"), 6881, "", tp::plaintext);
	test_equal(*sockets.back(), address_v4(), 6881, "", tp::plaintext);
	test_equal(eps.front(), make_address_v4("4.4.4.5"), 6881, "", tp::plaintext);
}

TORRENT_TEST(partition_listen_sockets_port_change)
{
	std::vector<std::shared_ptr<aux::listen_socket_t>> sockets = {
		sock("4.4.4.4", 6881), sock("4.4.4.5", 6881)
	};

	// change the ports
	std::vector<aux::listen_endpoint_t> eps = {
		ep("4.4.4.4", 6882), ep("4.4.4.5", 6882)
	};
	auto remove_iter = aux::partition_listen_sockets(eps, sockets);
	TEST_CHECK(sockets.begin() == remove_iter);
	TEST_EQUAL(eps.size(), 2);
}

TORRENT_TEST(partition_listen_sockets_device_bound)
{
	std::vector<std::shared_ptr<aux::listen_socket_t>> sockets = {
		sock("4.4.4.5", 6881), sock("0.0.0.0", 6881)
	};

	// replace the wildcard socket with a pair of device bound sockets
	std::vector<aux::listen_endpoint_t> eps = {
		ep("4.4.4.5", 6881)
		, ep("4.4.4.6", 6881, "eth1")
		, ep("4.4.4.7", 6881, "eth1")
	};

	auto remove_iter = aux::partition_listen_sockets(eps, sockets);
	TEST_EQUAL(std::distance(sockets.begin(), remove_iter), 1);
	TEST_EQUAL(std::distance(remove_iter, sockets.end()), 1);
	test_equal(*sockets.front(), make_address_v4("4.4.4.5"), 6881, "", tp::plaintext);
	test_equal(*sockets.back(), address_v4(), 6881, "", tp::plaintext);
	TEST_EQUAL(eps.size(), 2);
}

TORRENT_TEST(partition_listen_sockets_device_ip_change)
{
	std::vector<std::shared_ptr<aux::listen_socket_t>> sockets = {
		sock("10.10.10.10", 6881, "enp3s0")
		, sock("4.4.4.4", 6881, "enp3s0")
	};

	// change the IP of a device bound socket
	std::vector<aux::listen_endpoint_t> eps = {
		ep("10.10.10.10", 6881, "enp3s0")
		, ep("4.4.4.5", 6881, "enp3s0")
	};
	auto remove_iter = aux::partition_listen_sockets(eps, sockets);
	TEST_EQUAL(std::distance(sockets.begin(), remove_iter), 1);
	TEST_EQUAL(std::distance(remove_iter, sockets.end()), 1);
	test_equal(*sockets.front(), make_address_v4("10.10.10.10"), 6881, "enp3s0", tp::plaintext);
	test_equal(*sockets.back(), make_address_v4("4.4.4.4"), 6881, "enp3s0", tp::plaintext);
	TEST_EQUAL(eps.size(), 1);
	test_equal(eps.front(), make_address_v4("4.4.4.5"), 6881, "enp3s0", tp::plaintext);
}

TORRENT_TEST(partition_listen_sockets_original_port)
{
	std::vector<std::shared_ptr<aux::listen_socket_t>> sockets = {
		sock("10.10.10.10", 6883, 6881), sock("4.4.4.4", 6883, 6881)
	};

	// make sure all sockets are kept when the actual port is different from the original
	std::vector<aux::listen_endpoint_t> eps = {
		ep("10.10.10.10", 6881)
		, ep("4.4.4.4", 6881)
	};

	auto remove_iter = aux::partition_listen_sockets(eps, sockets);
	TEST_CHECK(remove_iter == sockets.end());
	TEST_CHECK(eps.empty());
}

TORRENT_TEST(partition_listen_sockets_ssl)
{
	std::vector<std::shared_ptr<aux::listen_socket_t>> sockets = {
		sock("10.10.10.10", 6881), sock("4.4.4.4", 6881)
	};

	// add ssl sockets
	std::vector<aux::listen_endpoint_t> eps = {
		ep("10.10.10.10", 6881)
		, ep("4.4.4.4", 6881)
		, ep("10.10.10.10", 6881, tp::ssl)
		, ep("4.4.4.4", 6881, tp::ssl)
	};

	auto remove_iter = aux::partition_listen_sockets(eps, sockets);
	TEST_CHECK(remove_iter == sockets.end());
	TEST_EQUAL(eps.size(), 2);
}

TORRENT_TEST(partition_listen_sockets_op_ports)
{
	std::vector<std::shared_ptr<aux::listen_socket_t>> sockets = {
		sock("10.10.10.10", 6881, 0), sock("4.4.4.4", 6881)
	};

	// replace OS assigned ports with explicit ports
	std::vector<aux::listen_endpoint_t> eps ={
		ep("10.10.10.10", 6882),
		ep("4.4.4.4", 6882),
	};
	auto remove_iter = aux::partition_listen_sockets(eps, sockets);
	TEST_CHECK(remove_iter == sockets.begin());
	TEST_EQUAL(eps.size(), 2);
}

TORRENT_TEST(expand_devices)
{
	std::vector<ip_interface> const ifs = {
		ifc("127.0.0.1", "lo", "255.0.0.0")
		, ifc("192.168.1.2", "eth0", "255.255.255.0")
		, ifc("24.172.48.90", "eth1", "255.255.255.0")
		, ifc("::1", "lo", "ffff:ffff:ffff:ffff::")
		, ifc("fe80::d250:99ff:fe0c:9b74", "eth0", "ffff:ffff:ffff:ffff::")
		, ifc("2601:646:c600:a3:d250:99ff:fe0c:9b74", "eth0", "ffff:ffff:ffff:ffff::")
	};

	std::vector<aux::listen_endpoint_t> eps = {
		{
			make_address("127.0.0.1"),
			6881, // port
			"", // device
			aux::transport::plaintext,
			aux::listen_socket_flags_t{} },
		{
			make_address("192.168.1.2"),
			6881, // port
			"", // device
			aux::transport::plaintext,
			aux::listen_socket_flags_t{} }
	};

	expand_devices(ifs, eps);

	TEST_CHECK((eps == std::vector<aux::listen_endpoint_t>{
		{
			make_address("127.0.0.1"),
			6881, // port
			"lo", // device
			aux::transport::plaintext,
			aux::listen_socket_flags_t{},
			make_address("255.0.0.0") },
		{
			make_address("192.168.1.2"),
			6881, // port
			"eth0", // device
			aux::transport::plaintext,
			aux::listen_socket_flags_t{},
			make_address("255.255.255.0") },
		}));
}

TORRENT_TEST(expand_unspecified)
{
	// this causes us to only expand IPv6 addresses on eth0
	std::vector<ip_route> const routes = {
		rt("0.0.0.0", "eth0", "1.2.3.4"),
		rt("::", "eth0", "1234:5678::1"),
	};

	std::vector<ip_interface> const ifs = {
		ifc("127.0.0.1", "lo")
		, ifc("192.168.1.2", "eth0")
		, ifc("24.172.48.90", "eth1")
		, ifc("::1", "lo")
		, ifc("fe80::d250:99ff:fe0c:9b74", "eth0")
		, ifc("2601:646:c600:a3:d250:99ff:fe0c:9b74", "eth0")
	};

	aux::listen_socket_flags_t const global = aux::listen_socket_t::accept_incoming
		| aux::listen_socket_t::was_expanded;
	aux::listen_socket_flags_t const local = aux::listen_socket_t::accept_incoming
		| aux::listen_socket_t::was_expanded
		| aux::listen_socket_t::local_network;

	auto v4_nossl      = ep("0.0.0.0", 6881);
	auto v4_ssl        = ep("0.0.0.0", 6882, tp::ssl);
	auto v4_loopb_nossl= ep("127.0.0.1", 6881, local);
	auto v4_loopb_ssl  = ep("127.0.0.1", 6882, tp::ssl, local);
	auto v4_g1_nossl   = ep("192.168.1.2", 6881, global);
	auto v4_g1_ssl     = ep("192.168.1.2", 6882, tp::ssl, global);
	auto v4_g2_nossl   = ep("24.172.48.90", 6881, global);
	auto v4_g2_ssl     = ep("24.172.48.90", 6882, tp::ssl, global);
	auto v6_unsp_nossl = ep("::", 6883, global);
	auto v6_unsp_ssl   = ep("::", 6884, tp::ssl, global);
	auto v6_ll_nossl   = ep("fe80::d250:99ff:fe0c:9b74", 6883, local);
	auto v6_ll_ssl     = ep("fe80::d250:99ff:fe0c:9b74", 6884, tp::ssl, local);
	auto v6_g_nossl    = ep("2601:646:c600:a3:d250:99ff:fe0c:9b74", 6883, global);
	auto v6_g_ssl      = ep("2601:646:c600:a3:d250:99ff:fe0c:9b74", 6884, tp::ssl, global);
	auto v6_loopb_ssl  = ep("::1", 6884, tp::ssl, local);
	auto v6_loopb_nossl= ep("::1", 6883, local);

	std::vector<aux::listen_endpoint_t> eps = {
		v4_nossl, v4_ssl, v6_unsp_nossl, v6_unsp_ssl
	};

	aux::expand_unspecified_address(ifs, routes, eps);

	TEST_EQUAL(eps.size(), 12);
	TEST_CHECK(std::count(eps.begin(), eps.end(), v4_g1_nossl) == 1);
	TEST_CHECK(std::count(eps.begin(), eps.end(), v4_g1_ssl) == 1);
	TEST_CHECK(std::count(eps.begin(), eps.end(), v4_g2_nossl) == 1);
	TEST_CHECK(std::count(eps.begin(), eps.end(), v4_g2_ssl) == 1);
	TEST_CHECK(std::count(eps.begin(), eps.end(), v6_ll_nossl) == 1);
	TEST_CHECK(std::count(eps.begin(), eps.end(), v6_ll_ssl) == 1);
	TEST_CHECK(std::count(eps.begin(), eps.end(), v6_g_nossl) == 1);
	TEST_CHECK(std::count(eps.begin(), eps.end(), v6_g_ssl) == 1);
	TEST_CHECK(std::count(eps.begin(), eps.end(), v6_loopb_ssl) == 1);
	TEST_CHECK(std::count(eps.begin(), eps.end(), v6_loopb_nossl) == 1);
	TEST_CHECK(std::count(eps.begin(), eps.end(), v4_loopb_ssl) == 1);
	TEST_CHECK(std::count(eps.begin(), eps.end(), v4_loopb_nossl) == 1);
	TEST_CHECK(std::count(eps.begin(), eps.end(), v6_unsp_nossl) == 0);
	TEST_CHECK(std::count(eps.begin(), eps.end(), v6_unsp_ssl) == 0);
	TEST_CHECK(std::count(eps.begin(), eps.end(), v4_nossl) == 0);
	TEST_CHECK(std::count(eps.begin(), eps.end(), v4_ssl) == 0);

	// test that a user configured endpoint is not duplicated
	auto v6_g_nossl_dev = ep("2601:646:c600:a3:d250:99ff:fe0c:9b74", 6883, "eth0");

	eps.clear();
	eps.push_back(v6_unsp_nossl);
	eps.push_back(v6_g_nossl_dev);

	aux::expand_unspecified_address(ifs, routes, eps);

	TEST_EQUAL(eps.size(), 3);
	TEST_CHECK(std::count(eps.begin(), eps.end(), v6_ll_nossl) == 1);
	TEST_CHECK(std::count(eps.begin(), eps.end(), v6_g_nossl) == 0);
	TEST_CHECK(std::count(eps.begin(), eps.end(), v6_loopb_nossl) == 1);
	TEST_CHECK(std::count(eps.begin(), eps.end(), v6_g_nossl_dev) == 1);
}

using eps_t =  std::vector<aux::listen_endpoint_t>;

auto const global = aux::listen_socket_t::accept_incoming
	| aux::listen_socket_t::was_expanded;
auto const local = global | aux::listen_socket_t::local_network;

TORRENT_TEST(expand_unspecified_no_default)
{
	// even though this route isn't a default route, it's a route for a global
	// internet address
	std::vector<ip_route> const routes = {
		rt("128.0.0.0", "eth0", "128.0.0.0"),
	};

	std::vector<ip_interface> const ifs = { ifc("192.168.1.2", "eth0", "255.255.0.0") };
	eps_t eps = { ep("0.0.0.0", 6881) };

	aux::expand_unspecified_address(ifs, routes, eps);

	TEST_CHECK(eps == eps_t{ ep("192.168.1.2", 6881, global) });
}

namespace {

void test_expand_unspecified_if_flags(interface_flags const flags
	, eps_t const& expected)
{
	// even though this route isn't a default route, it's a route for a global
	// internet address
	std::vector<ip_route> const routes;

	std::vector<ip_interface> const ifs = { ifc("192.168.1.2", "eth0", flags) };
	eps_t eps = { ep("0.0.0.0", 6881) };
	aux::expand_unspecified_address(ifs, routes, eps);
	TEST_CHECK((eps == expected));
}

void test_expand_unspecified_if_address(char const* address, eps_t const& expected)
{
	std::vector<ip_route> const routes;
	std::vector<ip_interface> const ifs = { ifc(address, "eth0", "255.255.0.0") };
	eps_t eps = { ep("0.0.0.0", 6881) };

	aux::expand_unspecified_address(ifs, routes, eps);

	TEST_CHECK(eps == expected);
}

}

TORRENT_TEST(expand_unspecified_ppp)
{
	test_expand_unspecified_if_flags(if_flags::up | if_flags::pointopoint, eps_t{ ep("192.168.1.2", 6881, global) });
	test_expand_unspecified_if_flags(if_flags::up, eps_t{ ep("192.168.1.2", 6881, local) });
}

TORRENT_TEST(expand_unspecified_down_if)
{
	test_expand_unspecified_if_flags({}, eps_t{});
	test_expand_unspecified_if_flags(if_flags::up, eps_t{ ep("192.168.1.2", 6881, local) });
}

TORRENT_TEST(expand_unspecified_if_loopback)
{
	test_expand_unspecified_if_flags(if_flags::up | if_flags::loopback, eps_t{ ep("192.168.1.2", 6881, local) });
}

TORRENT_TEST(expand_unspecified_global_address)
{
	test_expand_unspecified_if_address("1.2.3.4", eps_t{ ep("1.2.3.4", 6881, global)});
}

TORRENT_TEST(expand_unspecified_link_local)
{
	test_expand_unspecified_if_address("169.254.1.2", eps_t{ ep("169.254.1.2", 6881, local)});
}

TORRENT_TEST(expand_unspecified_loopback)
{
	test_expand_unspecified_if_address("127.1.1.1", eps_t{ ep("127.1.1.1", 6881, local)});
}

namespace {
std::vector<aux::listen_endpoint_t> to_endpoint(aux::listen_interface_t const& iface
	, span<ip_interface const> const ifs)
{
	std::vector<aux::listen_endpoint_t> ret;
	interface_to_endpoints(iface, aux::listen_socket_t::accept_incoming, ifs, ret);
	return ret;
}

using eps = std::vector<aux::listen_endpoint_t>;

<<<<<<< HEAD
aux::listen_interface_t ift(char const* dev, int const port, bool const ssl = false
	, bool const local = false)
=======
listen_interface_t ift(char const* dev, int const port, bool const ssl = false
	, bool const l= false)
>>>>>>> ec8c0232
{
	return {std::string(dev), port, ssl, l};
}
}
using ls = aux::listen_socket_t;

TORRENT_TEST(interface_to_endpoint)
{
	TEST_CHECK(to_endpoint(ift("10.0.1.1", 6881), {}) == eps{ep("10.0.1.1", 6881)});


	std::vector<ip_interface> const ifs = {
		// this is a global IPv4 address, not a private network
		ifc("185.0.1.2", "eth0")
		, ifc("192.168.2.2", "eth1")
		, ifc("fe80::d250:99ff:fe0c:9b74", "eth0")
		// this is a global IPv6 address, not a private network
		, ifc("2601:646:c600:a3:d250:99ff:fe0c:9b74", "eth1")
	};

	TEST_CHECK((to_endpoint(ift("eth0", 1234), ifs)
		== eps{ep("185.0.1.2", 1234, "eth0", ls::was_expanded | ls::accept_incoming)
		, ep("fe80::d250:99ff:fe0c:9b74", 1234, "eth0", ls::was_expanded | ls::accept_incoming | ls::local_network)}));

	TEST_CHECK((to_endpoint(ift("eth1", 1234), ifs)
		== eps{ep("192.168.2.2", 1234, "eth1", ls::was_expanded | ls::accept_incoming)
		, ep("2601:646:c600:a3:d250:99ff:fe0c:9b74", 1234, "eth1", ls::was_expanded | ls::accept_incoming)}));

	std::vector<ip_interface> const ifs2 = {
		ifc("10.0.1.1", "eth0")
	};

	TEST_CHECK((to_endpoint(ift("eth0", 1234), ifs2)
		== eps{ep("10.0.1.1", 1234, "eth0", ls::was_expanded | ls::accept_incoming)}));
}
<|MERGE_RESOLUTION|>--- conflicted
+++ resolved
@@ -473,13 +473,8 @@
 
 using eps = std::vector<aux::listen_endpoint_t>;
 
-<<<<<<< HEAD
 aux::listen_interface_t ift(char const* dev, int const port, bool const ssl = false
-	, bool const local = false)
-=======
-listen_interface_t ift(char const* dev, int const port, bool const ssl = false
-	, bool const l= false)
->>>>>>> ec8c0232
+	, bool const l = false)
 {
 	return {std::string(dev), port, ssl, l};
 }
