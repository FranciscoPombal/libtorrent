/*

Copyright (c) 2007-2009, 2016-2019, Arvid Norberg
Copyright (c) 2018, Steven Siloti
Copyright (c) 2018, Alden Torres
All rights reserved.

Redistribution and use in source and binary forms, with or without
modification, are permitted provided that the following conditions
are met:

    * Redistributions of source code must retain the above copyright
      notice, this list of conditions and the following disclaimer.
    * Redistributions in binary form must reproduce the above copyright
      notice, this list of conditions and the following disclaimer in
      the documentation and/or other materials provided with the distribution.
    * Neither the name of the author nor the names of its
      contributors may be used to endorse or promote products derived
      from this software without specific prior written permission.

THIS SOFTWARE IS PROVIDED BY THE COPYRIGHT HOLDERS AND CONTRIBUTORS "AS IS"
AND ANY EXPRESS OR IMPLIED WARRANTIES, INCLUDING, BUT NOT LIMITED TO, THE
IMPLIED WARRANTIES OF MERCHANTABILITY AND FITNESS FOR A PARTICULAR PURPOSE
ARE DISCLAIMED. IN NO EVENT SHALL THE COPYRIGHT OWNER OR CONTRIBUTORS BE
LIABLE FOR ANY DIRECT, INDIRECT, INCIDENTAL, SPECIAL, EXEMPLARY, OR
CONSEQUENTIAL DAMAGES (INCLUDING, BUT NOT LIMITED TO, PROCUREMENT OF
SUBSTITUTE GOODS OR SERVICES; LOSS OF USE, DATA, OR PROFITS; OR BUSINESS
INTERRUPTION) HOWEVER CAUSED AND ON ANY THEORY OF LIABILITY, WHETHER IN
CONTRACT, STRICT LIABILITY, OR TORT (INCLUDING NEGLIGENCE OR OTHERWISE)
ARISING IN ANY WAY OUT OF THE USE OF THIS SOFTWARE, EVEN IF ADVISED OF THE
POSSIBILITY OF SUCH DAMAGE.

*/

#include <cstdio>
#include <libtorrent/enum_net.hpp>
#include <libtorrent/socket.hpp>
#include <libtorrent/broadcast_socket.hpp>

using namespace lt;

int main()
{
	io_context ios;
	error_code ec;

	std::printf("=========== Routes ===========\n");
	auto const routes = enum_routes(ios, ec);
	if (ec)
	{
		std::printf("%s\n", ec.message().c_str());
		return 1;
	}

	std::printf("%-18s%-18s%-35s%-7s%-18sinterface\n", "destination", "network", "gateway", "mtu", "source-hint");

	for (auto const& r : routes)
	{
<<<<<<< HEAD
		std::printf("%-18s%-18s%-35s%-7d%s\n"
			, r.destination.to_string().c_str()
			, r.netmask.to_string().c_str()
			, r.gateway.is_unspecified() ? "-" : r.gateway.to_string().c_str()
=======
		std::printf("%-18s%-18s%-35s%-7d%-18s%s\n"
			, r.destination.to_string(ec).c_str()
			, r.netmask.to_string(ec).c_str()
			, r.gateway.is_unspecified() ? "-" : r.gateway.to_string(ec).c_str()
>>>>>>> 80132165
			, r.mtu
			, r.source_hint.is_unspecified() ? "-" : r.source_hint.to_string(ec).c_str()
			, r.name);
	}

	std::printf("========= Interfaces =========\n");

	auto const net = enum_net_interfaces(ios, ec);
	if (ec)
	{
		std::printf("%s\n", ec.message().c_str());
		return 1;
	}

	std::printf("%-34s%-45s%-20s%-20s%-34sdescription\n", "address", "netmask", "name", "flags", "gateway");

	for (auto const& i : net)
	{
		boost::optional<address> const gateway = get_gateway(i, routes);
		std::printf("%-34s%-45s%-20s%s%s%-20s%-34s%s %s\n"
			, i.interface_address.to_string().c_str()
			, i.netmask.to_string().c_str()
			, i.name
			, (i.interface_address.is_multicast()?"multicast ":"")
			, (is_local(i.interface_address)?"local ":"")
			, (is_loopback(i.interface_address)?"loopback ":"")
			, gateway ? gateway->to_string().c_str() : "-"
			, i.friendly_name, i.description);
	}
}<|MERGE_RESOLUTION|>--- conflicted
+++ resolved
@@ -56,19 +56,12 @@
 
 	for (auto const& r : routes)
 	{
-<<<<<<< HEAD
-		std::printf("%-18s%-18s%-35s%-7d%s\n"
+		std::printf("%-18s%-18s%-35s%-7d%-18s%s\n"
 			, r.destination.to_string().c_str()
 			, r.netmask.to_string().c_str()
 			, r.gateway.is_unspecified() ? "-" : r.gateway.to_string().c_str()
-=======
-		std::printf("%-18s%-18s%-35s%-7d%-18s%s\n"
-			, r.destination.to_string(ec).c_str()
-			, r.netmask.to_string(ec).c_str()
-			, r.gateway.is_unspecified() ? "-" : r.gateway.to_string(ec).c_str()
->>>>>>> 80132165
 			, r.mtu
-			, r.source_hint.is_unspecified() ? "-" : r.source_hint.to_string(ec).c_str()
+			, r.source_hint.is_unspecified() ? "-" : r.source_hint.to_string().c_str()
 			, r.name);
 	}
 
