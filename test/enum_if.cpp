--- conflicted
+++ resolved
@@ -33,16 +33,10 @@
 */
 
 #include <cstdio>
-<<<<<<< HEAD
+#include <string>
 #include "libtorrent/enum_net.hpp"
 #include "libtorrent/socket.hpp"
 #include "libtorrent/aux_/ip_helpers.hpp"
-=======
-#include <string>
-#include <libtorrent/enum_net.hpp>
-#include <libtorrent/socket.hpp>
-#include <libtorrent/broadcast_socket.hpp>
->>>>>>> 537b1c94
 
 using namespace lt;
 
@@ -104,17 +98,10 @@
 
 	for (auto const& r : routes)
 	{
-<<<<<<< HEAD
-		std::printf("%-18s%-18s%-35s%-7d%-18s%s\n"
+		std::printf("%-45s%-45s%-35s%-7d%-18s%s\n"
 			, r.destination.to_string().c_str()
 			, r.netmask.to_string().c_str()
 			, r.gateway.is_unspecified() ? "-" : r.gateway.to_string().c_str()
-=======
-		std::printf("%-45s%-45s%-35s%-7d%-18s%s\n"
-			, r.destination.to_string(ec).c_str()
-			, r.netmask.to_string(ec).c_str()
-			, r.gateway.is_unspecified() ? "-" : r.gateway.to_string(ec).c_str()
->>>>>>> 537b1c94
 			, r.mtu
 			, r.source_hint.is_unspecified() ? "-" : r.source_hint.to_string().c_str()
 			, r.name);
@@ -134,26 +121,14 @@
 	for (auto const& i : net)
 	{
 		boost::optional<address> const gateway = get_gateway(i, routes);
-<<<<<<< HEAD
-		std::printf("%-34s%-45s%-20s%s%s%-20s%-34s%s %s\n"
+		std::printf("%-34s%-45s%-20s%-20s%-15s%-20s%s %s\n"
 			, i.interface_address.to_string().c_str()
 			, i.netmask.to_string().c_str()
 			, i.name
-			, (i.interface_address.is_multicast()?"multicast ":"")
-			, (aux::is_local(i.interface_address)?"local ":"")
-			, (i.interface_address.is_loopback()?"loopback ":"")
 			, gateway ? gateway->to_string().c_str() : "-"
-			, i.friendly_name, i.description);
-=======
-		std::printf("%-34s%-45s%-20s%-20s%-15s%-20s%s %s\n"
-			, i.interface_address.to_string(ec).c_str()
-			, i.netmask.to_string(ec).c_str()
-			, i.name
-			, gateway ? gateway->to_string(ec).c_str() : "-"
 			, print_state(i.state)
 			, print_flags(i.flags).c_str()
 			, i.friendly_name
 			, i.description);
->>>>>>> 537b1c94
 	}
 }