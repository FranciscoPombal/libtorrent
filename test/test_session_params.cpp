--- conflicted
+++ resolved
@@ -138,17 +138,10 @@
 	TEST_EQUAL(params2.settings.get_int(settings_pack::dht_max_dht_items), 10000);
 	TEST_EQUAL(params2.settings.get_int(settings_pack::dht_max_peers), 20000);
 
-	TEST_EQUAL(params1.dht_state.nids.size(), 1);
+	TEST_EQUAL(params2.dht_state.nids.size(), 1);
 
 	// not a chance the nid will be the fake initial ones
-<<<<<<< HEAD
 	TEST_CHECK(params2.dht_state.nids[0].second != s.nids[0].second);
-	// the host machine may not have IPv6 support in which case there will only be one entry
-	if (params2.dht_state.nids.size() > 1)
-		TEST_CHECK(params2.dht_state.nids[1].second != s.nids[1].second);
-=======
-	TEST_CHECK(params1.dht_state.nids[0].second != s.nids[0].second);
->>>>>>> bc0274ed
 }
 #endif
 
