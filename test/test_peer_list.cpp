--- conflicted
+++ resolved
@@ -164,22 +164,13 @@
 	return its.first != its.second;
 }
 
-<<<<<<< HEAD
-torrent_state init_state(torrent_peer_allocator& allocator)
-=======
-torrent_state init_state(external_ip& ext_ip)
->>>>>>> f0801490
+torrent_state init_state()
 {
 	torrent_state st;
 	st.is_finished = false;
 	st.is_paused = false;
 	st.max_peerlist_size = 1000;
 	st.allow_multiple_connections_per_ip = false;
-<<<<<<< HEAD
-	st.peer_allocator = &allocator;
-=======
-	st.ip = &ext_ip;
->>>>>>> f0801490
 	st.port = 9999;
 	return st;
 }
@@ -213,11 +204,7 @@
 // when disallowing it
 TORRENT_TEST(multiple_ips_disallowed)
 {
-<<<<<<< HEAD
-	torrent_state st = init_state(allocator);
-=======
-	torrent_state st = init_state(ext_ip);
->>>>>>> f0801490
+	torrent_state st = init_state();
 	mock_torrent t(&st);
 	peer_list p(allocator);
 	t.m_p = &p;
@@ -239,11 +226,7 @@
 // when allowing it
 TORRENT_TEST(multiple_ips_allowed)
 {
-<<<<<<< HEAD
-	torrent_state st = init_state(allocator);
-=======
-	torrent_state st = init_state(ext_ip);
->>>>>>> f0801490
+	torrent_state st = init_state();
 	mock_torrent t(&st);
 	st.allow_multiple_connections_per_ip = true;
 	peer_list p(allocator);
@@ -265,11 +248,7 @@
 // with allow_multiple_connections_per_ip enabled
 TORRENT_TEST(multiple_ips_allowed2)
 {
-<<<<<<< HEAD
-	torrent_state st = init_state(allocator);
-=======
-	torrent_state st = init_state(ext_ip);
->>>>>>> f0801490
+	torrent_state st = init_state();
 	mock_torrent t(&st);
 	st.allow_multiple_connections_per_ip = true;
 	peer_list p(allocator);
@@ -308,11 +287,7 @@
 // with allow_multiple_connections_per_ip disabled
 TORRENT_TEST(multiple_ips_disallowed2)
 {
-<<<<<<< HEAD
-	torrent_state st = init_state(allocator);
-=======
-	torrent_state st = init_state(ext_ip);
->>>>>>> f0801490
+	torrent_state st = init_state();
 	mock_torrent t(&st);
 	st.allow_multiple_connections_per_ip = false;
 	peer_list p(allocator);
@@ -346,11 +321,7 @@
 // and update_peer_port
 TORRENT_TEST(update_peer_port)
 {
-<<<<<<< HEAD
-	torrent_state st = init_state(allocator);
-=======
-	torrent_state st = init_state(ext_ip);
->>>>>>> f0801490
+	torrent_state st = init_state();
 	mock_torrent t(&st);
 	st.allow_multiple_connections_per_ip = false;
 	peer_list p(allocator);
@@ -373,11 +344,7 @@
 // and update_peer_port, causing collission
 TORRENT_TEST(update_peer_port_collide)
 {
-<<<<<<< HEAD
-	torrent_state st = init_state(allocator);
-=======
-	torrent_state st = init_state(ext_ip);
->>>>>>> f0801490
+	torrent_state st = init_state();
 	mock_torrent t(&st);
 	st.allow_multiple_connections_per_ip = true;
 	peer_list p(allocator);
@@ -413,11 +380,7 @@
 // test ip filter
 TORRENT_TEST(ip_filter)
 {
-<<<<<<< HEAD
-	torrent_state st = init_state(allocator);
-=======
-	torrent_state st = init_state(ext_ip);
->>>>>>> f0801490
+	torrent_state st = init_state();
 	mock_torrent t(&st);
 	st.allow_multiple_connections_per_ip = false;
 	peer_list p(allocator);
@@ -455,11 +418,7 @@
 // test port filter
 TORRENT_TEST(port_filter)
 {
-<<<<<<< HEAD
-	torrent_state st = init_state(allocator);
-=======
-	torrent_state st = init_state(ext_ip);
->>>>>>> f0801490
+	torrent_state st = init_state();
 	mock_torrent t(&st);
 	st.allow_multiple_connections_per_ip = false;
 	peer_list p(allocator);
@@ -497,11 +456,7 @@
 // test banning peers
 TORRENT_TEST(ban_peers)
 {
-<<<<<<< HEAD
-	torrent_state st = init_state(allocator);
-=======
-	torrent_state st = init_state(ext_ip);
->>>>>>> f0801490
+	torrent_state st = init_state();
 	mock_torrent t(&st);
 	st.allow_multiple_connections_per_ip = false;
 	peer_list p(allocator);
@@ -541,11 +496,7 @@
 // test erase_peers when we fill up the peer list
 TORRENT_TEST(erase_peers)
 {
-<<<<<<< HEAD
-	torrent_state st = init_state(allocator);
-=======
-	torrent_state st = init_state(ext_ip);
->>>>>>> f0801490
+	torrent_state st = init_state();
 	mock_torrent t(&st);
 	st.max_peerlist_size = 100;
 	st.allow_multiple_connections_per_ip = true;
@@ -578,11 +529,7 @@
 // test set_ip_filter
 TORRENT_TEST(set_ip_filter)
 {
-<<<<<<< HEAD
-	torrent_state st = init_state(allocator);
-=======
-	torrent_state st = init_state(ext_ip);
->>>>>>> f0801490
+	torrent_state st = init_state();
 	std::vector<address> banned;
 
 	mock_torrent t(&st);
@@ -612,11 +559,7 @@
 // test set_port_filter
 TORRENT_TEST(set_port_filter)
 {
-<<<<<<< HEAD
-	torrent_state st = init_state(allocator);
-=======
-	torrent_state st = init_state(ext_ip);
->>>>>>> f0801490
+	torrent_state st = init_state();
 	std::vector<address> banned;
 
 	mock_torrent t(&st);
@@ -647,11 +590,7 @@
 // test set_max_failcount
 TORRENT_TEST(set_max_failcount)
 {
-<<<<<<< HEAD
-	torrent_state st = init_state(allocator);
-=======
-	torrent_state st = init_state(ext_ip);
->>>>>>> f0801490
+	torrent_state st = init_state();
 
 	mock_torrent t(&st);
 	peer_list p(allocator);
@@ -681,11 +620,7 @@
 // test set_seed
 TORRENT_TEST(set_seed)
 {
-<<<<<<< HEAD
-	torrent_state st = init_state(allocator);
-=======
-	torrent_state st = init_state(ext_ip);
->>>>>>> f0801490
+	torrent_state st = init_state();
 
 	mock_torrent t(&st);
 	peer_list p(allocator);
@@ -719,11 +654,7 @@
 // test has_peer
 TORRENT_TEST(has_peer)
 {
-<<<<<<< HEAD
-	torrent_state st = init_state(allocator);
-=======
-	torrent_state st = init_state(ext_ip);
->>>>>>> f0801490
+	torrent_state st = init_state();
 	std::vector<address> banned;
 
 	mock_torrent t(&st);
@@ -755,11 +686,7 @@
 // test connect_candidates torrent_finish
 TORRENT_TEST(connect_candidates_finish)
 {
-<<<<<<< HEAD
-	torrent_state st = init_state(allocator);
-=======
-	torrent_state st = init_state(ext_ip);
->>>>>>> f0801490
+	torrent_state st = init_state();
 	std::vector<address> banned;
 
 	mock_torrent t(&st);
@@ -798,11 +725,7 @@
 // test self-connection
 TORRENT_TEST(self_connection)
 {
-<<<<<<< HEAD
-	torrent_state st = init_state(allocator);
-=======
-	torrent_state st = init_state(ext_ip);
->>>>>>> f0801490
+	torrent_state st = init_state();
 	mock_torrent t(&st);
 	st.allow_multiple_connections_per_ip = false;
 	peer_list p(allocator);
@@ -832,11 +755,7 @@
 // test double connection (both incoming)
 TORRENT_TEST(double_connection)
 {
-<<<<<<< HEAD
-	torrent_state st = init_state(allocator);
-=======
-	torrent_state st = init_state(ext_ip);
->>>>>>> f0801490
+	torrent_state st = init_state();
 	mock_torrent t(&st);
 	st.allow_multiple_connections_per_ip = false;
 	peer_list p(allocator);
@@ -864,11 +783,7 @@
 // test double connection (we loose)
 TORRENT_TEST(double_connection_loose)
 {
-<<<<<<< HEAD
-	torrent_state st = init_state(allocator);
-=======
-	torrent_state st = init_state(ext_ip);
->>>>>>> f0801490
+	torrent_state st = init_state();
 	mock_torrent t(&st);
 	st.allow_multiple_connections_per_ip = false;
 	peer_list p(allocator);
@@ -897,11 +812,7 @@
 // test double connection (we win)
 TORRENT_TEST(double_connection_win)
 {
-<<<<<<< HEAD
-	torrent_state st = init_state(allocator);
-=======
-	torrent_state st = init_state(ext_ip);
->>>>>>> f0801490
+	torrent_state st = init_state();
 	mock_torrent t(&st);
 	st.allow_multiple_connections_per_ip = false;
 	peer_list p(allocator);
@@ -930,11 +841,7 @@
 // test incoming connection when we are at the list size limit
 TORRENT_TEST(incoming_size_limit)
 {
-<<<<<<< HEAD
-	torrent_state st = init_state(allocator);
-=======
-	torrent_state st = init_state(ext_ip);
->>>>>>> f0801490
+	torrent_state st = init_state();
 	st.max_peerlist_size = 5;
 	mock_torrent t(&st);
 	st.allow_multiple_connections_per_ip = false;
@@ -979,11 +886,7 @@
 // test new peer when we are at the list size limit
 TORRENT_TEST(new_peer_size_limit)
 {
-<<<<<<< HEAD
-	torrent_state st = init_state(allocator);
-=======
-	torrent_state st = init_state(ext_ip);
->>>>>>> f0801490
+	torrent_state st = init_state();
 	st.max_peerlist_size = 5;
 	mock_torrent t(&st);
 	st.allow_multiple_connections_per_ip = false;
