--- conflicted
+++ resolved
@@ -306,7 +306,13 @@
 	test_roundtrip(atp);
 }
 
-<<<<<<< HEAD
+TORRENT_TEST(round_trip_trackers)
+{
+	add_torrent_params atp;
+	atp.flags |= torrent_flags::override_trackers;
+	test_roundtrip(atp);
+}
+
 TORRENT_TEST(round_trip_info_hash)
 {
 	add_torrent_params atp;
@@ -333,11 +339,3 @@
 		{true, true, false, false}, {false, true, false, true}};
 	test_roundtrip(atp);
 }
-=======
-TORRENT_TEST(round_trip_trackers)
-{
-	add_torrent_params atp;
-	atp.flags |= torrent_flags::override_trackers;
-	test_roundtrip(atp);
-}
->>>>>>> 97a79d2d
