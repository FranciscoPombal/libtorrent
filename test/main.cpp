/*

Copyright (c) 2008, Arvid Norberg
All rights reserved.

Redistribution and use in source and binary forms, with or without
modification, are permitted provided that the following conditions
are met:

    * Redistributions of source code must retain the above copyright
      notice, this list of conditions and the following disclaimer.
    * Redistributions in binary form must reproduce the above copyright
      notice, this list of conditions and the following disclaimer in
      the documentation and/or other materials provided with the distribution.
    * Neither the name of the author nor the names of its
      contributors may be used to endorse or promote products derived
      from this software without specific prior written permission.

THIS SOFTWARE IS PROVIDED BY THE COPYRIGHT HOLDERS AND CONTRIBUTORS "AS IS"
AND ANY EXPRESS OR IMPLIED WARRANTIES, INCLUDING, BUT NOT LIMITED TO, THE
IMPLIED WARRANTIES OF MERCHANTABILITY AND FITNESS FOR A PARTICULAR PURPOSE
ARE DISCLAIMED. IN NO EVENT SHALL THE COPYRIGHT OWNER OR CONTRIBUTORS BE
LIABLE FOR ANY DIRECT, INDIRECT, INCIDENTAL, SPECIAL, EXEMPLARY, OR
CONSEQUENTIAL DAMAGES (INCLUDING, BUT NOT LIMITED TO, PROCUREMENT OF
SUBSTITUTE GOODS OR SERVICES; LOSS OF USE, DATA, OR PROFITS; OR BUSINESS
INTERRUPTION) HOWEVER CAUSED AND ON ANY THEORY OF LIABILITY, WHETHER IN
CONTRACT, STRICT LIABILITY, OR TORT (INCLUDING NEGLIGENCE OR OTHERWISE)
ARISING IN ANY WAY OUT OF THE USE OF THIS SOFTWARE, EVEN IF ADVISED OF THE
POSSIBILITY OF SUCH DAMAGE.

*/

#include <iostream>
#include <boost/config.hpp>
#include <fcntl.h>
#include <cstdio>
#include <cstdlib> // for exit()
#include "libtorrent/address.hpp"
#include "libtorrent/socket.hpp"
#include "setup_transfer.hpp" // for _g_test_failures
#include "test.hpp"
#include "dht_server.hpp" // for stop_dht
#include "peer_server.hpp" // for stop_peer
#include "udp_tracker.hpp" // for stop_udp_tracker
#include <boost/system/system_error.hpp>

#include "libtorrent/assert.hpp"
#include "libtorrent/aux_/path.hpp"
#include "libtorrent/random.hpp"
#include "libtorrent/aux_/escape_string.hpp"
#include <csignal>

#ifdef _WIN32
#include <windows.h> // fot SetErrorMode
#include <io.h> // for _dup and _dup2
#include <process.h> // for _getpid
#include <crtdbg.h>

#define dup _dup
#define dup2 _dup2

#else

#include <unistd.h> // for getpid()

#endif

using namespace lt;

namespace {

// these are global so we can restore them on abnormal exits and print stuff
// out, such as the log
int old_stdout = -1;
int old_stderr = -1;
bool redirect_stdout = true;
<<<<<<< HEAD
bool redirect_stderr = false;
=======
bool redirect_stderr = true;
>>>>>>> 1593916e
bool keep_files = false;

// the current tests file descriptor
unit_test_t* current_test = nullptr;

void output_test_log_to_terminal()
{
<<<<<<< HEAD
	if (current_test == nullptr
		|| (old_stdout == -1 && old_stderr == -1)
		|| (!redirect_stdout && !redirect_stderr)
		|| current_test->output == nullptr)
=======
	if (current_test == NULL
		|| current_test->output == NULL)
>>>>>>> 1593916e
		return;

	fflush(stdout);
	fflush(stderr);
<<<<<<< HEAD
	if (old_stdout != -1) dup2(old_stdout, fileno(stdout));
	if (old_stderr != -1) dup2(old_stderr, fileno(stderr));
=======
	if (old_stdout != -1)
	{
		dup2(old_stdout, fileno(stdout));
		old_stdout = -1;
	}
	if (old_stderr != -1)
	{
		dup2(old_stderr, fileno(stderr));
		old_stderr = -1;
	}
>>>>>>> 1593916e

	fseek(current_test->output, 0, SEEK_SET);
	std::printf("\x1b[1m[%s]\x1b[0m\n\n", current_test->name);
	char buf[4096];
	std::size_t size = 0;
	do {
		size = fread(buf, 1, sizeof(buf), current_test->output);
		if (size > 0) fwrite(buf, 1, size, stdout);
	} while (size > 0);
}

#ifdef _WIN32
LONG WINAPI seh_exception_handler(LPEXCEPTION_POINTERS p)
{
	char stack_text[10000];

#if TORRENT_USE_ASSERTS \
	|| defined TORRENT_ASIO_DEBUGGING \
	|| defined TORRENT_PROFILE_CALLS \
	|| defined TORRENT_DEBUG_BUFFERS
	print_backtrace(stack_text, sizeof(stack_text), 30
		, p->ContextRecord);
#elif defined __FUNCTION__
	strcpy(stack_text, __FUNCTION__);
#else
	strcpy(stack_text, "<stack traces disabled>");
#endif

	int const code = p->ExceptionRecord->ExceptionCode;
	char const* name = "<unknown exception>";
	switch (code)
	{
#define EXC(x) case x: name = #x; break
		EXC(EXCEPTION_ACCESS_VIOLATION);
		EXC(EXCEPTION_ARRAY_BOUNDS_EXCEEDED);
		EXC(EXCEPTION_BREAKPOINT);
		EXC(EXCEPTION_DATATYPE_MISALIGNMENT);
		EXC(EXCEPTION_FLT_DENORMAL_OPERAND);
		EXC(EXCEPTION_FLT_DIVIDE_BY_ZERO);
		EXC(EXCEPTION_FLT_INEXACT_RESULT);
		EXC(EXCEPTION_FLT_INVALID_OPERATION);
		EXC(EXCEPTION_FLT_OVERFLOW);
		EXC(EXCEPTION_FLT_STACK_CHECK);
		EXC(EXCEPTION_FLT_UNDERFLOW);
		EXC(EXCEPTION_ILLEGAL_INSTRUCTION);
		EXC(EXCEPTION_IN_PAGE_ERROR);
		EXC(EXCEPTION_INT_DIVIDE_BY_ZERO);
		EXC(EXCEPTION_INT_OVERFLOW);
		EXC(EXCEPTION_INVALID_DISPOSITION);
		EXC(EXCEPTION_NONCONTINUABLE_EXCEPTION);
		EXC(EXCEPTION_PRIV_INSTRUCTION);
		EXC(EXCEPTION_SINGLE_STEP);
		EXC(EXCEPTION_STACK_OVERFLOW);
#undef EXC
	};

	std::printf("exception: (0x%x) %s caught:\n%s\n"
		, code, name, stack_text);

	output_test_log_to_terminal();

	exit(code);
}

#else

void TORRENT_NO_RETURN sig_handler(int sig)
{
	char stack_text[10000];

#if TORRENT_USE_ASSERTS \
	|| defined TORRENT_ASIO_DEBUGGING \
	|| defined TORRENT_PROFILE_CALLS \
	|| defined TORRENT_DEBUG_BUFFERS
	print_backtrace(stack_text, sizeof(stack_text), 30);
#elif defined __FUNCTION__
	strcpy(stack_text, __FUNCTION__);
#else
	strcpy(stack_text, "<stack traces disabled>");
#endif
	char const* name = "<unknown signal>";
	switch (sig)
	{
#define SIG(x) case x: name = #x; break
		SIG(SIGSEGV);
#ifdef SIGBUS
		SIG(SIGBUS);
#endif
		SIG(SIGINT);
		SIG(SIGTERM);
		SIG(SIGILL);
		SIG(SIGABRT);
		SIG(SIGFPE);
#ifdef SIGSYS
		SIG(SIGSYS);
#endif
#undef SIG
	};
	std::printf("signal: (%d) %s caught:\n%s\n"
		, sig, name, stack_text);

	output_test_log_to_terminal();

	exit(128 + sig);
}

#endif // _WIN32

void print_usage(char const* executable)
{
	std::printf("%s [options] [tests...]\n"
		"\n"
		"OPTIONS:\n"
		"-h,--help            show this help\n"
		"-l,--list            list the tests available to run\n"
		"-k,--keep            keep files created by the test\n"
		"                     regardless of whether it passed or not\n"
		"-n,--no-redirect     don't redirect test output to\n"
		"                     temporary file, but let it go straight\n"
		"                     to stdout\n"
		"--stderr-redirect    also redirect stderr in addition to stdout\n"
		"\n"
		"for tests, specify one or more test names as printed\n"
		"by -l. If no test is specified, all tests are run\n", executable);
}

void change_directory(std::string const& f, error_code& ec)
{
	ec.clear();

#ifdef TORRENT_WINDOWS
	native_path_string const n = convert_to_wstring(f);
	if (SetCurrentDirectoryW(n.c_str()) == 0)
		ec.assign(GetLastError(), system_category());
#else
	native_path_string const n = convert_to_native_path_string(f);
	int ret = ::chdir(n.c_str());
	if (ret != 0)
		ec.assign(errno, system_category());
#endif
}

} // anonymous namespace

struct unit_directory_guard
{
	std::string dir;
	unit_directory_guard(unit_directory_guard const&) = delete;
	unit_directory_guard& operator=(unit_directory_guard const&) = delete;
	~unit_directory_guard()
	{
		if (keep_files) return;
		error_code ec;
		std::string const parent_dir = parent_path(dir);
		// windows will not allow to remove current dir, so let's change it to root
		change_directory(parent_dir, ec);
		if (ec)
		{
			TEST_ERROR("Failed to change directory: " + ec.message());
			return;
		}
		remove_all(dir, ec);
#ifdef TORRENT_WINDOWS
		if (ec.value() == ERROR_SHARING_VIOLATION)
		{
			// on windows, files are removed in the background, and we may need
			// to wait a little bit
			std::this_thread::sleep_for(milliseconds(400));
			remove_all(dir, ec);
		}
#endif
		if (ec) std::cerr << "Failed to remove unit test directory: " << ec.message() << "\n";
	}
};

void EXPORT reset_output()
{
	if (current_test == nullptr || current_test->output == nullptr) return;
	fflush(stdout);
	fflush(stderr);
	rewind(current_test->output);
#ifdef TORRENT_WINDOWS
	int const r = _chsize(fileno(current_test->output), 0);
#else
	int const r = ftruncate(fileno(current_test->output), 0);
#endif
	if (r != 0)
	{
		// this is best effort, it's not the end of the world if we fail
		std::cerr << "ftruncate of temporary test output file failed: " << strerror(errno) << "\n";
	}
}

int EXPORT main(int argc, char const* argv[])
{
	char const* executable = argv[0];
	// skip executable name
	++argv;
	--argc;

	// pick up options
	while (argc > 0 && argv[0][0] == '-')
	{
		if (argv[0] == "-h"_sv || argv[0] == "--help"_sv)
		{
			print_usage(executable);
			return 0;
		}

		if (argv[0] == "-l"_sv || argv[0] == "--list"_sv)
		{
			std::printf("TESTS:\n");
			for (int i = 0; i < _g_num_unit_tests; ++i)
			{
				std::printf(" - %s\n", _g_unit_tests[i].name);
			}
			return 0;
		}

		if (argv[0] == "-n"_sv || argv[0] == "--no-redirect"_sv)
		{
			redirect_stdout = false;
		}

		if (argv[0] == "--stderr-redirect"_sv)
		{
			redirect_stderr = true;
		}

		if (argv[0] == "-k"_sv || argv[0] == "--keep"_sv)
		{
			keep_files = true;
		}
		++argv;
		--argc;
	}

	std::set<std::string> tests_to_run;
	bool filter = false;

	for (int i = 0; i < argc; ++i)
	{
		tests_to_run.insert(argv[i]);
		filter = true;
	}

#ifdef O_NONBLOCK
	// on darwin, stdout is set to non-blocking mode by default
	// which sometimes causes tests to fail with EAGAIN just
	// by printing logs
	int flags = fcntl(fileno(stdout), F_GETFL, 0);
	fcntl(fileno(stdout), F_SETFL, flags & ~O_NONBLOCK);
	flags = fcntl(fileno(stderr), F_GETFL, 0);
	fcntl(fileno(stderr), F_SETFL, flags & ~O_NONBLOCK);
#endif

#ifdef _WIN32
	// try to suppress hanging the process by windows displaying
	// modal dialogs.
	SetErrorMode(SEM_NOALIGNMENTFAULTEXCEPT
		| SEM_NOGPFAULTERRORBOX | SEM_NOOPENFILEERRORBOX);

	SetUnhandledExceptionFilter(&seh_exception_handler);

#ifdef _DEBUG
	_CrtSetReportMode(_CRT_ERROR, _CRTDBG_MODE_FILE);
	_CrtSetReportFile(_CRT_ERROR, _CRTDBG_FILE_STDERR);
#endif

#else

	signal(SIGSEGV, &sig_handler);
#ifdef SIGBUS
	signal(SIGBUS, &sig_handler);
#endif
	signal(SIGILL, &sig_handler);
	signal(SIGINT, &sig_handler);
	signal(SIGABRT, &sig_handler);
	signal(SIGFPE, &sig_handler);
#ifdef SIGSYS
	signal(SIGSYS, &sig_handler);
#endif

#endif // _WIN32

	int process_id = -1;
#ifdef _WIN32
	process_id = _getpid();
#else
	process_id = getpid();
#endif
	std::string const root_dir = current_working_directory();
	std::string const unit_dir_prefix = combine_path(root_dir, "test_tmp_" + std::to_string(process_id) + "_");
	std::printf("test: %s\ncwd_prefix = \"%s\"\nrnd = %x\n"
		, executable, unit_dir_prefix.c_str(), lt::random(0xffffffff));

	if (_g_num_unit_tests == 0)
	{
		std::printf("\x1b[31mTEST_ERROR: no unit tests registered\x1b[0m\n");
		return 1;
	}

	if (redirect_stdout) old_stdout = dup(fileno(stdout));
	if (redirect_stderr) old_stderr = dup(fileno(stderr));

	int num_run = 0;
	for (int i = 0; i < _g_num_unit_tests; ++i)
	{
		if (filter && tests_to_run.count(_g_unit_tests[i].name) == 0)
			continue;

		std::string const unit_dir = unit_dir_prefix + std::to_string(i);
		error_code ec;
		create_directory(unit_dir, ec);
		if (ec)
		{
			std::printf("Failed to create unit test directory: %s\n", ec.message().c_str());
			return 1;
		}
		unit_directory_guard unit_dir_guard{unit_dir};
		change_directory(unit_dir, ec);
		if (ec)
		{
			std::printf("Failed to change unit test directory: %s\n", ec.message().c_str());
			return 1;
		}

		unit_test_t& t = _g_unit_tests[i];

		if (redirect_stdout || redirect_stderr)
		{
			// redirect test output to a temporary file
			fflush(stdout);
			fflush(stderr);

			FILE* f = tmpfile();
			if (f != nullptr)
			{
				int ret1 = 0;
				if (redirect_stdout) ret1 |= dup2(fileno(f), fileno(stdout));
				if (redirect_stderr) ret1 |= dup2(fileno(f), fileno(stderr));
				if (ret1 >= 0)
				{
					t.output = f;
				}
				else
				{
					std::printf("failed to redirect output: (%d) %s\n"
						, errno, strerror(errno));
				}
			}
			else
			{
				std::printf("failed to create temporary file for redirecting "
					"output: (%d) %s\n", errno, strerror(errno));
			}
		}

		// get proper interleaving of stderr and stdout
		setbuf(stdout, nullptr);
		setbuf(stderr, nullptr);

		_g_test_idx = i;
		current_test = &t;

#ifndef BOOST_NO_EXCEPTIONS
		try
		{
#endif

#if defined TORRENT_BUILD_SIMULATOR
			lt::aux::random_engine().seed(0x82daf973);
#endif

			_g_test_failures = 0;
			(*t.fun)();
#ifndef BOOST_NO_EXCEPTIONS
		}
		catch (boost::system::system_error const& e)
		{
			char buf[200];
			std::snprintf(buf, sizeof(buf), "TEST_ERROR: Terminated with system_error: (%d) [%s] \"%s\""
				, e.code().value()
				, e.code().category().name()
				, e.code().message().c_str());
			report_failure(buf, __FILE__, __LINE__);
		}
		catch (std::exception const& e)
		{
			char buf[200];
			std::snprintf(buf, sizeof(buf), "TEST_ERROR: Terminated with exception: \"%s\"", e.what());
			report_failure(buf, __FILE__, __LINE__);
		}
		catch (...)
		{
			report_failure("TEST_ERROR: Terminated with unknown exception", __FILE__, __LINE__);
		}
#endif

		if (!tests_to_run.empty()) tests_to_run.erase(t.name);

		if (_g_test_failures > 0)
		{
			output_test_log_to_terminal();
		}

		t.num_failures = _g_test_failures;
		t.run = true;
		++num_run;

		if (redirect_stdout && t.output)
			fclose(t.output);
	}

	if (redirect_stdout) dup2(old_stdout, fileno(stdout));
	if (redirect_stderr) dup2(old_stderr, fileno(stderr));

	if (!tests_to_run.empty())
	{
		std::printf("\x1b[1mUNKONWN tests:\x1b[0m\n");
		for (std::set<std::string>::iterator i = tests_to_run.begin()
			, end(tests_to_run.end()); i != end; ++i)
		{
			std::printf("  %s\n", i->c_str());
		}
	}

	if (num_run == 0)
	{
		std::printf("\x1b[31mTEST_ERROR: no unit tests run\x1b[0m\n");
		return 1;
	}

	// just in case of premature exits
	// make sure we try to clean up some
	stop_udp_tracker();
	stop_all_proxies();
	stop_web_server();
	stop_peer();
	stop_dht();

	if (redirect_stdout) fflush(stdout);
	if (redirect_stderr) fflush(stderr);

	return print_failures() ? 333 : 0;
}
<|MERGE_RESOLUTION|>--- conflicted
+++ resolved
@@ -74,11 +74,7 @@
 int old_stdout = -1;
 int old_stderr = -1;
 bool redirect_stdout = true;
-<<<<<<< HEAD
-bool redirect_stderr = false;
-=======
 bool redirect_stderr = true;
->>>>>>> 1593916e
 bool keep_files = false;
 
 // the current tests file descriptor
@@ -86,23 +82,12 @@
 
 void output_test_log_to_terminal()
 {
-<<<<<<< HEAD
 	if (current_test == nullptr
-		|| (old_stdout == -1 && old_stderr == -1)
-		|| (!redirect_stdout && !redirect_stderr)
 		|| current_test->output == nullptr)
-=======
-	if (current_test == NULL
-		|| current_test->output == NULL)
->>>>>>> 1593916e
 		return;
 
 	fflush(stdout);
 	fflush(stderr);
-<<<<<<< HEAD
-	if (old_stdout != -1) dup2(old_stdout, fileno(stdout));
-	if (old_stderr != -1) dup2(old_stderr, fileno(stderr));
-=======
 	if (old_stdout != -1)
 	{
 		dup2(old_stdout, fileno(stdout));
@@ -113,7 +98,6 @@
 		dup2(old_stderr, fileno(stderr));
 		old_stderr = -1;
 	}
->>>>>>> 1593916e
 
 	fseek(current_test->output, 0, SEEK_SET);
 	std::printf("\x1b[1m[%s]\x1b[0m\n\n", current_test->name);
