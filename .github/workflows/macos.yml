--- conflicted
+++ resolved
@@ -80,36 +80,4 @@
 
       - name: build library
         run: |
-<<<<<<< HEAD
-          b2 ${{ matrix.config }} -j2 -l400 warnings-as-errors=on cxxstd=14
-
-
-   python:
-      name: Python bindings
-      runs-on: macos-latest
-
-      steps:
-      - name: checkout
-        uses: actions/checkout@v2.3.3
-        with:
-           submodules: recursive
-
-      - name: install boost
-        run: |
-          brew install boost-build boost boost-python3 python@3.9
-          export PYTHON_INCLUDE=`echo /usr/local/Cellar/python@3.9/*/Frameworks/Python.framework/Versions/3.9/include/python3.9` ;
-          echo "using darwin ;" >>~/user-config.jam
-          echo "using python : 3.9 : /usr/local/opt/python@3.9/bin/python3 : $(PYTHON_INCLUDE) : /usr/local/opt/python@3.9/Frameworks/Python.framework/Versions/3.9/lib/python3.9/config-3.9-darwin : <target-os>darwin ;" >> ~/user-config.jam
-
-      - name: build python module
-        run: |
-          cd bindings/python
-          b2 -j2 stage_module stage_dependencies
-
-      - name: run python tests
-        run: |
-          cd bindings/python
-          DYLD_LIBRARY_PATH=./dependencies python3 test.py
-=======
-          b2 ${{ matrix.config }} -j2 -l400 cxxstd=11
->>>>>>> bf5d475a
+          b2 ${{ matrix.config }} -j2 -l400 warnings-as-errors=on cxxstd=14