--- conflicted
+++ resolved
@@ -58,30 +58,13 @@
 		&& <target-os>windows in $(properties)
 		&& ! <toolset>gcc in $(properties)
 	{
-<<<<<<< HEAD
-		if <openssl-version>pre1.1 in $(properties)
-			&& <target-os>windows in $(properties)
-			&& ! <toolset>gcc in $(properties)
-		{
-			result += <library>ssleay32 <library>libeay32 ;
-		}
-		else
-		{
-			# on windows the library names were changed to be in line with other
-			# system starting with OpenSSL 1.1
-			result += <library>crypto <library>ssl ;
-		}
-=======
-		result += <library>ssleay32
-			<library>libeay32
-		;
+		result += <library>ssleay32 <library>libeay32 ;
 	}
 	else
 	{
 		# on windows the library names were changed to be in line with other
 		# system starting with OpenSSL 1.1
 		result += <library>crypto <library>ssl ;
->>>>>>> f0801490
 	}
 
 	if <crypto>libcrypto in $(properties)
@@ -102,13 +85,7 @@
 	}
 
 	# windows needs some more libraries when using openSSL
-<<<<<<< HEAD
-	if ( <crypto>openssl in $(properties)
-		|| <crypto>libcrypto in $(propertes) )
-		&& <target-os>windows in $(properties)
-=======
 	if <target-os>windows in $(properties)
->>>>>>> f0801490
 		&& ! <toolset>gcc in $(properties)
 	{
 		result += <library>advapi32
@@ -388,7 +365,6 @@
 	return $(result) ;
 }
 
-<<<<<<< HEAD
 rule default-build ( properties * )
 {
 	local result ;
@@ -400,10 +376,7 @@
 	return $(result) ;
 }
 
-rule tag ( name : type  ? : property-set )
-=======
 rule tag ( name : type ? : property-set )
->>>>>>> f0801490
 {
 	name = [ virtual-target.add-prefix-and-suffix $(name) : $(type) : $(property-set) ] ;
 
@@ -615,7 +588,7 @@
 	<export-extra>on <asserts>on
 	;
 
-lib crypto : : <name>crypto <use>z <conditional>@openssl-lib-path : : <conditional>@openssl-include-path ;
+lib crypto : : <name>crypto <conditional>@openssl-lib-path : : <conditional>@openssl-include-path ;
 lib ssl : : <name>ssl <use>crypto <conditional>@openssl-lib-path : : <conditional>@openssl-include-path ;
 
 # required for openssl on windows
@@ -637,16 +610,7 @@
 # openssl on linux/bsd etc.
 lib gcrypt : : <name>gcrypt <link>shared <search>/opt/local/lib ;
 
-<<<<<<< HEAD
-# pick up openssl on macos from brew
-lib crypto : : <name>crypto <target-os>darwin <search>/usr/local/opt/openssl/lib : <link>shared : <include>/usr/local/opt/openssl/include ;
-lib ssl : : <name>ssl <use>crypto <target-os>darwin <search>/usr/local/opt/openssl/lib : <link>shared : <include>/usr/local/opt/openssl/include ;
-
-lib crypto : : <name>crypto : <link>shared ;
-lib ssl : : <name>ssl <use>crypto : <link>shared ;
-=======
 alias openssl-libraries : : : : <conditional>@link-openssl ;
->>>>>>> f0801490
 
 lib libsocket : : <use>libnsl <name>socket <link>shared <search>/usr/sfw/lib <link>shared ;
 lib libnsl : : <name>nsl <link>shared <search>/usr/sfw/lib <link>shared ;
@@ -862,6 +826,7 @@
 	<define>BOOST_NO_DEPRECATED
 	<link>shared:<define>BOOST_SYSTEM_SOURCE
 	<crypto>openssl:<library>openssl-libraries
+	<crypto>libcrypto:<library>openssl-libraries
 
 	<dht>on:<source>src/kademlia/$(KADEMLIA_SOURCES).cpp
 	<dht>on:<source>ed25519/src/$(ED25519_SOURCES).cpp
