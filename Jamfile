--- conflicted
+++ resolved
@@ -649,14 +649,7 @@
 lib netkit : : <name>net <search>/boot/system/lib <link>shared ;
 lib gcc : : <name>gcc <link>static ;
 
-<<<<<<< HEAD
 # gcrypt on linux/bsd etc.
-=======
-# when using iconv
-lib libiconv : : <name>iconv <link>shared ;
-
-# openssl on linux/bsd etc.
->>>>>>> 197d9006
 lib gcrypt : : <name>gcrypt <link>shared <search>/opt/local/lib ;
 lib dl : : <link>shared <name>dl ;
 
