/*

Copyright (c) 2006-2012, 2014-2020, Arvid Norberg
Copyright (c) 2014-2015, 2017, Steven Siloti
Copyright (c) 2015-2018, Alden Torres
Copyright (c) 2015, Thomas Yuan
Copyright (c) 2016, 2019, Andrei Kurushin
Copyright (c) 2017, Pavel Pimenov
Copyright (c) 2020, Fonic
All rights reserved.

Redistribution and use in source and binary forms, with or without
modification, are permitted provided that the following conditions
are met:

    * Redistributions of source code must retain the above copyright
      notice, this list of conditions and the following disclaimer.
    * Redistributions in binary form must reproduce the above copyright
      notice, this list of conditions and the following disclaimer in
      the documentation and/or other materials provided with the distribution.
    * Neither the name of the author nor the names of its
      contributors may be used to endorse or promote products derived
      from this software without specific prior written permission.

THIS SOFTWARE IS PROVIDED BY THE COPYRIGHT HOLDERS AND CONTRIBUTORS "AS IS"
AND ANY EXPRESS OR IMPLIED WARRANTIES, INCLUDING, BUT NOT LIMITED TO, THE
IMPLIED WARRANTIES OF MERCHANTABILITY AND FITNESS FOR A PARTICULAR PURPOSE
ARE DISCLAIMED. IN NO EVENT SHALL THE COPYRIGHT OWNER OR CONTRIBUTORS BE
LIABLE FOR ANY DIRECT, INDIRECT, INCIDENTAL, SPECIAL, EXEMPLARY, OR
CONSEQUENTIAL DAMAGES (INCLUDING, BUT NOT LIMITED TO, PROCUREMENT OF
SUBSTITUTE GOODS OR SERVICES; LOSS OF USE, DATA, OR PROFITS; OR BUSINESS
INTERRUPTION) HOWEVER CAUSED AND ON ANY THEORY OF LIABILITY, WHETHER IN
CONTRACT, STRICT LIABILITY, OR TORT (INCLUDING NEGLIGENCE OR OTHERWISE)
ARISING IN ANY WAY OUT OF THE USE OF THIS SOFTWARE, EVEN IF ADVISED OF THE
POSSIBILITY OF SUCH DAMAGE.

*/

#include "libtorrent/kademlia/dht_tracker.hpp"

#include <libtorrent/config.hpp>

#include <libtorrent/kademlia/msg.hpp>
#include <libtorrent/kademlia/dht_observer.hpp>
#include <libtorrent/kademlia/dht_settings.hpp>

#include <libtorrent/bencode.hpp>
#include <libtorrent/version.hpp>
#include <libtorrent/time.hpp>
#include <libtorrent/performance_counters.hpp> // for counters
#include <libtorrent/aux_/time.hpp>
#include <libtorrent/session_status.hpp>
#include <libtorrent/aux_/ip_helpers.hpp> // for is_v6

#ifndef TORRENT_DISABLE_LOGGING
#include <libtorrent/hex.hpp> // to_hex
#endif

using namespace std::placeholders;

namespace libtorrent { namespace dht {

	namespace {

	// generate a new write token key every 5 minutes
	auto const key_refresh
		= duration_cast<time_duration>(minutes(5));

	void add_dht_counters(node const& dht, counters& c)
	{
		int nodes, replacements, allocated_observers;
		std::tie(nodes, replacements, allocated_observers) = dht.get_stats_counters();

		c.inc_stats_counter(counters::dht_nodes, nodes);
		c.inc_stats_counter(counters::dht_node_cache, replacements);
		c.inc_stats_counter(counters::dht_allocated_observers, allocated_observers);
	}

	std::vector<udp::endpoint> concat(std::vector<udp::endpoint> const& v1
		, std::vector<udp::endpoint> const& v2)
	{
		std::vector<udp::endpoint> r = v1;
		r.insert(r.end(), v2.begin(), v2.end());
		return r;
	}

	} // anonymous namespace

	// class that puts the networking and the kademlia node in a single
	// unit and connecting them together.
	dht_tracker::dht_tracker(dht_observer* observer
		, io_context& ios
		, send_fun_t send_fun
		, aux::session_settings const& settings
		, counters& cnt
		, dht_storage_interface& storage
		, dht_state&& state)
		: m_counters(cnt)
		, m_storage(storage)
		, m_state(std::move(state))
		, m_send_fun(std::move(send_fun))
		, m_log(observer)
		, m_key_refresh_timer(ios)
		, m_refresh_timer(ios)
		, m_settings(settings)
		, m_running(false)
		, m_host_resolver(ios)
		, m_send_quota(settings.get_int(settings_pack::dht_upload_rate_limit))
		, m_last_tick(aux::time_now())
		, m_ioc(ios)
	{
		m_blocker.set_block_timer(m_settings.get_int(settings_pack::dht_block_timeout));
		m_blocker.set_rate_limit(m_settings.get_int(settings_pack::dht_block_ratelimit));
	}

	void dht_tracker::update_node_id(aux::listen_socket_handle const& s)
	{
		auto n = m_nodes.find(s);
		if (n != m_nodes.end())
			n->second.dht.update_node_id();
		update_storage_node_ids();
	}

	void dht_tracker::new_socket(aux::listen_socket_handle const& s)
	{
		address const local_address = s.get_local_endpoint().address();
		auto stored_nid = std::find_if(m_state.nids.begin(), m_state.nids.end()
			, [&](node_ids_t::value_type const& nid) { return nid.first == local_address; });
		node_id const nid = stored_nid != m_state.nids.end() ? stored_nid->second : node_id();
		// must use piecewise construction because tracker_node::connection_timer
		// is neither copyable nor movable
		auto n = m_nodes.emplace(std::piecewise_construct_t(), std::forward_as_tuple(s)
			, std::forward_as_tuple(m_ioc
			, s, this, m_settings, nid, m_log, m_counters
			, std::bind(&dht_tracker::get_node, this, _1, _2)
			, m_storage));

		update_storage_node_ids();

#ifndef TORRENT_DISABLE_LOGGING
		if (m_log->should_log(dht_logger::tracker))
		{
			m_log->log(dht_logger::tracker, "starting %s DHT tracker with node id: %s"
				, local_address.is_v4() ? "IPv4" : "IPv6"
				, aux::to_hex(n.first->second.dht.nid()).c_str());
		}
#endif

		if (m_running && n.second)
		{
			ADD_OUTSTANDING_ASYNC("dht_tracker::connection_timeout");
			n.first->second.connection_timer.expires_after(seconds(1));
			n.first->second.connection_timer.async_wait(
				std::bind(&dht_tracker::connection_timeout, self(), n.first->first, _1));
			n.first->second.dht.bootstrap({}, find_data::nodes_callback());
		}
	}

	void dht_tracker::delete_socket(aux::listen_socket_handle const& s)
	{
		m_nodes.erase(s);

		update_storage_node_ids();
	}

	void dht_tracker::start(find_data::nodes_callback const& f)
	{
		m_running = true;

		ADD_OUTSTANDING_ASYNC("dht_tracker::refresh_key");
		refresh_key({});

		for (auto& n : m_nodes)
		{
			ADD_OUTSTANDING_ASYNC("dht_tracker::connection_timeout");
			n.second.connection_timer.expires_after(seconds(1));
			n.second.connection_timer.async_wait(
				std::bind(&dht_tracker::connection_timeout, self(), n.first, _1));
			if (aux::is_v6(n.first.get_local_endpoint()))
				n.second.dht.bootstrap(concat(m_state.nodes6, m_state.nodes), f);
			else
				n.second.dht.bootstrap(concat(m_state.nodes, m_state.nodes6), f);
		}

		ADD_OUTSTANDING_ASYNC("dht_tracker::refresh_timeout");
		m_refresh_timer.expires_after(seconds(5));
		m_refresh_timer.async_wait(std::bind(&dht_tracker::refresh_timeout, self(), _1));

		m_state.clear();
	}

	void dht_tracker::stop()
	{
		m_running = false;
		m_key_refresh_timer.cancel();
		for (auto& n : m_nodes)
			n.second.connection_timer.cancel();
		m_refresh_timer.cancel();
		m_host_resolver.cancel();
	}

#if TORRENT_ABI_VERSION == 1
	void dht_tracker::dht_status(session_status& s)
	{
		s.dht_torrents += int(m_storage.num_torrents());

		s.dht_nodes = 0;
		s.dht_node_cache = 0;
		s.dht_global_nodes = 0;
		s.dht_torrents = 0;
		s.active_requests.clear();
		s.dht_total_allocations = 0;

		for (auto& n : m_nodes)
			n.second.dht.status(s);
	}
#endif

	std::vector<lt::dht::dht_status> dht_tracker::dht_status() const
	{
		std::vector<lt::dht::dht_status> ret;
		for (auto& n : m_nodes)
			ret.emplace_back(n.second.dht.status());
		return ret;
	}

	void dht_tracker::update_stats_counters(counters& c) const
	{
		const dht_storage_counters& dht_cnt = m_storage.counters();
		c.set_value(counters::dht_torrents, dht_cnt.torrents);
		c.set_value(counters::dht_peers, dht_cnt.peers);
		c.set_value(counters::dht_immutable_data, dht_cnt.immutable_data);
		c.set_value(counters::dht_mutable_data, dht_cnt.mutable_data);

		c.set_value(counters::dht_nodes, 0);
		c.set_value(counters::dht_node_cache, 0);
		c.set_value(counters::dht_allocated_observers, 0);

		for (auto& n : m_nodes)
			add_dht_counters(n.second.dht, c);
	}

	void dht_tracker::connection_timeout(aux::listen_socket_handle const& s, error_code const& e)
	{
		COMPLETE_ASYNC("dht_tracker::connection_timeout");
		if (e || !m_running) return;

		auto const it = m_nodes.find(s);
		// this could happen if the task is about to be executed (and not cancellable) and
		// the socket is just removed
		if (it == m_nodes.end()) return; // node already destroyed

		tracker_node& n = it->second;
		time_duration const d = n.dht.connection_timeout();
		deadline_timer& timer = n.connection_timer;
		timer.expires_after(d);
		ADD_OUTSTANDING_ASYNC("dht_tracker::connection_timeout");
		timer.async_wait(std::bind(&dht_tracker::connection_timeout, self(), s, _1));
	}

	void dht_tracker::refresh_timeout(error_code const& e)
	{
		COMPLETE_ASYNC("dht_tracker::refresh_timeout");
		if (e || !m_running) return;

		for (auto& n : m_nodes)
			n.second.dht.tick();

		// periodically update the DOS blocker's settings from the dht_settings
		m_blocker.set_block_timer(m_settings.get_int(settings_pack::dht_block_timeout));
		m_blocker.set_rate_limit(m_settings.get_int(settings_pack::dht_block_ratelimit));

		m_refresh_timer.expires_after(seconds(5));
		ADD_OUTSTANDING_ASYNC("dht_tracker::refresh_timeout");
		m_refresh_timer.async_wait(
			std::bind(&dht_tracker::refresh_timeout, self(), _1));
	}

	void dht_tracker::refresh_key(error_code const& e)
	{
		COMPLETE_ASYNC("dht_tracker::refresh_key");
		if (e || !m_running) return;

		ADD_OUTSTANDING_ASYNC("dht_tracker::refresh_key");
		m_key_refresh_timer.expires_after(key_refresh);
		m_key_refresh_timer.async_wait(std::bind(&dht_tracker::refresh_key, self(), _1));

		for (auto& n : m_nodes)
			n.second.dht.new_write_key();

#ifndef TORRENT_DISABLE_LOGGING
		m_log->log(dht_logger::tracker, "*** new write key***");
#endif
	}

	void dht_tracker::update_storage_node_ids()
	{
		std::vector<sha1_hash> ids;
		for (auto& n : m_nodes)
			ids.push_back(n.second.dht.nid());
		m_storage.update_node_ids(ids);
	}

	node* dht_tracker::get_node(node_id const& id, std::string const& family_name)
	{
		TORRENT_UNUSED(id);
		for (auto& n : m_nodes)
		{
			// TODO: pick the closest node rather than the first
			if (n.second.dht.protocol_family_name() == family_name)
				return &n.second.dht;
		}

		return nullptr;
	}

	void dht_tracker::get_peers(sha1_hash const& ih
		, std::function<void(std::vector<tcp::endpoint> const&)> f)
	{
		for (auto& n : m_nodes)
			n.second.dht.get_peers(ih, f, {}, {});
	}

	void dht_tracker::announce(sha1_hash const& ih, int listen_port
		, announce_flags_t const flags
		, std::function<void(std::vector<tcp::endpoint> const&)> f)
	{
		for (auto& n : m_nodes)
			n.second.dht.announce(ih, listen_port, flags, f);
	}

	void dht_tracker::sample_infohashes(udp::endpoint const& ep, sha1_hash const& target
		, std::function<void(node_id
			, time_duration
			, int, std::vector<sha1_hash>
			, std::vector<std::pair<sha1_hash, udp::endpoint>>)> f)
	{
		for (auto& n : m_nodes)
		{
			if (ep.protocol() != (n.first.get_external_address().is_v4() ? udp::v4() : udp::v6()))
				continue;
			n.second.dht.sample_infohashes(ep, target, f);
			break;
		}
	}

	namespace {

	struct get_immutable_item_ctx
	{
		explicit get_immutable_item_ctx(int traversals)
			: active_traversals(traversals)
			, item_posted(false)
		{}
		int active_traversals;
		bool item_posted;
	};

	// these functions provide a slightly higher level
	// interface to the get/put functionality in the DHT
	void get_immutable_item_callback(item const& it
		, std::shared_ptr<get_immutable_item_ctx> ctx
		, std::function<void(item const&)> f)
	{
		// the reason to wrap here is to control the return value
		// since it controls whether we re-put the content
		TORRENT_ASSERT(!it.is_mutable());
		--ctx->active_traversals;
		if (!ctx->item_posted && (!it.empty() || ctx->active_traversals == 0))
		{
			ctx->item_posted = true;
			f(it);
		}
	}

	struct get_mutable_item_ctx
	{
		explicit get_mutable_item_ctx(int traversals) : active_traversals(traversals) {}
		int active_traversals;
		item it;
	};

	void get_mutable_item_callback(item const& it, bool authoritative
		, std::shared_ptr<get_mutable_item_ctx> ctx
		, std::function<void(item const&, bool)> f)
	{
		TORRENT_ASSERT(it.is_mutable());
		if (authoritative) --ctx->active_traversals;
		authoritative = authoritative && ctx->active_traversals == 0;
		if ((ctx->it.empty() && !it.empty()) || (ctx->it.seq() < it.seq()))
		{
			ctx->it = it;
			f(it, authoritative);
		}
		else if (authoritative)
			f(it, authoritative);
	}

	struct put_item_ctx
	{
		explicit put_item_ctx(int traversals)
			: active_traversals(traversals)
			, response_count(0)
		{}

		int active_traversals;
		int response_count;
	};

	void put_immutable_item_callback(int responses, std::shared_ptr<put_item_ctx> ctx
		, std::function<void(int)> f)
	{
		ctx->response_count += responses;
		if (--ctx->active_traversals == 0)
			f(ctx->response_count);
	}

	void put_mutable_item_callback(item const& it, int responses, std::shared_ptr<put_item_ctx> ctx
		, std::function<void(item const&, int)> cb)
	{
		ctx->response_count += responses;
		if (--ctx->active_traversals == 0)
			cb(it, ctx->response_count);
	}

	} // anonymous namespace

	void dht_tracker::get_item(sha1_hash const& target
		, std::function<void(item const&)> cb)
	{
		auto ctx = std::make_shared<get_immutable_item_ctx>(int(m_nodes.size()));
		for (auto& n : m_nodes)
			n.second.dht.get_item(target, std::bind(&get_immutable_item_callback, _1, ctx, cb));
	}

	// key is a 32-byte binary string, the public key to look up.
	// the salt is optional
	void dht_tracker::get_item(public_key const& key
		, std::function<void(item const&, bool)> cb
		, std::string salt)
	{
		auto ctx = std::make_shared<get_mutable_item_ctx>(int(m_nodes.size()));
		for (auto& n : m_nodes)
			n.second.dht.get_item(key, salt, std::bind(&get_mutable_item_callback, _1, _2, ctx, cb));
	}

	void dht_tracker::put_item(entry const& data
		, std::function<void(int)> cb)
	{
		std::string flat_data;
		bencode(std::back_inserter(flat_data), data);
		sha1_hash const target = item_target_id(flat_data);

		auto ctx = std::make_shared<put_item_ctx>(int(m_nodes.size()));
		for (auto& n : m_nodes)
			n.second.dht.put_item(target, data, std::bind(&put_immutable_item_callback
			, _1, ctx, cb));
	}

	void dht_tracker::put_item(public_key const& key
		, std::function<void(item const&, int)> cb
		, std::function<void(item&)> data_cb, std::string salt)
	{
		auto ctx = std::make_shared<put_item_ctx>(int(m_nodes.size()));
		for (auto& n : m_nodes)
			n.second.dht.put_item(key, salt, std::bind(&put_mutable_item_callback
				, _1, _2, ctx, cb), data_cb);
	}

	void dht_tracker::direct_request(udp::endpoint const& ep, entry& e
		, std::function<void(msg const&)> f)
	{
		for (auto& n : m_nodes)
		{
			if (ep.protocol() != (n.first.get_external_address().is_v4() ? udp::v4() : udp::v6()))
				continue;
			n.second.dht.direct_request(ep, e, f);
			break;
		}
	}

	void dht_tracker::incoming_error(error_code const& ec, udp::endpoint const& ep)
	{
		if (ec == boost::asio::error::connection_refused
			|| ec == boost::asio::error::connection_reset
			|| ec == boost::asio::error::connection_aborted
#ifdef _WIN32
			|| ec == error_code(ERROR_HOST_UNREACHABLE, system_category())
			|| ec == error_code(ERROR_PORT_UNREACHABLE, system_category())
			|| ec == error_code(ERROR_CONNECTION_REFUSED, system_category())
			|| ec == error_code(ERROR_CONNECTION_ABORTED, system_category())
#endif
			)
		{
			for (auto& n : m_nodes)
				n.second.dht.unreachable(ep);
		}
	}

	bool dht_tracker::incoming_packet(aux::listen_socket_handle const& s
		, udp::endpoint const& ep, span<char const> const buf)
	{
		int const buf_size = int(buf.size());
		if (buf_size <= 20
			|| buf.front() != 'd'
			|| buf.back() != 'e') return false;

		m_counters.inc_stats_counter(counters::dht_bytes_in, buf_size);
		// account for IP and UDP overhead
		m_counters.inc_stats_counter(counters::recv_ip_overhead_bytes
			, aux::is_v6(ep) ? 48 : 28);
		m_counters.inc_stats_counter(counters::dht_messages_in);

		if (m_settings.get_bool(settings_pack::dht_ignore_dark_internet) && aux::is_v4(ep))
		{
			address_v4::bytes_type b = ep.address().to_v4().to_bytes();

			// these are class A networks not available to the public
			// if we receive messages from here, that seems suspicious
			static std::uint8_t const class_a[] = { 3, 6, 7, 9, 11, 19, 21, 22, 25
				, 26, 28, 29, 30, 33, 34, 48, 56 };

			if (std::find(std::begin(class_a), std::end(class_a), b[0]) != std::end(class_a))
			{
				m_counters.inc_stats_counter(counters::dht_messages_in_dropped);
				return true;
			}
		}

		if (!m_blocker.incoming(ep.address(), clock_type::now(), m_log))
		{
			m_counters.inc_stats_counter(counters::dht_messages_in_dropped);
			return true;
		}

		TORRENT_ASSERT(buf_size > 0);

		int pos;
		error_code err;
		int const ret = bdecode(buf.data(), buf.data() + buf_size, m_msg, err, &pos, 10, 500);
		if (ret != 0)
		{
			m_counters.inc_stats_counter(counters::dht_messages_in_dropped);
#ifndef TORRENT_DISABLE_LOGGING
			m_log->log_packet(dht_logger::incoming_message, buf, ep);
#endif
			return false;
		}

		if (m_msg.type() != bdecode_node::dict_t)
		{
			m_counters.inc_stats_counter(counters::dht_messages_in_dropped);
#ifndef TORRENT_DISABLE_LOGGING
			m_log->log_packet(dht_logger::incoming_message, buf, ep);
#endif
			// it's not a good idea to send a response to an invalid messages
			return false;
		}

#ifndef TORRENT_DISABLE_LOGGING
		m_log->log_packet(dht_logger::incoming_message, buf, ep);
#endif

		libtorrent::dht::msg const m(m_msg, ep);
		for (auto& n : m_nodes)
			n.second.dht.incoming(s, m);
		return true;
	}

	dht_tracker::tracker_node::tracker_node(io_context& ios
		, aux::listen_socket_handle const& s, socket_manager* sock
		, aux::session_settings const& settings
		, node_id const& nid
		, dht_observer* observer, counters& cnt
		, get_foreign_node_t get_foreign_node
		, dht_storage_interface& storage)
		: dht(s, sock, settings, nid, observer, cnt, std::move(get_foreign_node), storage)
		, connection_timer(ios)
	{}

	std::vector<std::pair<node_id, udp::endpoint>> dht_tracker::live_nodes(node_id const& nid)
	{
		std::vector<std::pair<node_id, udp::endpoint>> ret;

		auto n = std::find_if(m_nodes.begin(), m_nodes.end()
			, [&](tracker_nodes_t::value_type const& v) { return v.second.dht.nid() == nid; });

		if (n != m_nodes.end())
		{
			n->second.dht.m_table.for_each_node([&ret](node_entry const& e)
				{ ret.emplace_back(e.id, e.endpoint); }, nullptr);
		}

		return ret;
	}

namespace {

	std::vector<udp::endpoint> save_nodes(node const& dht)
	{
		std::vector<udp::endpoint> ret;

		dht.m_table.for_each_node([&ret](node_entry const& e)
		{ ret.push_back(e.ep()); });

		return ret;
	}

} // anonymous namespace

	dht_state dht_tracker::state() const
	{
		dht_state ret;
		for (auto& n : m_nodes)
		{
			// use the local rather than external address because if the user is behind NAT
			// we won't know the external IP on startup
			ret.nids.emplace_back(n.first.get_local_endpoint().address(), n.second.dht.nid());
			auto nodes = save_nodes(n.second.dht);
			ret.nodes.insert(ret.nodes.end(), nodes.begin(), nodes.end());
		}
		return ret;
	}

	void dht_tracker::add_node(udp::endpoint const& node)
	{
		for (auto& n : m_nodes)
			n.second.dht.add_node(node);
	}

	void dht_tracker::add_router_node(udp::endpoint const& node)
	{
		for (auto& n : m_nodes)
			n.second.dht.add_router_node(node);
	}

	bool dht_tracker::has_quota()
	{
		time_point const now = clock_type::now();
		time_duration const delta = now - m_last_tick;
		m_last_tick = now;

<<<<<<< HEAD
		// add any new quota we've accrued since last time
		m_send_quota += int(std::int64_t(m_settings.get_int(settings_pack::dht_upload_rate_limit))
			* total_microseconds(delta) / 1000000);

		// allow 3 seconds worth of burst
		if (m_send_quota > 3 * m_settings.get_int(settings_pack::dht_upload_rate_limit))
			m_send_quota = 3 * m_settings.get_int(settings_pack::dht_upload_rate_limit);
=======
		std::int64_t const limit = m_settings.upload_rate_limit;

		// allow 3 seconds worth of burst
		std::int64_t const max_accrue = std::min(3 * limit, std::int64_t(std::numeric_limits<int>::max()));
>>>>>>> 7981fc31

		if (delta >= seconds(3)
			|| delta >= microseconds(std::numeric_limits<int>::max() / limit))
		{
			m_send_quota = aux::numeric_cast<int>(max_accrue);
			return true;
		}

		int const add = aux::numeric_cast<int>(limit * total_microseconds(delta) / 1000000);

		if (max_accrue - m_send_quota < add)
		{
			m_send_quota = aux::numeric_cast<int>(max_accrue);
			return true;
		}
		else
		{
			// add any new quota we've accrued since last time
			m_send_quota += add;
		}
		TORRENT_ASSERT(m_send_quota <= max_accrue);
		return m_send_quota > 0;
	}

	bool dht_tracker::send_packet(aux::listen_socket_handle const& s, entry& e, udp::endpoint const& addr)
	{
		TORRENT_ASSERT(m_nodes.find(s) != m_nodes.end());

		static_assert(lt::version_minor < 16, "version number not supported by DHT");
		static_assert(lt::version_tiny < 16, "version number not supported by DHT");
		static char const ver[] = {'L', 'T'
			, lt::version_major, (lt::version_minor << 4) | lt::version_tiny};
		e["v"] = std::string(ver, ver+ 4);

		m_send_buf.clear();
		bencode(std::back_inserter(m_send_buf), e);

		// update the quota. We won't prevent the packet to be sent if we exceed
		// the quota, we'll just (potentially) block the next incoming request.

		m_send_quota -= int(m_send_buf.size());

		error_code ec;
		if (s.get_local_endpoint().protocol().family() != addr.protocol().family())
		{
			// the node is trying to send a packet to a different address family
			// than its socket, this can happen during bootstrap
			// pick a node with the right address family and use its socket
			auto n = std::find_if(m_nodes.begin(), m_nodes.end()
				, [&](tracker_nodes_t::value_type const& v)
					{ return v.first.get_local_endpoint().protocol().family() == addr.protocol().family(); });

			if (n != m_nodes.end())
				m_send_fun(n->first, addr, m_send_buf, ec, {});
			else
				ec = boost::asio::error::address_family_not_supported;
		}
		else
		{
			m_send_fun(s, addr, m_send_buf, ec, {});
		}

		if (ec)
		{
			m_counters.inc_stats_counter(counters::dht_messages_out_dropped);
#ifndef TORRENT_DISABLE_LOGGING
			m_log->log_packet(dht_logger::outgoing_message, m_send_buf, addr);
#endif
			return false;
		}

		m_counters.inc_stats_counter(counters::dht_bytes_out, int(m_send_buf.size()));
		// account for IP and UDP overhead
		m_counters.inc_stats_counter(counters::sent_ip_overhead_bytes
			, aux::is_v6(addr) ? 48 : 28);
		m_counters.inc_stats_counter(counters::dht_messages_out);
#ifndef TORRENT_DISABLE_LOGGING
		m_log->log_packet(dht_logger::outgoing_message, m_send_buf, addr);
#endif
		return true;
	}

}}<|MERGE_RESOLUTION|>--- conflicted
+++ resolved
@@ -640,20 +640,10 @@
 		time_duration const delta = now - m_last_tick;
 		m_last_tick = now;
 
-<<<<<<< HEAD
-		// add any new quota we've accrued since last time
-		m_send_quota += int(std::int64_t(m_settings.get_int(settings_pack::dht_upload_rate_limit))
-			* total_microseconds(delta) / 1000000);
-
-		// allow 3 seconds worth of burst
-		if (m_send_quota > 3 * m_settings.get_int(settings_pack::dht_upload_rate_limit))
-			m_send_quota = 3 * m_settings.get_int(settings_pack::dht_upload_rate_limit);
-=======
-		std::int64_t const limit = m_settings.upload_rate_limit;
+		std::int64_t const limit = m_settings.get_int(settings_pack::dht_upload_rate_limit);
 
 		// allow 3 seconds worth of burst
 		std::int64_t const max_accrue = std::min(3 * limit, std::int64_t(std::numeric_limits<int>::max()));
->>>>>>> 7981fc31
 
 		if (delta >= seconds(3)
 			|| delta >= microseconds(std::numeric_limits<int>::max() / limit))
