--- conflicted
+++ resolved
@@ -11524,29 +11524,16 @@
 
 				if (aep != ae->endpoints.end())
 				{
-<<<<<<< HEAD
 					protocol_version const hash_version = r.info_hash == m_info_hash.v1
 						? protocol_version::V1 : protocol_version::V2;
 					auto& a = aep->info_hashes[hash_version];
-					// if we can't find the hostname, the tracker is probably
-					// out of service. Wait a while before trying it again
-					seconds32 const extra_delay = (ec == boost::asio::error::host_not_found)
-						? hours(6) : hours(0);
 					local_endpoint = aep->local_endpoint;
 					a.failed(settings().get_int(settings_pack::tracker_backoff)
-						, std::max(retry_interval, extra_delay));
+						, retry_interval);
 					a.last_error = ec;
 					a.message = msg;
 					fails = a.fails;
 
-=======
-					local_endpoint = aep->local_endpoint;
-					aep->failed(settings().get_int(settings_pack::tracker_backoff)
-						, retry_interval);
-					aep->last_error = ec;
-					aep->message = msg;
-					fails = aep->fails;
->>>>>>> 11b19ac8
 #ifndef TORRENT_DISABLE_LOGGING
 					debug_log("*** increment tracker fail count [ep: %s url: %s %d]"
 						, print_endpoint(aep->local_endpoint).c_str(), r.url.c_str(), a.fails);
