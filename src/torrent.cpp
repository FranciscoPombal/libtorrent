/*

Copyright (c) 2003-2019, Arvid Norberg
Copyright (c) 2003, Daniel Wallin
Copyright (c) 2004, Magnus Jonsson
Copyright (c) 2008, Andrew Resch
Copyright (c) 2015, Mikhail Titov
Copyright (c) 2015-2019, Steven Siloti
Copyright (c) 2016, Jonathan McDougall
Copyright (c) 2016-2019, Alden Torres
Copyright (c) 2016-2018, Pavel Pimenov
Copyright (c) 2016-2017, Andrei Kurushin
Copyright (c) 2017, Falcosc
Copyright (c) 2017, AllSeeingEyeTolledEweSew
Copyright (c) 2017, ximply
Copyright (c) 2018, Fernando Rodriguez
Copyright (c) 2018, d-komarov
Copyright (c) 2018, airium
All rights reserved.

Redistribution and use in source and binary forms, with or without
modification, are permitted provided that the following conditions
are met:

    * Redistributions of source code must retain the above copyright
      notice, this list of conditions and the following disclaimer.
    * Redistributions in binary form must reproduce the above copyright
      notice, this list of conditions and the following disclaimer in
      the documentation and/or other materials provided with the distribution.
    * Neither the name of the author nor the names of its
      contributors may be used to endorse or promote products derived
      from this software without specific prior written permission.

THIS SOFTWARE IS PROVIDED BY THE COPYRIGHT HOLDERS AND CONTRIBUTORS "AS IS"
AND ANY EXPRESS OR IMPLIED WARRANTIES, INCLUDING, BUT NOT LIMITED TO, THE
IMPLIED WARRANTIES OF MERCHANTABILITY AND FITNESS FOR A PARTICULAR PURPOSE
ARE DISCLAIMED. IN NO EVENT SHALL THE COPYRIGHT OWNER OR CONTRIBUTORS BE
LIABLE FOR ANY DIRECT, INDIRECT, INCIDENTAL, SPECIAL, EXEMPLARY, OR
CONSEQUENTIAL DAMAGES (INCLUDING, BUT NOT LIMITED TO, PROCUREMENT OF
SUBSTITUTE GOODS OR SERVICES; LOSS OF USE, DATA, OR PROFITS; OR BUSINESS
INTERRUPTION) HOWEVER CAUSED AND ON ANY THEORY OF LIABILITY, WHETHER IN
CONTRACT, STRICT LIABILITY, OR TORT (INCLUDING NEGLIGENCE OR OTHERWISE)
ARISING IN ANY WAY OUT OF THE USE OF THIS SOFTWARE, EVEN IF ADVISED OF THE
POSSIBILITY OF SUCH DAMAGE.

*/

#include "libtorrent/config.hpp"

#include <cstdarg> // for va_list
#include <ctime>
#include <algorithm>
#include <set>
#include <map>
#include <vector>
#include <cctype>
#include <numeric>
#include <limits> // for numeric_limits
#include <cstdio> // for snprintf
#include <functional>

#ifdef TORRENT_USE_OPENSSL
#include "libtorrent/ssl_stream.hpp"
#include "libtorrent/aux_/disable_warnings_push.hpp"
#include <boost/asio/ssl/context.hpp>
#include <boost/asio/ssl/verify_context.hpp>
#include "libtorrent/aux_/disable_warnings_pop.hpp"
#endif // TORRENT_USE_OPENSSL

#include "libtorrent/torrent.hpp"
#include "libtorrent/torrent_handle.hpp"
#include "libtorrent/announce_entry.hpp"
#include "libtorrent/torrent_info.hpp"
#include "libtorrent/tracker_manager.hpp"
#include "libtorrent/parse_url.hpp"
#include "libtorrent/bencode.hpp"
#include "libtorrent/hasher.hpp"
#include "libtorrent/entry.hpp"
#include "libtorrent/peer.hpp"
#include "libtorrent/peer_connection.hpp"
#include "libtorrent/bt_peer_connection.hpp"
#include "libtorrent/web_peer_connection.hpp"
#include "libtorrent/http_seed_connection.hpp"
#include "libtorrent/peer_connection_handle.hpp"
#include "libtorrent/peer_id.hpp"
#include "libtorrent/identify_client.hpp"
#include "libtorrent/alert_types.hpp"
#include "libtorrent/extensions.hpp"
#include "libtorrent/aux_/session_interface.hpp"
#include "libtorrent/aux_/instantiate_connection.hpp"
#include "libtorrent/assert.hpp"
#include "libtorrent/broadcast_socket.hpp"
#include "libtorrent/kademlia/dht_tracker.hpp"
#include "libtorrent/peer_info.hpp"
#include "libtorrent/http_connection.hpp"
#include "libtorrent/random.hpp"
#include "libtorrent/peer_class.hpp" // for peer_class
#include "libtorrent/socket_io.hpp" // for read_*_endpoint
#include "libtorrent/ip_filter.hpp"
#include "libtorrent/request_blocks.hpp"
#include "libtorrent/performance_counters.hpp" // for counters
#include "libtorrent/resolver_interface.hpp"
#include "libtorrent/aux_/alloca.hpp"
#include "libtorrent/resolve_links.hpp"
#include "libtorrent/aux_/file_progress.hpp"
#include "libtorrent/aux_/has_block.hpp"
#include "libtorrent/alert_manager.hpp"
#include "libtorrent/disk_interface.hpp"
#include "libtorrent/broadcast_socket.hpp" // for is_ip_address
#include "libtorrent/download_priority.hpp"
#include "libtorrent/hex.hpp" // to_hex
#include "libtorrent/aux_/range.hpp"
#include "libtorrent/aux_/merkle.hpp"
#include "libtorrent/disk_io_thread.hpp" // for hasher_thread_divisor
#include "libtorrent/aux_/numeric_cast.hpp"
#include "libtorrent/aux_/path.hpp"
#include "libtorrent/aux_/generate_peer_id.hpp"

#ifndef TORRENT_DISABLE_LOGGING
#include "libtorrent/aux_/session_impl.hpp" // for tracker_logger
#endif

#include "libtorrent/aux_/torrent_impl.hpp"

using namespace std::placeholders;

namespace libtorrent {
namespace {

bool is_downloading_state(int const st)
{
	switch (st)
	{
		case torrent_status::checking_files:
		case torrent_status::allocating:
		case torrent_status::checking_resume_data:
			return false;
		case torrent_status::downloading_metadata:
		case torrent_status::downloading:
		case torrent_status::finished:
		case torrent_status::seeding:
			return true;
		default:
			// unexpected state
			TORRENT_ASSERT_FAIL_VAL(st);
			return false;
	}
}
} // anonymous namespace

	constexpr web_seed_flag_t torrent::ephemeral;

	web_seed_t::web_seed_t(web_seed_entry const& wse)
		: web_seed_entry(wse)
	{
		peer_info.web_seed = true;
	}

	web_seed_t::web_seed_t(std::string const& url_, web_seed_entry::type_t type_
		, std::string const& auth_
		, web_seed_entry::headers_t const& extra_headers_)
		: web_seed_entry(url_, type_, auth_, extra_headers_)
	{
		peer_info.web_seed = true;
	}

	torrent_hot_members::torrent_hot_members(aux::session_interface& ses
		, add_torrent_params const& p, bool const session_paused)
		: m_ses(ses)
		, m_complete(0xffffff)
		, m_upload_mode(p.flags & torrent_flags::upload_mode)
		, m_connections_initialized(false)
		, m_abort(false)
		, m_paused(p.flags & torrent_flags::paused)
		, m_session_paused(session_paused)
		, m_share_mode(p.flags & torrent_flags::share_mode)
		, m_have_all(false)
		, m_graceful_pause_mode(false)
		, m_state_subscription(p.flags & torrent_flags::update_subscribe)
		, m_max_connections(0xffffff)
		, m_state(torrent_status::checking_resume_data)
	{}

	torrent::torrent(
		aux::session_interface& ses
		, bool const session_paused
		, add_torrent_params const& p)
		: torrent_hot_members(ses, p, session_paused)
		, m_total_uploaded(p.total_uploaded)
		, m_total_downloaded(p.total_downloaded)
		, m_tracker_timer(ses.get_context())
		, m_inactivity_timer(ses.get_context())
		, m_trackerid(p.trackerid)
		, m_save_path(complete(p.save_path))
		, m_stats_counters(ses.stats_counters())
		, m_added_time(p.added_time ? p.added_time : std::time(nullptr))
		, m_completed_time(p.completed_time)
		, m_info_hash(p.info_hash)
		, m_error_file(torrent_status::error_file_none)
		, m_sequence_number(-1)
		, m_peer_id(aux::generate_peer_id(settings()))
		, m_announce_to_trackers(!(p.flags & torrent_flags::paused))
		, m_announce_to_lsd(!(p.flags & torrent_flags::paused))
		, m_has_incoming(false)
		, m_files_checked(false)
		, m_storage_mode(p.storage_mode)
		, m_announcing(false)
		, m_added(false)
		, m_sequential_download(p.flags & torrent_flags::sequential_download)
		, m_auto_sequential(false)
		, m_seed_mode(false)
		, m_super_seeding(p.flags & torrent_flags::super_seeding)
		, m_stop_when_ready(p.flags & torrent_flags::stop_when_ready)
		, m_need_save_resume_data(p.flags & torrent_flags::need_save_resume)
		, m_enable_dht(!bool(p.flags & torrent_flags::disable_dht))
		, m_enable_lsd(!bool(p.flags & torrent_flags::disable_lsd))
		, m_max_uploads((1 << 24) - 1)
		, m_save_resume_flags()
		, m_num_uploads(0)
		, m_lsd_seq(0)
		, m_enable_pex(!bool(p.flags & torrent_flags::disable_pex))
		, m_magnet_link(false)
		, m_apply_ip_filter(p.flags & torrent_flags::apply_ip_filter)
		, m_pending_active_change(false)
		, m_connect_boost_counter(static_cast<std::uint8_t>(settings().get_int(settings_pack::torrent_connect_boost)))
		, m_incomplete(0xffffff)
		, m_announce_to_dht(!(p.flags & torrent_flags::paused))
		, m_ssl_torrent(false)
		, m_deleted(false)
		, m_last_download(seconds32(p.last_download))
		, m_last_upload(seconds32(p.last_upload))
		, m_auto_managed(p.flags & torrent_flags::auto_managed)
		, m_current_gauge_state(static_cast<std::uint32_t>(no_gauge_state))
		, m_moving_storage(false)
		, m_inactive(false)
		, m_downloaded(0xffffff)
		, m_progress_ppm(0)
		, m_torrent_initialized(false)
	{
		// we cannot log in the constructor, because it relies on shared_from_this
		// being initialized, which happens after the constructor returns.

		// TODO: 3 we could probably get away with just saving a few fields here
		// TODO: 2 p should probably be moved in here
		m_add_torrent_params = std::make_unique<add_torrent_params>(p);

#if TORRENT_USE_UNC_PATHS
		m_save_path = canonicalize_path(m_save_path);
#endif

		if (!m_apply_ip_filter)
		{
			inc_stats_counter(counters::non_filter_torrents);
		}

		if (!p.ti || !p.ti->is_valid())
		{
			// we don't have metadata for this torrent. We'll download
			// it either through the URL passed in, or through a metadata
			// extension. Make sure that when we save resume data for this
			// torrent, we also save the metadata
			m_magnet_link = true;
		}

		if (!m_torrent_file)
			m_torrent_file = (p.ti ? p.ti : std::make_shared<torrent_info>(m_info_hash));

		// in case we added the torrent via magnet link, make sure to preserve any
		// DHT nodes passed in on the URI in the torrent file itself
		if (!m_torrent_file->is_valid())
		{
			for (auto const& n : p.dht_nodes)
				m_torrent_file->add_node(n);
		}

		// --- WEB SEEDS ---

		// if override web seed flag is set, don't load any web seeds from the
		// torrent file.
		std::vector<web_seed_t> ws;
		if (!(p.flags & torrent_flags::override_web_seeds))
		{
			for (auto const& e : m_torrent_file->web_seeds())
				ws.emplace_back(e);
		}

		// add web seeds from add_torrent_params
		bool const multi_file = m_torrent_file->is_valid()
				&& m_torrent_file->num_files() > 1;

		for (auto const& u : p.url_seeds)
		{
			ws.emplace_back(web_seed_t(u, web_seed_entry::url_seed));

			// correct URLs to end with a "/" for multi-file torrents
			if (multi_file)
				ensure_trailing_slash(ws.back().url);
			if (!m_torrent_file->is_valid())
				m_torrent_file->add_url_seed(ws.back().url);
		}

		for (auto const& e : p.http_seeds)
		{
			ws.emplace_back(e, web_seed_entry::http_seed);
			if (!m_torrent_file->is_valid())
				m_torrent_file->add_http_seed(e);
		}

		aux::random_shuffle(ws);
		for (auto& w : ws) m_web_seeds.emplace_back(std::move(w));

		// --- TRACKERS ---

		// if override trackers flag is set, don't load trackers from torrent file
		if (!(p.flags & torrent_flags::override_trackers))
		{
			auto const& trackers = m_torrent_file->trackers();
			m_trackers = {trackers.begin(), trackers.end()};
		}

		int tier = 0;
		auto tier_iter = p.tracker_tiers.begin();
		for (auto const& url : p.trackers)
		{
			announce_entry e(url);
			if (tier_iter != p.tracker_tiers.end())
				tier = *tier_iter++;

			e.fail_limit = 0;
			e.source = announce_entry::source_magnet_link;
			e.tier = std::uint8_t(tier);
			if (!find_tracker(e.url))
			{
				m_trackers.push_back(e);
				// add the tracker to the m_torrent_file here so that the trackers
				// will be preserved via create_torrent() when passing in just the
				// torrent_info object.
				if (!m_torrent_file->is_valid())
					m_torrent_file->add_tracker(e.url, e.tier, announce_entry::tracker_source(e.source));
			}
		}

		std::sort(m_trackers.begin(), m_trackers.end()
			, [] (announce_entry const& lhs, announce_entry const& rhs)
			{ return lhs.tier < rhs.tier; });

		if (settings().get_bool(settings_pack::prefer_udp_trackers))
			prioritize_udp_trackers();

		if (m_torrent_file->is_valid())
		{
			// setting file- or piece priorities for seed mode makes no sense. If a
			// torrent ends up in seed mode by accident, it can be very confusing,
			// so assume the seed mode flag is not intended and don't enable it in
			// that case. Also, if the resume data says we're missing a piece, we
			// can't be in seed-mode.
			m_seed_mode = (p.flags & torrent_flags::seed_mode)
				&& std::find(p.file_priorities.begin(), p.file_priorities.end(), dont_download) == p.file_priorities.end()
				&& std::find(p.piece_priorities.begin(), p.piece_priorities.end(), dont_download) == p.piece_priorities.end()
				&& std::find(p.have_pieces.begin(), p.have_pieces.end(), false) == p.have_pieces.end();

			m_connections_initialized = true;
		}
		else
		{
			if (!p.name.empty()) m_name.reset(new std::string(p.name));
		}

		TORRENT_ASSERT(is_single_thread());
		m_file_priority.assign(p.file_priorities.begin(), p.file_priorities.end());

		if (m_seed_mode)
		{
			m_verified.resize(m_torrent_file->num_pieces(), false);
			m_verifying.resize(m_torrent_file->num_pieces(), false);
		}

		m_total_uploaded = p.total_uploaded;
		m_total_downloaded = p.total_downloaded;

		// the number of seconds this torrent has spent in started, finished and
		// seeding state so far, respectively.
		m_active_time = seconds(p.active_time);
		m_finished_time = seconds(p.finished_time);
		m_seeding_time = seconds(p.seeding_time);

		if (m_completed_time != 0 && m_completed_time < m_added_time)
			m_completed_time = m_added_time;

		// --- V2 HASHES ---

		if (m_torrent_file->is_valid() && m_torrent_file->info_hash().has_v2())
		{
			if (!p.merkle_trees.empty())
			{
				auto& trees = m_torrent_file->merkle_trees();
				trees.clear();
				trees.reserve(p.merkle_trees.size());
				for (auto const& t : p.merkle_trees)
					trees.emplace_back(t.begin(), t.end());
			}

			if (!p.verified_leaf_hashes.empty())
			{
				TORRENT_ASSERT(!has_hash_picker());
				aux::vector<aux::vector<bool>, file_index_t> verified;
				verified.reserve(p.verified_leaf_hashes.size());
				for (auto const& v : p.verified_leaf_hashes)
					verified.emplace_back(v.begin(), v.end());
				need_hash_picker(std::move(verified));
			}
		}

		if (valid_metadata())
		{
			inc_stats_counter(counters::num_total_pieces_added
				, m_torrent_file->num_pieces());
		}
	}

	void torrent::inc_stats_counter(int c, int value)
	{ m_ses.stats_counters().inc_stats_counter(c, value); }

	int torrent::current_stats_state() const
	{
		if (m_abort || !m_added)
			return counters::num_checking_torrents + no_gauge_state;

		if (has_error()) return counters::num_error_torrents;
		if (m_paused || m_graceful_pause_mode)
		{
			if (!is_auto_managed()) return counters::num_stopped_torrents;
			if (is_seed()) return counters::num_queued_seeding_torrents;
			return counters::num_queued_download_torrents;
		}
		if (state() == torrent_status::checking_files
#if TORRENT_ABI_VERSION == 1
			|| state() == torrent_status::queued_for_checking
#endif
			)
			return counters::num_checking_torrents;
		else if (is_seed()) return counters::num_seeding_torrents;
		else if (is_upload_only()) return counters::num_upload_only_torrents;
		return counters::num_downloading_torrents;
	}

	void torrent::update_gauge()
	{
		int const new_gauge_state = current_stats_state() - counters::num_checking_torrents;
		TORRENT_ASSERT(new_gauge_state >= 0);
		TORRENT_ASSERT(new_gauge_state <= no_gauge_state);

		if (new_gauge_state == int(m_current_gauge_state)) return;

		if (m_current_gauge_state != no_gauge_state)
			inc_stats_counter(m_current_gauge_state + counters::num_checking_torrents, -1);
		if (new_gauge_state != no_gauge_state)
			inc_stats_counter(new_gauge_state + counters::num_checking_torrents, 1);

		TORRENT_ASSERT(new_gauge_state >= 0);
		TORRENT_ASSERT(new_gauge_state <= no_gauge_state);
		m_current_gauge_state = static_cast<std::uint32_t>(new_gauge_state);
	}

	void torrent::leave_seed_mode(seed_mode_t const checking)
	{
		if (!m_seed_mode) return;

		if (checking == seed_mode_t::check_files)
		{
			// this means the user promised we had all the
			// files, but it turned out we didn't. This is
			// an error.

			// TODO: 2 post alert

#ifndef TORRENT_DISABLE_LOGGING
			debug_log("*** FAILED SEED MODE, rechecking");
#endif
		}

#ifndef TORRENT_DISABLE_LOGGING
		debug_log("*** LEAVING SEED MODE (%s)"
			, checking == seed_mode_t::skip_checking ? "as seed" : "as non-seed");
#endif
		m_seed_mode = false;
		// seed is false if we turned out not
		// to be a seed after all
		if (checking == seed_mode_t::check_files
			&& state() != torrent_status::checking_resume_data)
		{
			m_have_all = false;
			set_state(torrent_status::downloading);
			force_recheck();
		}
		m_num_verified = 0;
		m_verified.clear();
		m_verifying.clear();

		set_need_save_resume();
	}

	void torrent::verified(piece_index_t const piece)
	{
		TORRENT_ASSERT(!m_verified.get_bit(piece));
		++m_num_verified;
		m_verified.set_bit(piece);
	}

	void torrent::start()
	{
		TORRENT_ASSERT(is_single_thread());
		TORRENT_ASSERT(m_was_started == false);
#if TORRENT_USE_ASSERTS
		m_was_started = true;
#endif

		// Some of these calls may log to the torrent debug log, which requires a
		// call to get_handle(), which requires the torrent object to be fully
		// constructed, as it relies on get_shared_from_this()
		if (m_add_torrent_params)
		{
#if TORRENT_ABI_VERSION == 1
			if (m_add_torrent_params->internal_resume_data_error
				&& m_ses.alerts().should_post<fastresume_rejected_alert>())
			{
				m_ses.alerts().emplace_alert<fastresume_rejected_alert>(get_handle()
					, m_add_torrent_params->internal_resume_data_error, ""
					, operation_t::unknown);
			}
#endif

			add_torrent_params const& p = *m_add_torrent_params;

			set_max_uploads(p.max_uploads, false);
			set_max_connections(p.max_connections, false);
			set_limit_impl(p.upload_limit, peer_connection::upload_channel, false);
			set_limit_impl(p.download_limit, peer_connection::download_channel, false);

			for (auto const& peer : p.peers)
			{
				add_peer(peer, peer_info::resume_data);
			}

#ifndef TORRENT_DISABLE_LOGGING
			if (should_log())
			{
				std::string str;
				for (auto const& peer : p.peers)
				{
					str += peer.address().to_string();
					str += ' ';
				}
				debug_log("add_torrent add_peer() [ %s] connect-candidates: %d"
					, str.c_str(), m_peer_list
					? m_peer_list->num_connect_candidates() : -1);
			}
#endif
		}

#ifndef TORRENT_DISABLE_LOGGING
		if (should_log())
		{
			debug_log("creating torrent: %s max-uploads: %d max-connections: %d "
				"upload-limit: %d download-limit: %d flags: %s%s%s%s%s%s%s%s%s%s%s "
				"save-path: %s"
				, torrent_file().name().c_str()
				, int(m_max_uploads)
				, int(m_max_connections)
				, upload_limit()
				, download_limit()
				, m_seed_mode ? "seed-mode " : ""
				, m_upload_mode ? "upload-mode " : ""
				, m_share_mode ? "share-mode " : ""
				, m_apply_ip_filter ? "apply-ip-filter " : ""
				, m_paused ? "paused " : ""
				, m_auto_managed ? "auto-managed " : ""
				, m_state_subscription ? "update-subscribe " : ""
				, m_super_seeding ? "super-seeding " : ""
				, m_sequential_download ? "sequential-download " : ""
				, (m_add_torrent_params && m_add_torrent_params->flags & torrent_flags::override_trackers)
					? "override-trackers"  : ""
				, (m_add_torrent_params && m_add_torrent_params->flags & torrent_flags::override_web_seeds)
					? "override-web-seeds " : ""
				, m_save_path.c_str()
				);
		}
#endif

		update_gauge();

		update_want_peers();
		update_want_scrape();
		update_want_tick();
		update_state_list();

		if (m_torrent_file->is_valid())
		{
			init();
		}
		else
		{
			// we need to start announcing since we don't have any
			// metadata. To receive peers to ask for it.
			set_state(torrent_status::downloading_metadata);
			start_announcing();
		}

#if TORRENT_USE_INVARIANT_CHECKS
		check_invariant();
#endif
	}

	void torrent::set_apply_ip_filter(bool b)
	{
		if (b == m_apply_ip_filter) return;
		if (b)
		{
			inc_stats_counter(counters::non_filter_torrents, -1);
		}
		else
		{
			inc_stats_counter(counters::non_filter_torrents);
		}
		m_apply_ip_filter = b;
		ip_filter_updated();
		state_updated();
	}

	void torrent::set_ip_filter(std::shared_ptr<const ip_filter> ipf)
	{
		m_ip_filter = std::move(ipf);
		if (!m_apply_ip_filter) return;
		ip_filter_updated();
	}

#ifndef TORRENT_DISABLE_DHT
	bool torrent::should_announce_dht() const
	{
		TORRENT_ASSERT(is_single_thread());
		if (!m_enable_dht) return false;
		if (!m_ses.announce_dht()) return false;

		if (!m_ses.dht()) return false;
		if (m_torrent_file->is_valid() && !m_files_checked) return false;
		if (!m_announce_to_dht) return false;
		if (m_paused) return false;

		// don't announce private torrents
		if (m_torrent_file->is_valid() && m_torrent_file->priv()) return false;
		if (m_trackers.empty()) return true;
		if (!settings().get_bool(settings_pack::use_dht_as_fallback)) return true;

		return std::none_of(m_trackers.begin(), m_trackers.end()
			, [](announce_entry const& tr) { return bool(tr.verified); });
	}

#endif

	torrent::~torrent()
	{
		// TODO: 3 assert there are no outstanding async operations on this
		// torrent

#if TORRENT_USE_ASSERTS
		for (torrent_list_index_t i{}; i != m_links.end_index(); ++i)
		{
			if (!m_links[i].in_list()) continue;
			m_links[i].unlink(m_ses.torrent_list(i), i);
		}
#endif

		// The invariant can't be maintained here, since the torrent
		// is being destructed, all weak references to it have been
		// reset, which means that all its peers already have an
		// invalidated torrent pointer (so it cannot be verified to be correct)

		// i.e. the invariant can only be maintained if all connections have
		// been closed by the time the torrent is destructed. And they are
		// supposed to be closed. So we can still do the invariant check.

		// however, the torrent object may be destructed from the main
		// thread when shutting down, if the disk cache has references to it.
		// this means that the invariant check that this is called from the
		// network thread cannot be maintained

		TORRENT_ASSERT(m_peer_class == peer_class_t{0});
		TORRENT_ASSERT(m_connections.empty());
		// just in case, make sure the session accounting is kept right
		for (auto p : m_connections)
			m_ses.close_connection(p);
	}

	void torrent::read_piece(piece_index_t const piece)
	{
		error_code ec;
		if (m_abort || m_deleted)
		{
			ec.assign(boost::system::errc::operation_canceled, generic_category());
		}
		else if (!valid_metadata())
		{
			ec.assign(errors::no_metadata, libtorrent_category());
		}
		else if (piece < piece_index_t{0} || piece >= m_torrent_file->end_piece())
		{
			ec.assign(errors::invalid_piece_index, libtorrent_category());
		}

		if (ec)
		{
			m_ses.alerts().emplace_alert<read_piece_alert>(get_handle(), piece, ec);
			return;
		}

		const int piece_size = m_torrent_file->piece_size(piece);
		const int blocks_in_piece = (piece_size + block_size() - 1) / block_size();

		TORRENT_ASSERT(blocks_in_piece > 0);
		TORRENT_ASSERT(piece_size > 0);

		if (blocks_in_piece == 0)
		{
			// this shouldn't actually happen
			boost::shared_array<char> buf;
			m_ses.alerts().emplace_alert<read_piece_alert>(
				get_handle(), piece, buf, 0);
			return;
		}

		std::shared_ptr<read_piece_struct> rp = std::make_shared<read_piece_struct>();
		rp->piece_data.reset(new (std::nothrow) char[std::size_t(piece_size)]);
		if (!rp->piece_data)
		{
			m_ses.alerts().emplace_alert<read_piece_alert>(
				get_handle(), piece, error_code(boost::system::errc::not_enough_memory, generic_category()));
			return;
		}
		rp->blocks_left = blocks_in_piece;
		rp->fail = false;

		peer_request r;
		r.piece = piece;
		r.start = 0;
		auto self = shared_from_this();
		for (int i = 0; i < blocks_in_piece; ++i, r.start += block_size())
		{
			r.length = std::min(piece_size - r.start, block_size());
			m_ses.disk_thread().async_read(m_storage, r
				, [self, r, rp](disk_buffer_holder block, storage_error const& se) mutable
				{ self->on_disk_read_complete(std::move(block), se, r, rp); });
		}
		m_ses.disk_thread().submit_jobs();
	}

	void torrent::send_share_mode()
	{
#ifndef TORRENT_DISABLE_EXTENSIONS
		for (auto const pc : m_connections)
		{
			TORRENT_INCREMENT(m_iterating_connections);
			if (pc->type() != connection_type::bittorrent) continue;
			auto* p = static_cast<bt_peer_connection*>(pc);
			p->write_share_mode();
		}
#endif
	}

	void torrent::send_upload_only()
	{
#ifndef TORRENT_DISABLE_EXTENSIONS
		if (share_mode()) return;
		if (super_seeding()) return;

		// if we send upload-only, the other end is very likely to disconnect
		// us, at least if it's a seed. If we don't want to close redundant
		// connections, don't sent upload-only
		if (!settings().get_bool(settings_pack::close_redundant_connections)) return;

		// if we're super seeding, we don't want to make peers
		// think that we only have a single piece and is upload
		// only, since they might disconnect immediately when
		// they have downloaded a single piece, although we'll
		// make another piece available
		bool const upload_only_enabled = is_upload_only() && !super_seeding();

		for (auto p : m_connections)
		{
			TORRENT_INCREMENT(m_iterating_connections);

			p->send_not_interested();
			p->send_upload_only(upload_only_enabled);
		}
#endif
	}

	torrent_flags_t torrent::flags() const
	{
		torrent_flags_t ret = torrent_flags_t{};
		if (m_seed_mode)
			ret |= torrent_flags::seed_mode;
		if (m_upload_mode)
			ret |= torrent_flags::upload_mode;
		if (m_share_mode)
			ret |= torrent_flags::share_mode;
		if (m_apply_ip_filter)
			ret |= torrent_flags::apply_ip_filter;
		if (is_torrent_paused())
			ret |= torrent_flags::paused;
		if (m_auto_managed)
			ret |= torrent_flags::auto_managed;
		if (m_super_seeding)
			ret |= torrent_flags::super_seeding;
		if (m_sequential_download)
			ret |= torrent_flags::sequential_download;
		if (m_stop_when_ready)
			ret |= torrent_flags::stop_when_ready;
		if (!m_enable_dht)
			ret |= torrent_flags::disable_dht;
		if (!m_enable_lsd)
			ret |= torrent_flags::disable_lsd;
		if (!m_enable_pex)
			ret |= torrent_flags::disable_pex;
		return ret;
	}

	void torrent::set_flags(torrent_flags_t const flags
		, torrent_flags_t const mask)
	{
		if ((mask & torrent_flags::seed_mode)
			&& !(flags & torrent_flags::seed_mode))
		{
			leave_seed_mode(seed_mode_t::check_files);
		}
		if (mask & torrent_flags::upload_mode)
			set_upload_mode(bool(flags & torrent_flags::upload_mode));
		if (mask & torrent_flags::share_mode)
			set_share_mode(bool(flags & torrent_flags::share_mode));
		if (mask & torrent_flags::apply_ip_filter)
			set_apply_ip_filter(bool(flags & torrent_flags::apply_ip_filter));
		if (mask & torrent_flags::paused)
		{
			if (flags & torrent_flags::paused)
				pause(torrent_handle::graceful_pause);
			else
				resume();
		}
		if (mask & torrent_flags::auto_managed)
			auto_managed(bool(flags & torrent_flags::auto_managed));
		if (mask & torrent_flags::super_seeding)
			set_super_seeding(bool(flags & torrent_flags::super_seeding));
		if (mask & torrent_flags::sequential_download)
			set_sequential_download(bool(flags & torrent_flags::sequential_download));
		if (mask & torrent_flags::stop_when_ready)
			stop_when_ready(bool(flags & torrent_flags::stop_when_ready));
		if (mask & torrent_flags::disable_dht)
			m_enable_dht = !bool(flags & torrent_flags::disable_dht);
		if (mask & torrent_flags::disable_lsd)
			m_enable_lsd = !bool(flags & torrent_flags::disable_lsd);
		if (mask & torrent_flags::disable_pex)
			m_enable_pex = !bool(flags & torrent_flags::disable_pex);
	}

	void torrent::set_share_mode(bool s)
	{
		if (s == m_share_mode) return;

		m_share_mode = s;
#ifndef TORRENT_DISABLE_LOGGING
		debug_log("*** set-share-mode: %d", s);
#endif
		if (m_share_mode)
		{
			std::size_t const num_files = valid_metadata()
				? std::size_t(m_torrent_file->num_files())
				: m_file_priority.size();
			// in share mode, all pieces have their priorities initialized to
			// dont_download
			prioritize_files(aux::vector<download_priority_t, file_index_t>(num_files, dont_download));
		}
	}

	void torrent::set_upload_mode(bool b)
	{
		if (b == m_upload_mode) return;

		m_upload_mode = b;
#ifndef TORRENT_DISABLE_LOGGING
		debug_log("*** set-upload-mode: %d", b);
#endif

		update_gauge();
		state_updated();
		send_upload_only();

		if (m_upload_mode)
		{
			// clear request queues of all peers
			for (auto p : m_connections)
			{
				TORRENT_INCREMENT(m_iterating_connections);
				// we may want to disconnect other upload-only peers
				if (p->upload_only())
					p->update_interest();
				p->cancel_all_requests();
			}
			// this is used to try leaving upload only mode periodically
			m_upload_mode_time = aux::time_now32();
		}
		else if (m_peer_list)
		{
			// reset last_connected, to force fast reconnect after leaving upload mode
			for (auto pe : *m_peer_list)
			{
				pe->last_connected = 0;
			}

			// send_block_requests on all peers
			for (auto p : m_connections)
			{
				TORRENT_INCREMENT(m_iterating_connections);
				// we may be interested now, or no longer interested
				p->update_interest();
				p->send_block_requests();
			}
		}
	}

	void torrent::need_peer_list()
	{
		if (m_peer_list) return;
		m_peer_list = std::make_unique<peer_list>(m_ses.get_peer_allocator());
	}

	void torrent::handle_exception()
	{
		try
		{
			throw;
		}
		catch (system_error const& err)
		{
#ifndef TORRENT_DISABLE_LOGGING
			if (should_log())
			{
				debug_log("torrent exception: (%d) %s: %s"
					, err.code().value(), err.code().message().c_str()
					, err.what());
			}
#endif
			set_error(err.code(), torrent_status::error_file_exception);
		}
		catch (std::exception const& err)
		{
			TORRENT_UNUSED(err);
			set_error(error_code(), torrent_status::error_file_exception);
#ifndef TORRENT_DISABLE_LOGGING
			if (should_log())
			{
				debug_log("torrent exception: %s", err.what());
			}
#endif
		}
		catch (...)
		{
			set_error(error_code(), torrent_status::error_file_exception);
#ifndef TORRENT_DISABLE_LOGGING
			if (should_log())
			{
				debug_log("torrent exception: unknown");
			}
#endif
		}
	}

	void torrent::handle_disk_error(string_view job_name
		, storage_error const& error
		, peer_connection* c
		, disk_class rw)
	{
		TORRENT_UNUSED(job_name);
		TORRENT_ASSERT(is_single_thread());
		TORRENT_ASSERT(error);

#ifndef TORRENT_DISABLE_LOGGING
		if (should_log())
		{
			debug_log("disk error: (%d) %s [%*s : %s] in file: %s"
				, error.ec.value(), error.ec.message().c_str()
				, int(job_name.size()), job_name.data()
				, operation_name(error.operation)
				, resolve_filename(error.file()).c_str());
		}
#endif

		if (error.ec == boost::system::errc::not_enough_memory)
		{
			if (alerts().should_post<file_error_alert>())
				alerts().emplace_alert<file_error_alert>(error.ec
					, resolve_filename(error.file()), error.operation, get_handle());
			if (c) c->disconnect(errors::no_memory, error.operation);
			return;
		}

		if (error.ec == boost::asio::error::operation_aborted) return;

		// notify the user of the error
		if (alerts().should_post<file_error_alert>())
			alerts().emplace_alert<file_error_alert>(error.ec
				, resolve_filename(error.file()), error.operation, get_handle());

		// if a write operation failed, and future writes are likely to
		// fail, while reads may succeed, just set the torrent to upload mode
		// if we make an incorrect assumption here, it's not the end of the
		// world, if we ever issue a read request and it fails as well, we
		// won't get in here and we'll actually end up pausing the torrent
		if (rw == disk_class::write
			&& (error.ec == boost::system::errc::read_only_file_system
			|| error.ec == boost::system::errc::permission_denied
			|| error.ec == boost::system::errc::operation_not_permitted
			|| error.ec == boost::system::errc::no_space_on_device
			|| error.ec == boost::system::errc::file_too_large))
		{
			// if we failed to write, stop downloading and just
			// keep seeding.
			// TODO: 1 make this depend on the error and on the filesystem the
			// files are being downloaded to. If the error is no_space_left_on_device
			// and the filesystem doesn't support sparse files, only zero the priorities
			// of the pieces that are at the tails of all files, leaving everything
			// up to the highest written piece in each file
			set_upload_mode(true);
			return;
		}

		// put the torrent in an error-state
		set_error(error.ec, error.file());

		// if the error appears to be more serious than a full disk, just pause the torrent
		pause();
	}

	void torrent::on_piece_fail_sync(piece_index_t, piece_block) try
	{
		if (m_abort) return;

		update_gauge();
		// some peers that previously was no longer interesting may
		// now have become interesting, since we lack this one piece now.
		for (auto i = begin(); i != end();)
		{
			peer_connection* p = *i;
			// update_interest may disconnect the peer and
			// invalidate the iterator
			++i;
			// no need to do anything with peers that
			// already are interested. Gaining a piece may
			// only make uninteresting peers interesting again.
			if (p->is_interesting()) continue;
			p->update_interest();
			if (!m_abort)
			{
				if (request_a_block(*this, *p))
					inc_stats_counter(counters::hash_fail_piece_picks);
				p->send_block_requests();
			}
		}
	}
	catch (...) { handle_exception(); }

	void torrent::on_disk_read_complete(disk_buffer_holder buffer
		, storage_error const& se
		, peer_request const&  r, std::shared_ptr<read_piece_struct> rp) try
	{
		// hold a reference until this function returns
		TORRENT_ASSERT(is_single_thread());

		--rp->blocks_left;
		if (se)
		{
			rp->fail = true;
			rp->error = se.ec;
			handle_disk_error("read", se);
		}
		else
		{
			std::memcpy(rp->piece_data.get() + r.start, buffer.data(), aux::numeric_cast<std::size_t>(r.length));
		}

		if (rp->blocks_left == 0)
		{
			int size = m_torrent_file->piece_size(r.piece);
			if (rp->fail)
			{
				m_ses.alerts().emplace_alert<read_piece_alert>(
					get_handle(), r.piece, rp->error);
			}
			else
			{
				m_ses.alerts().emplace_alert<read_piece_alert>(
					get_handle(), r.piece, rp->piece_data, size);
			}
		}
	}
	catch (...) { handle_exception(); }

	storage_mode_t torrent::storage_mode() const
	{ return storage_mode_t(m_storage_mode); }

	void torrent::need_picker()
	{
		if (m_picker) return;

		TORRENT_ASSERT(valid_metadata());
		TORRENT_ASSERT(m_connections_initialized);

		INVARIANT_CHECK;

		// if we have all pieces we should not have a picker
		// unless we're in suggest mode
		TORRENT_ASSERT(!m_have_all
			|| settings().get_int(settings_pack::suggest_mode)
			== settings_pack::suggest_read_cache);

		int const blocks_per_piece
			= (m_torrent_file->piece_length() + block_size() - 1) / block_size();
		int const blocks_in_last_piece
			= ((m_torrent_file->total_size() % m_torrent_file->piece_length())
			+ block_size() - 1) / block_size();

		auto pp = std::make_unique<piece_picker>(blocks_per_piece
			, blocks_in_last_piece
			, m_torrent_file->num_pieces());

		// initialize the file progress too
		if (m_file_progress.empty())
			m_file_progress.init(*pp, m_torrent_file->files());

		m_picker = std::move(pp);

		update_gauge();

		for (auto const p : m_connections)
		{
			TORRENT_INCREMENT(m_iterating_connections);
			if (p->is_disconnecting()) continue;
			peer_has(p->get_bitfield(), p);
		}
	}

	void torrent::need_hash_picker(aux::vector<aux::vector<bool>, file_index_t> verified)
	{
		if (m_hash_picker)
		{
			if (!verified.empty())
			{
				m_hash_picker->set_verified(verified);
			}
			return;
		}

		TORRENT_ASSERT(valid_metadata());
		TORRENT_ASSERT(m_connections_initialized);

		//INVARIANT_CHECK;

		m_hash_picker.reset(new hash_picker(m_torrent_file->orig_files()
			, m_torrent_file->merkle_trees(), std::move(verified)
			, m_torrent_file->v2_piece_hashes_verified()
				&& m_torrent_file->piece_length() == default_block_size));
	}

	struct piece_refcount
	{
		piece_refcount(piece_picker& p, piece_index_t piece)
			: m_picker(p)
			, m_piece(piece)
		{
			m_picker.inc_refcount(m_piece, nullptr);
		}

		piece_refcount(piece_refcount const&) = delete;
		piece_refcount& operator=(piece_refcount const&) = delete;

		~piece_refcount()
		{
			m_picker.dec_refcount(m_piece, nullptr);
		}

	private:
		piece_picker& m_picker;
		piece_index_t m_piece;
	};

	// TODO: 3 there's some duplication between this function and
	// peer_connection::incoming_piece(). is there a way to merge something?
	void torrent::add_piece(piece_index_t const piece, char const* data
		, add_piece_flags_t const flags)
	{
		TORRENT_ASSERT(is_single_thread());
		int const piece_size = m_torrent_file->piece_size(piece);
		int const blocks_in_piece = (piece_size + block_size() - 1) / block_size();

		if (m_deleted) return;

		// avoid crash trying to access the picker when there is none
		if (m_have_all && !has_picker()) return;

		need_picker();

		if (picker().have_piece(piece)
			&& !(flags & torrent_handle::overwrite_existing))
			return;

		peer_request p;
		p.piece = piece;
		p.start = 0;
		piece_refcount refcount{picker(), piece};
		auto self = shared_from_this();
		for (int i = 0; i < blocks_in_piece; ++i, p.start += block_size())
		{
			piece_block const block(piece, i);
			if (!(flags & torrent_handle::overwrite_existing)
				&& picker().is_finished(block))
				continue;

			p.length = std::min(piece_size - p.start, block_size());

			m_stats_counters.inc_stats_counter(counters::queued_write_bytes, p.length);
			m_ses.disk_thread().async_write(m_storage, p, data + p.start, nullptr
				, [self, p](storage_error const& error) { self->on_disk_write_complete(error, p); });

			bool const was_finished = picker().is_piece_finished(p.piece);
			bool const multi = picker().num_peers(block) > 1;

			picker().mark_as_downloading(block, nullptr);
			picker().mark_as_writing(block, nullptr);

			if (multi) cancel_block(block);

			// did we just finish the piece?
			// this means all blocks are either written
			// to disk or are in the disk write cache
			if (picker().is_piece_finished(p.piece) && !was_finished)
			{
				verify_piece(p.piece);
			}
		}
	}

	void torrent::on_disk_write_complete(storage_error const& error
		, peer_request const& p) try
	{
		TORRENT_ASSERT(is_single_thread());

		m_stats_counters.inc_stats_counter(counters::queued_write_bytes, -p.length);

//		std::fprintf(stderr, "torrent::on_disk_write_complete ret:%d piece:%d block:%d\n"
//			, j->ret, j->piece, j->offset/0x4000);

		INVARIANT_CHECK;
		if (m_abort) return;
		piece_block const block_finished(p.piece, p.start / block_size());

		if (error)
		{
			handle_disk_error("write", error);
			return;
		}

		if (!has_picker()) return;

		// if we already have this block, just ignore it.
		// this can happen if the same block is passed in through
		// add_piece() multiple times
		if (picker().is_finished(block_finished)) return;

		picker().mark_as_finished(block_finished, nullptr);
		maybe_done_flushing();

		if (alerts().should_post<block_finished_alert>())
		{
			alerts().emplace_alert<block_finished_alert>(get_handle(),
				tcp::endpoint(), peer_id(), block_finished.block_index
				, block_finished.piece_index);
		}
	}
	catch (...) { handle_exception(); }

	peer_request torrent::to_req(piece_block const& p) const
	{
		int block_offset = p.block_index * block_size();
		int block = std::min(torrent_file().piece_size(
			p.piece_index) - block_offset, block_size());
		TORRENT_ASSERT(block > 0);
		TORRENT_ASSERT(block <= block_size());

		peer_request r;
		r.piece = p.piece_index;
		r.start = block_offset;
		r.length = block;
		return r;
	}

	std::string torrent::name() const
	{
		if (valid_metadata()) return m_torrent_file->name();
		if (m_name) return *m_name;
		return "";
	}

#ifndef TORRENT_DISABLE_EXTENSIONS

	void torrent::add_extension(std::shared_ptr<torrent_plugin> ext)
	{
		m_extensions.push_back(ext);
	}

	void torrent::remove_extension(std::shared_ptr<torrent_plugin> ext)
	{
		auto const i = std::find(m_extensions.begin(), m_extensions.end(), ext);
		if (i == m_extensions.end()) return;
		m_extensions.erase(i);
	}

	void torrent::add_extension_fun(std::function<std::shared_ptr<torrent_plugin>(torrent_handle const&, void*)> const& ext
		, void* userdata)
	{
		std::shared_ptr<torrent_plugin> tp(ext(get_handle(), userdata));
		if (!tp) return;

		add_extension(tp);

		for (auto p : m_connections)
		{
			TORRENT_INCREMENT(m_iterating_connections);
			std::shared_ptr<peer_plugin> pp(tp->new_connection(peer_connection_handle(p->self())));
			if (pp) p->add_extension(std::move(pp));
		}

		// if files are checked for this torrent, call the extension
		// to let it initialize itself
		if (m_connections_initialized)
			tp->on_files_checked();
	}

#endif

#ifdef TORRENT_USE_OPENSSL
#ifdef TORRENT_MACOS_DEPRECATED_LIBCRYPTO
#pragma clang diagnostic push
#pragma clang diagnostic ignored "-Wdeprecated-declarations"
#endif

	bool torrent::verify_peer_cert(bool const preverified, boost::asio::ssl::verify_context& ctx)
	{
		// if the cert wasn't signed by the correct CA, fail the verification
		if (!preverified) return false;

		// we're only interested in checking the certificate at the end of the chain.
		// TODO: is verify_peer_cert called once per certificate in the chain, and
		// this function just tells us which depth we're at right now? If so, the comment
		// makes sense.
		// any certificate that isn't the leaf (i.e. the one presented by the peer)
		// should be accepted automatically, given preverified is true. The leaf certificate
		// need to be verified to make sure its DN matches the info-hash
		int depth = X509_STORE_CTX_get_error_depth(ctx.native_handle());
		if (depth > 0) return true;

		X509* cert = X509_STORE_CTX_get_current_cert(ctx.native_handle());

		// Go through the alternate names in the certificate looking for matching DNS entries
		auto* gens = static_cast<GENERAL_NAMES*>(
			X509_get_ext_d2i(cert, NID_subject_alt_name, nullptr, nullptr));

#ifndef TORRENT_DISABLE_LOGGING
		std::string names;
		bool match = false;
#endif
		for (int i = 0; i < aux::openssl_num_general_names(gens); ++i)
		{
			GENERAL_NAME* gen = aux::openssl_general_name_value(gens, i);
			if (gen->type != GEN_DNS) continue;
			ASN1_IA5STRING* domain = gen->d.dNSName;
			if (domain->type != V_ASN1_IA5STRING || !domain->data || !domain->length) continue;
			auto const* torrent_name = reinterpret_cast<char const*>(domain->data);
			auto const name_length = aux::numeric_cast<std::size_t>(domain->length);

#ifndef TORRENT_DISABLE_LOGGING
			if (i > 1) names += " | n: ";
			names.append(torrent_name, name_length);
#endif
			if (std::strncmp(torrent_name, "*", name_length) == 0
				|| std::strncmp(torrent_name, m_torrent_file->name().c_str(), name_length) == 0)
			{
#ifndef TORRENT_DISABLE_LOGGING
				match = true;
				// if we're logging, keep looping over all names,
				// for completeness of the log
				continue;
#else
				return true;
#endif
			}
		}

		// no match in the alternate names, so try the common names. We should only
		// use the "most specific" common name, which is the last one in the list.
		X509_NAME* name = X509_get_subject_name(cert);
		int i = -1;
		ASN1_STRING* common_name = nullptr;
		while ((i = X509_NAME_get_index_by_NID(name, NID_commonName, i)) >= 0)
		{
			X509_NAME_ENTRY* name_entry = X509_NAME_get_entry(name, i);
			common_name = X509_NAME_ENTRY_get_data(name_entry);
		}
		if (common_name && common_name->data && common_name->length)
		{
			auto const* torrent_name = reinterpret_cast<char const*>(common_name->data);
			auto const name_length = aux::numeric_cast<std::size_t>(common_name->length);

#ifndef TORRENT_DISABLE_LOGGING
			if (!names.empty()) names += " | n: ";
			names.append(torrent_name, name_length);
#endif

			if (std::strncmp(torrent_name, "*", name_length) == 0
				|| std::strncmp(torrent_name, m_torrent_file->name().c_str(), name_length) == 0)
			{
#ifdef TORRENT_DISABLE_LOGGING
				return true;
#else
				match = true;
#endif
			}
		}

#ifndef TORRENT_DISABLE_LOGGING
		debug_log("<== incoming SSL CONNECTION [ n: %s | match: %s ]"
			, names.c_str(), match?"yes":"no");
		return match;
#else
		return false;
#endif
	}

	void torrent::init_ssl(string_view cert)
	{
		using boost::asio::ssl::context;

		// this is needed for openssl < 1.0 to decrypt keys created by openssl 1.0+
#if !defined(OPENSSL_API_COMPAT) || (OPENSSL_API_COMPAT < 0x10100000L)
		OpenSSL_add_all_algorithms();
#else
		OPENSSL_init_crypto(OPENSSL_INIT_ADD_ALL_CIPHERS | OPENSSL_INIT_ADD_ALL_DIGESTS, nullptr);
#endif

		// create the SSL context for this torrent. We need to
		// inject the root certificate, and no other, to
		// verify other peers against
		std::shared_ptr<context> ctx = std::make_shared<context>(context::sslv23);

		if (!ctx)
		{
			error_code ec(int(::ERR_get_error()),
				boost::asio::error::get_ssl_category());
			set_error(ec, torrent_status::error_file_ssl_ctx);
			pause();
			return;
		}

		ctx->set_options(context::default_workarounds
			| boost::asio::ssl::context::no_sslv2
			| boost::asio::ssl::context::single_dh_use);

		error_code ec;
		ctx->set_verify_mode(context::verify_peer
			| context::verify_fail_if_no_peer_cert
			| context::verify_client_once, ec);
		if (ec)
		{
			set_error(ec, torrent_status::error_file_ssl_ctx);
			pause();
			return;
		}

		// the verification function verifies the distinguished name
		// of a peer certificate to make sure it matches the info-hash
		// of the torrent, or that it's a "star-cert"
		ctx->set_verify_callback(std::bind(&torrent::verify_peer_cert, this, _1, _2), ec);
		if (ec)
		{
			set_error(ec, torrent_status::error_file_ssl_ctx);
			pause();
			return;
		}

		SSL_CTX* ssl_ctx = ctx->native_handle();
		// create a new x.509 certificate store
		X509_STORE* cert_store = X509_STORE_new();
		if (!cert_store)
		{
			ec.assign(int(::ERR_get_error()),
				boost::asio::error::get_ssl_category());
			set_error(ec, torrent_status::error_file_ssl_ctx);
			pause();
			return;
		}

		// wrap the PEM certificate in a BIO, for openssl to read
		BIO* bp = BIO_new_mem_buf(
			const_cast<void*>(static_cast<void const*>(cert.data()))
			, int(cert.size()));

		// parse the certificate into OpenSSL's internal
		// representation
		X509* certificate = PEM_read_bio_X509_AUX(bp, nullptr, nullptr, nullptr);

		BIO_free(bp);

		if (!certificate)
		{
			ec.assign(int(::ERR_get_error()),
				boost::asio::error::get_ssl_category());
			X509_STORE_free(cert_store);
			set_error(ec, torrent_status::error_file_ssl_ctx);
			pause();
			return;
		}

		// add cert to cert_store
		X509_STORE_add_cert(cert_store, certificate);

		X509_free(certificate);

		// and lastly, replace the default cert store with ours
		SSL_CTX_set_cert_store(ssl_ctx, cert_store);
#if 0
		char filename[100];
		std::snprintf(filename, sizeof(filename), "/tmp/%u.pem", random());
		FILE* f = fopen(filename, "w+");
		fwrite(cert.c_str(), cert.size(), 1, f);
		fclose(f);
		ctx->load_verify_file(filename);
#endif
		// if all went well, set the torrent ssl context to this one
		m_ssl_ctx = ctx;
		// tell the client we need a cert for this torrent
		alerts().emplace_alert<torrent_need_cert_alert>(get_handle());
	}
#ifdef TORRENT_MACOS_DEPRECATED_LIBCRYPTO
#pragma clang diagnostic pop
#endif
#endif // TORRENT_OPENSSL

	void torrent::construct_storage()
	{
		storage_params params{
			m_torrent_file->orig_files(),
			&m_torrent_file->orig_files() != &m_torrent_file->files()
				? &m_torrent_file->files() : nullptr,
			m_save_path,
			static_cast<storage_mode_t>(m_storage_mode),
			m_file_priority,
			m_info_hash.get_best()
		};

		// the shared_from_this() will create an intentional
		// cycle of ownership, se the hpp file for description.
		m_storage = m_ses.disk_thread().new_torrent(std::move(params), shared_from_this());
	}

	peer_connection* torrent::find_lowest_ranking_peer() const
	{
		auto lowest_rank = end();
		for (auto i = begin(); i != end(); ++i)
		{
			// disconnecting peers don't count
			if ((*i)->is_disconnecting()) continue;
			if (lowest_rank == end() || (*lowest_rank)->peer_rank() > (*i)->peer_rank())
				lowest_rank = i;
		}

		if (lowest_rank == end()) return nullptr;
		return *lowest_rank;
	}

	// this may not be called from a constructor because of the call to
	// shared_from_this(). It's either called when we start() the torrent, or at a
	// later time if it's a magnet link, once the metadata is downloaded
	void torrent::init()
	{
		INVARIANT_CHECK;

		TORRENT_ASSERT(is_single_thread());

#ifndef TORRENT_DISABLE_LOGGING
		debug_log("init torrent: %s", torrent_file().name().c_str());
#endif

		TORRENT_ASSERT(valid_metadata());
		TORRENT_ASSERT(m_torrent_file->num_files() > 0);
		TORRENT_ASSERT(m_torrent_file->total_size() >= 0);

		if (int(m_file_priority.size()) > m_torrent_file->num_files())
			m_file_priority.resize(m_torrent_file->num_files());

		auto cert = m_torrent_file->ssl_cert();
		if (!cert.empty())
		{
			m_ssl_torrent = true;
#ifdef TORRENT_USE_OPENSSL
			init_ssl(cert);
#endif
		}

		if (m_torrent_file->num_pieces() > piece_picker::max_pieces)
		{
			set_error(errors::too_many_pieces_in_torrent, torrent_status::error_file_none);
			pause();
			return;
		}

		if (m_torrent_file->num_pieces() == 0)
		{
			set_error(errors::torrent_invalid_length, torrent_status::error_file_none);
			pause();
			return;
		}

		int const blocks_per_piece
			= (m_torrent_file->piece_length() + default_block_size - 1) / default_block_size;
		if (blocks_per_piece > piece_picker::max_blocks_per_piece)
		{
			set_error(errors::invalid_piece_size, torrent_status::error_file_none);
			pause();
			return;
		}

		// --- MAPPED FILES ---
		file_storage const& fs = m_torrent_file->files();
		if (m_add_torrent_params)
		{
			for (auto const& f : m_add_torrent_params->renamed_files)
			{
				if (f.first < file_index_t(0) || f.first >= fs.end_file()) continue;
				m_torrent_file->rename_file(file_index_t(f.first), f.second);
			}
		}

		construct_storage();

		if (m_share_mode && valid_metadata())
		{
			// in share mode, all pieces have their priorities initialized to 0
			m_file_priority.clear();
			m_file_priority.resize(m_torrent_file->num_files(), dont_download);
		}

		// it's important to initialize the peers early, because this is what will
		// fix up their have-bitmasks to have the correct size
		// TODO: 2 add a unit test where we don't have metadata, connect to a peer
		// that sends a bitfield that's too large, then we get the metadata
		if (!m_connections_initialized)
		{
			m_connections_initialized = true;
			// all peer connections have to initialize themselves now that the metadata
			// is available
			// copy the peer list since peers may disconnect and invalidate
			// m_connections as we initialize them
			for (auto c : m_connections)
			{
				auto pc = c->self();
				if (pc->is_disconnecting()) continue;
				pc->on_metadata_impl();
				if (pc->is_disconnecting()) continue;
				pc->init();
			}
		}

		// in case file priorities were passed in via the add_torrent_params
		// and also in the case of share mode, we need to update the priorities
		// this has to be applied before piece priority
		if (!m_file_priority.empty()) update_piece_priorities(m_file_priority);

		if (m_add_torrent_params)
		{
			piece_index_t idx(0);
			for (auto prio : m_add_torrent_params->piece_priorities)
			{
				if (has_picker() || prio != default_priority)
				{
					need_picker();
					m_picker->set_piece_priority(idx, prio);
				}
				++idx;
			}
			update_gauge();
		}


		if (m_seed_mode)
		{
			m_have_all = true;
			update_gauge();
			update_state_list();
		}
		else
		{
			need_picker();

			TORRENT_ASSERT(block_size() > 0);

			for (auto const i : fs.file_range())
			{
				if (!fs.pad_file_at(i) || fs.file_size(i) == 0) continue;

				peer_request pr = m_torrent_file->map_file(i, 0, int(fs.file_size(i)));
				int off = pr.start & (block_size() - 1);
				if (off != 0) { pr.length -= block_size() - off; pr.start += block_size() - off; }
				TORRENT_ASSERT((pr.start & (block_size() - 1)) == 0);

				int block = block_size();
				piece_block pb(pr.piece, pr.start / block);
				for (; pr.length >= block; pr.length -= block, ++pb.block_index)
				{
					if (pb.block_index == blocks_per_piece) { pb.block_index = 0; ++pb.piece_index; }
					m_picker->mark_as_pad(pb);
					++m_padding_blocks;
				}
				// ugly edge case where padfiles are not used they way they're
				// supposed to be. i.e. added back-to back or at the end
				if (pb.block_index == blocks_per_piece) { pb.block_index = 0; ++pb.piece_index; }
				if (pr.length > 0 && ((next(i) != fs.end_file() && fs.pad_file_at(next(i)))
					|| next(i) == fs.end_file()))
				{
					m_picker->mark_as_finished(pb, nullptr);
				}
			}

			if (m_padding_blocks > 0)
			{
				// if we marked an entire piece as finished, we actually
				// need to consider it finished

				std::vector<piece_picker::downloading_piece> dq
					= m_picker->get_download_queue();

				std::vector<piece_index_t> have_pieces;

				for (auto const& p : dq)
				{
					int const num_blocks = m_picker->blocks_in_piece(p.index);
					if (p.finished < num_blocks) continue;
					have_pieces.push_back(p.index);
				}

				for (auto i : have_pieces)
				{
					picker().piece_passed(i);
					TORRENT_ASSERT(picker().have_piece(i));
					we_have(i);
				}
			}
		}

		set_state(torrent_status::checking_resume_data);

		aux::vector<std::string, file_index_t> links;
#ifndef TORRENT_DISABLE_MUTABLE_TORRENTS
		if (!m_torrent_file->similar_torrents().empty()
			|| !m_torrent_file->collections().empty())
		{
			resolve_links res(m_torrent_file);

			for (auto const& ih : m_torrent_file->similar_torrents())
			{
				std::shared_ptr<torrent> t = m_ses.find_torrent(info_hash_t(ih)).lock();
				if (!t) continue;

				// Only attempt to reuse files from torrents that are seeding.
				// TODO: this could be optimized by looking up which files are
				// complete and just look at those
				if (!t->is_seed()) continue;

				res.match(t->get_torrent_copy(), t->save_path());
			}
			for (auto const& c : m_torrent_file->collections())
			{
				std::vector<std::shared_ptr<torrent>> ts = m_ses.find_collection(c);

				for (auto const& t : ts)
				{
					// Only attempt to reuse files from torrents that are seeding.
					// TODO: this could be optimized by looking up which files are
					// complete and just look at those
					if (!t->is_seed()) continue;

					res.match(t->get_torrent_copy(), t->save_path());
				}
			}

			std::vector<resolve_links::link_t> const& l = res.get_links();
			if (!l.empty())
			{
				for (auto const& i : l)
				{
					if (!i.ti) continue;
					links.push_back(combine_path(i.save_path
						, i.ti->files().file_path(i.file_idx)));
				}
			}
		}
#endif // TORRENT_DISABLE_MUTABLE_TORRENTS

#if TORRENT_USE_ASSERTS
		TORRENT_ASSERT(m_outstanding_check_files == false);
		m_outstanding_check_files = true;
#endif
		m_ses.disk_thread().async_check_files(
			m_storage, m_add_torrent_params ? m_add_torrent_params.get() : nullptr
			, std::move(links), [self = shared_from_this()](status_t st, storage_error const& error)
			{ self->on_resume_data_checked(st, error); });
#ifndef TORRENT_DISABLE_LOGGING
		debug_log("init, async_check_files");
#endif

		update_want_peers();

		// this will remove the piece picker, if we're done with it
		maybe_done_flushing();

		m_torrent_initialized = true;
	}

	bt_peer_connection* torrent::find_introducer(tcp::endpoint const& ep) const
	{
#ifndef TORRENT_DISABLE_EXTENSIONS
		for (auto pe : m_connections)
		{
			TORRENT_INCREMENT(m_iterating_connections);
			if (pe->type() != connection_type::bittorrent) continue;
			auto* p = static_cast<bt_peer_connection*>(pe);
			if (!p->supports_holepunch()) continue;
			if (p->was_introduced_by(ep)) return p;
		}
#else
		TORRENT_UNUSED(ep);
#endif
		return nullptr;
	}

	bt_peer_connection* torrent::find_peer(tcp::endpoint const& ep) const
	{
		for (auto p : m_connections)
		{
			TORRENT_INCREMENT(m_iterating_connections);
			if (p->type() != connection_type::bittorrent) continue;
			if (p->remote() == ep) return static_cast<bt_peer_connection*>(p);
		}
		return nullptr;
	}

	peer_connection* torrent::find_peer(peer_id const& pid)
	{
		for (auto p : m_connections)
		{
			if (p->pid() == pid) return p;
		}
		return nullptr;
	}

	bool torrent::is_self_connection(peer_id const& pid) const
	{
		return m_outgoing_pids.count(pid) > 0;
	}

	void torrent::on_resume_data_checked(status_t const status
		, storage_error const& error) try
	{
#if TORRENT_USE_ASSERTS
		TORRENT_ASSERT(m_outstanding_check_files);
		m_outstanding_check_files = false;
#endif

		// when applying some of the resume data to the torrent, we will
		// trigger calls that set m_need_save_resume_data, even though we're
		// just applying the state of the resume data we loaded with. We don't
		// want anything in this function to affect the state of
		// m_need_save_resume_data, so we save it in a local variable and reset
		// it at the end of the function.
		bool const need_save_resume_data = m_need_save_resume_data;

		TORRENT_ASSERT(is_single_thread());

		if (m_abort) return;

		if (status == status_t::fatal_disk_error)
		{
			TORRENT_ASSERT(m_outstanding_check_files == false);
			m_add_torrent_params.reset();
			handle_disk_error("check_resume_data", error);
			auto_managed(false);
			pause();
			set_state(torrent_status::checking_files);
			if (should_check_files()) start_checking();
			return;
		}

		state_updated();

		if (m_add_torrent_params)
		{
			// --- PEERS ---

			for (auto const& p : m_add_torrent_params->peers)
			{
				add_peer(p , peer_info::resume_data);
			}

#ifndef TORRENT_DISABLE_LOGGING
			if (should_log())
			{
				std::string str;
				for (auto const& peer : m_add_torrent_params->peers)
				{
					str += peer.address().to_string();
					str += ' ';
				}
				debug_log("resume-checked add_peer() [ %s] connect-candidates: %d"
					, str.c_str(), m_peer_list
					? m_peer_list->num_connect_candidates() : -1);
			}
#endif

			for (auto const& p : m_add_torrent_params->banned_peers)
			{
				torrent_peer* peer = add_peer(p, peer_info::resume_data);
				if (peer) ban_peer(peer);
			}

			if (!m_add_torrent_params->peers.empty()
				|| !m_add_torrent_params->banned_peers.empty())
			{
				update_want_peers();
			}

#ifndef TORRENT_DISABLE_LOGGING
			if (m_peer_list && m_peer_list->num_peers() > 0)
				debug_log("resume added peers (total peers: %d)"
					, m_peer_list->num_peers());
#endif
		}

		// only report this error if the user actually provided resume data
		// (i.e. m_add_torrent_params->have_pieces)
		if ((error || status != status_t::no_error)
			&& m_add_torrent_params
			&& !m_add_torrent_params->have_pieces.empty()
			&& m_ses.alerts().should_post<fastresume_rejected_alert>())
		{
			m_ses.alerts().emplace_alert<fastresume_rejected_alert>(get_handle()
				, error.ec
				, resolve_filename(error.file())
				, error.operation);
		}

#ifndef TORRENT_DISABLE_LOGGING
		if (should_log())
		{
			if (status != status_t::no_error || error)
			{
				debug_log("fastresume data rejected: ret: %d (%d) op: %s file: %d %s"
					, static_cast<int>(status), error.ec.value()
					, operation_name(error.operation)
					, static_cast<int>(error.file())
					, error.ec.message().c_str());
			}
			else
			{
				debug_log("fastresume data accepted");
			}
		}
#endif

		bool should_start_full_check = (status != status_t::no_error)
			&& !m_seed_mode;

		// if we got a partial pieces bitfield, it means we were in the middle of
		// checking this torrent. pick it up where we left off
		if (!should_start_full_check
			&& m_add_torrent_params
			&& !m_add_torrent_params->have_pieces.empty()
			&& m_add_torrent_params->have_pieces.size() < m_torrent_file->num_pieces())
		{
			m_checking_piece = m_num_checked_pieces
				= m_add_torrent_params->have_pieces.end_index();
			should_start_full_check = true;
		}

		// if ret != 0, it means we need a full check. We don't necessarily need
		// that when the resume data check fails. For instance, if the resume data
		// is incorrect, but we don't have any files, we skip the check and initialize
		// the storage to not have anything.
		if (m_seed_mode)
		{
			m_have_all = true;
			update_gauge();
			update_state_list();
		}
		else if (status == status_t::no_error)
		{
			// there are either no files for this torrent
			// or the resume_data was accepted

			if (!error && m_add_torrent_params)
			{
				// --- PIECES ---

				int const num_pieces = std::min(m_add_torrent_params->have_pieces.size()
					, torrent_file().num_pieces());
				for (piece_index_t i = piece_index_t(0); i < piece_index_t(num_pieces); ++i)
				{
					if (!m_add_torrent_params->have_pieces[i]) continue;
					need_picker();
					m_picker->we_have(i);
					inc_stats_counter(counters::num_piece_passed);
					update_gauge();
					we_have(i);
				}

				if (m_seed_mode)
				{
					int const num_pieces2 = std::min(m_add_torrent_params->verified_pieces.size()
						, torrent_file().num_pieces());
					for (piece_index_t i = piece_index_t(0);
						i < piece_index_t(num_pieces2); ++i)
					{
						if (!m_add_torrent_params->verified_pieces[i]) continue;
						m_verified.set_bit(i);
					}
				}

				// --- UNFINISHED PIECES ---

				int const num_blocks_per_piece = torrent_file().piece_length() / block_size();

				for (auto const& p : m_add_torrent_params->unfinished_pieces)
				{
					piece_index_t const piece = p.first;
					bitfield const& blocks = p.second;

					if (piece < piece_index_t(0) || piece >= torrent_file().end_piece())
					{
						continue;
					}

					// being in seed mode and missing a piece is not compatible.
					// Leave seed mode if that happens
					if (m_seed_mode) leave_seed_mode(seed_mode_t::skip_checking);

					if (has_picker() && m_picker->have_piece(piece))
					{
						m_picker->we_dont_have(piece);
						update_gauge();
					}

					need_picker();

					const int num_bits = std::min(num_blocks_per_piece, int(blocks.size()));
					for (int k = 0; k < num_bits; ++k)
					{
						if (blocks.get_bit(k))
						{
							m_picker->mark_as_finished(piece_block(piece, k), nullptr);
						}
					}
					if (m_picker->is_piece_finished(piece))
					{
						verify_piece(piece);
					}
				}
			}
		}

		if (should_start_full_check)
		{
			// either the fastresume data was rejected or there are
			// some files
			set_state(torrent_status::checking_files);
			if (should_check_files()) start_checking();

			// start the checking right away (potentially)
			m_ses.trigger_auto_manage();
		}
		else
		{
			files_checked();
		}

		// this will remove the piece picker, if we're done with it
		maybe_done_flushing();
		TORRENT_ASSERT(m_outstanding_check_files == false);
		m_add_torrent_params.reset();

		// restore m_need_save_resume_data to its state when we entered this
		// function.
		m_need_save_resume_data = need_save_resume_data;
	}
	catch (...) { handle_exception(); }

	void torrent::force_recheck()
	{
		INVARIANT_CHECK;

		if (!valid_metadata()) return;

		// if the torrent is already queued to check its files
		// don't do anything
		if (should_check_files()
			|| m_state == torrent_status::checking_resume_data)
			return;

		clear_error();

		disconnect_all(errors::stopping_torrent, operation_t::bittorrent);
		stop_announcing();

		// we're checking everything anyway, no point in assuming we are a seed
		// now.
		leave_seed_mode(seed_mode_t::skip_checking);

		m_ses.disk_thread().async_release_files(m_storage);

		// forget that we have any pieces
		m_have_all = false;

// removing the piece picker will clear the user priorities
// instead, just clear which pieces we have
		if (m_picker)
		{
			int const blocks_per_piece = (m_torrent_file->piece_length() + block_size() - 1) / block_size();
			int const blocks_in_last_piece = ((m_torrent_file->total_size() % m_torrent_file->piece_length())
				+ block_size() - 1) / block_size();
			m_picker->resize(blocks_per_piece, blocks_in_last_piece, m_torrent_file->num_pieces());

			m_file_progress.clear();
			m_file_progress.init(picker(), m_torrent_file->files());
		}


		// assume that we don't have anything
		m_files_checked = false;

		update_gauge();
		update_want_tick();
		set_state(torrent_status::checking_resume_data);

		if (m_auto_managed && !is_finished())
			set_queue_position(last_pos);

		TORRENT_ASSERT(m_outstanding_check_files == false);
		m_add_torrent_params.reset();

		// this will clear the stat cache, to make us actually query the
		// filesystem for files again
		m_ses.disk_thread().async_release_files(m_storage);

		m_ses.disk_thread().async_check_files(m_storage, nullptr
			, {}, [self = shared_from_this()](status_t st, storage_error const& error)
			{ self->on_force_recheck(st, error); });
	}

	void torrent::on_force_recheck(status_t const status, storage_error const& error) try
	{
		TORRENT_ASSERT(is_single_thread());

		// hold a reference until this function returns
		state_updated();

		if (m_abort) return;

		if (error)
		{
			handle_disk_error("force_recheck", error);
			return;
		}
		if (status == status_t::no_error)
		{
			// if there are no files, just start
			files_checked();
		}
		else
		{
			m_progress_ppm = 0;
			m_checking_piece = piece_index_t(0);
			m_num_checked_pieces = piece_index_t(0);

			set_state(torrent_status::checking_files);
			if (m_auto_managed) pause(torrent_handle::graceful_pause);
			if (should_check_files()) start_checking();
			else m_ses.trigger_auto_manage();
		}
	}
	catch (...) { handle_exception(); }

	void torrent::start_checking() try
	{
		TORRENT_ASSERT(should_check_files());

		int num_outstanding = settings().get_int(settings_pack::checking_mem_usage) * block_size()
			/ m_torrent_file->piece_length();
		// if we only keep a single read operation in-flight at a time, we suffer
		// significant performance degradation. Always keep at least 4 jobs
		// outstanding per hasher thread
		int const min_outstanding = 4
			* std::max(1, settings().get_int(settings_pack::aio_threads)
				/ hasher_thread_divisor);
		if (num_outstanding < min_outstanding) num_outstanding = min_outstanding;

		// we might already have some outstanding jobs, if we were paused and
		// resumed quickly, before the outstanding jobs completed
		if (m_checking_piece >= m_torrent_file->end_piece())
		{
#ifndef TORRENT_DISABLE_LOGGING
			debug_log("start_checking, checking_piece >= num_pieces. %d >= %d"
				, static_cast<int>(m_checking_piece), m_torrent_file->num_pieces());
#endif
			return;
		}

		// subtract the number of pieces we already have outstanding
		num_outstanding -= (static_cast<int>(m_checking_piece)
			- static_cast<int>(m_num_checked_pieces));
		if (num_outstanding < 0) num_outstanding = 0;

		for (int i = 0; i < num_outstanding; ++i)
		{
			auto flags = disk_interface::sequential_access | disk_interface::volatile_read;
			if (torrent_file().info_hash().has_v1())
				flags |= disk_interface::v1_hash;
			aux::vector<sha256_hash> hashes;
			if (torrent_file().info_hash().has_v2())
				hashes.resize(torrent_file().orig_files().blocks_in_piece2(m_checking_piece));

			span<sha256_hash> v2_span(hashes);
			m_ses.disk_thread().async_hash(m_storage, m_checking_piece, v2_span, flags
				, [self = shared_from_this(), hashes = std::move(hashes)]
				(piece_index_t p, sha1_hash const& h, storage_error const& error) mutable
				{ self->on_piece_hashed(std::move(hashes), p, h, error); });
			++m_checking_piece;
			if (m_checking_piece >= m_torrent_file->end_piece()) break;
		}
#ifndef TORRENT_DISABLE_LOGGING
		debug_log("start_checking, m_checking_piece: %d"
			, static_cast<int>(m_checking_piece));
#endif
	}
	catch (...) { handle_exception(); }

	// This is only used for checking of torrents. i.e. force-recheck or initial checking
	// of existing files
	void torrent::on_piece_hashed(aux::vector<sha256_hash> block_hashes
		, piece_index_t const piece, sha1_hash const& piece_hash
		, storage_error const& error) try
	{
		TORRENT_ASSERT(is_single_thread());
		INVARIANT_CHECK;

		if (m_abort) return;
		if (m_deleted) return;

		state_updated();

		++m_num_checked_pieces;

		if (error)
		{
			if (error.ec == boost::system::errc::no_such_file_or_directory
				|| error.ec == boost::asio::error::eof
#ifdef TORRENT_WINDOWS
				|| error.ec == error_code(ERROR_HANDLE_EOF, system_category())
#endif
				)
			{
				TORRENT_ASSERT(error.file() >= file_index_t(0));

				// skip this file by updating m_checking_piece to the first piece following it
				file_storage const& st = m_torrent_file->files();
				std::int64_t file_size = st.file_size(error.file());
				piece_index_t last = st.map_file(error.file(), file_size, 0).piece;
				if (m_checking_piece < last)
				{
					int diff = static_cast<int>(last) - static_cast<int>(m_checking_piece);
					m_num_checked_pieces = piece_index_t(static_cast<int>(m_num_checked_pieces) + diff);
					m_checking_piece = last;
				}
			}
			else
			{
				m_checking_piece = piece_index_t{0};
				m_num_checked_pieces = piece_index_t{0};
				if (m_ses.alerts().should_post<file_error_alert>())
					m_ses.alerts().emplace_alert<file_error_alert>(error.ec,
						resolve_filename(error.file()), error.operation, get_handle());

#ifndef TORRENT_DISABLE_LOGGING
				if (should_log())
				{
					debug_log("on_piece_hashed, fatal disk error: (%d) %s", error.ec.value()
						, error.ec.message().c_str());
				}
#endif
				auto_managed(false);
				pause();
				set_error(error.ec, error.file());

				// recalculate auto-managed torrents sooner
				// in order to start checking the next torrent
				m_ses.trigger_auto_manage();
				return;
			}
		}

		m_progress_ppm = std::uint32_t(std::int64_t(static_cast<int>(m_num_checked_pieces))
			* 1000000 / torrent_file().num_pieces());

		boost::tribool hash_passed[2]
			= { boost::indeterminate, boost::indeterminate };

		if (!settings().get_bool(settings_pack::disable_hash_checks))
		{
			if (torrent_file().info_hash().has_v1())
				hash_passed[0] = piece_hash == m_torrent_file->hash_for_piece(piece);

			if (torrent_file().info_hash().has_v2())
			{
				hash_passed[1] = on_blocks_hashed(piece, block_hashes);
			}
		}
		else
		{
			hash_passed[0] = hash_passed[1] = true;
		}

		if ((hash_passed[0] && !hash_passed[1]) || (!hash_passed[0] && hash_passed[1]))
		{
			set_error(errors::torrent_inconsistent_hashes, torrent_status::error_file_none);
			pause();
			return;
		}
		else if (hash_passed[0] || hash_passed[1])
		{
			if (has_picker() || !m_have_all)
			{
				need_picker();
				m_picker->we_have(piece);
				update_gauge();
			}
			we_have(piece);
		}
		else if (!error
			&& boost::indeterminate(hash_passed[0])
			&& boost::indeterminate(hash_passed[1]))
		{
			// The data exists but we don't have the hashes needed to verify
			// it yet. This is a special case because we want to say we have
			// the piece once the hash is verified and not download the data
			// unless the hash check fails. To get this effect we setup the
			// piece's state in the piece picker so that it looks like a piece
			// which is finished but not hash checked.
			need_picker();
			int const blocks_in_piece = m_picker->blocks_in_piece(piece);
			for (int i = 0; i < blocks_in_piece; ++i)
				m_picker->mark_as_finished(piece_block(piece, i), nullptr);
		}

		if (m_num_checked_pieces < m_torrent_file->end_piece())
		{
			// we're not done yet, issue another job
			if (m_checking_piece >= m_torrent_file->end_piece())
			{
				// actually, we already have outstanding jobs for
				// the remaining pieces. We just need to wait for them
				// to finish
				return;
			}

			// we paused the checking
			if (!should_check_files())
			{
#ifndef TORRENT_DISABLE_LOGGING
				debug_log("on_piece_hashed, checking paused");
#endif
				if (m_checking_piece == m_num_checked_pieces)
				{
					// we are paused, and we just completed the last outstanding job.
					// now we can be considered paused
					if (alerts().should_post<torrent_paused_alert>())
						alerts().emplace_alert<torrent_paused_alert>(get_handle());
				}
				return;
			}

			auto flags = disk_interface::sequential_access | disk_interface::volatile_read;

			if (torrent_file().info_hash().has_v1())
				flags |= disk_interface::v1_hash;
			if (torrent_file().info_hash().has_v2())
				block_hashes.resize(torrent_file().orig_files().blocks_in_piece2(m_checking_piece));

			span<sha256_hash> v2_span(block_hashes);
			m_ses.disk_thread().async_hash(m_storage, m_checking_piece, v2_span, flags
				, [self = shared_from_this(), hashes = std::move(block_hashes)]
				(piece_index_t p, sha1_hash const& h, storage_error const& e)
				{ self->on_piece_hashed(std::move(hashes), p, h, e); });
			++m_checking_piece;
#ifndef TORRENT_DISABLE_LOGGING
			debug_log("on_piece_hashed, m_checking_piece: %d"
				, static_cast<int>(m_checking_piece));
#endif
			return;
		}

#ifndef TORRENT_DISABLE_LOGGING
		debug_log("on_piece_hashed, completed");
#endif
		if (m_auto_managed)
		{
			// if we're auto managed. assume we need to be paused until the auto
			// managed logic runs again (which is triggered further down)
			// setting flags to 0 prevents the disk cache from being evicted as a
			// result of this
			set_paused(true, {});
		}

		// we're done checking! (this should cause a call to trigger_auto_manage)
		files_checked();

		// reset the checking state
		m_checking_piece = piece_index_t(0);
		m_num_checked_pieces = piece_index_t(0);
	}
	catch (...) { handle_exception(); }

#if TORRENT_ABI_VERSION == 1
	void torrent::use_interface(std::string net_interfaces)
	{
		std::shared_ptr<settings_pack> p = std::make_shared<settings_pack>();
		p->set_str(settings_pack::outgoing_interfaces, std::move(net_interfaces));
		m_ses.apply_settings_pack(p);
	}
#endif

	void torrent::on_tracker_announce(error_code const& ec) try
	{
		COMPLETE_ASYNC("tracker::on_tracker_announce");
		TORRENT_ASSERT(is_single_thread());
		TORRENT_ASSERT(m_waiting_tracker > 0);
		--m_waiting_tracker;
		if (ec) return;
		if (m_abort) return;
		announce_with_tracker();
	}
	catch (...) { handle_exception(); }

	void torrent::lsd_announce()
	{
		if (m_abort) return;
		if (!m_enable_lsd) return;

		// if the files haven't been checked yet, we're
		// not ready for peers. Except, if we don't have metadata,
		// we need peers to download from
		if (!m_files_checked && valid_metadata()) return;

		if (!m_announce_to_lsd) return;

		// private torrents are never announced on LSD
		if (m_torrent_file->is_valid() && m_torrent_file->priv()) return;

		// i2p torrents are also never announced on LSD
		// unless we allow mixed swarms
		if (m_torrent_file->is_valid()
			&& (torrent_file().is_i2p() && !settings().get_bool(settings_pack::allow_i2p_mixed)))
			return;

		if (is_paused()) return;

		if (!m_ses.has_lsd()) return;

		// TODO: this pattern is repeated in a few places. Factor this into
		// a function and generalize the concept of a torrent having a
		// dedicated listen port
#ifdef TORRENT_USE_OPENSSL
		int port = is_ssl_torrent() ? m_ses.ssl_listen_port() : m_ses.listen_port();
#else
		int port = m_ses.listen_port();
#endif

		// announce with the local discovery service
		m_torrent_file->info_hash().for_each([&](sha1_hash const& ih, protocol_version)
		{
			m_ses.announce_lsd(ih, port
				, settings().get_bool(settings_pack::broadcast_lsd) && m_lsd_seq == 0);
		});
		++m_lsd_seq;
	}

#ifndef TORRENT_DISABLE_DHT

	void torrent::dht_announce()
	{
		TORRENT_ASSERT(is_single_thread());
		if (!m_ses.dht())
		{
#ifndef TORRENT_DISABLE_LOGGING
			debug_log("DHT: no dht initialized");
#endif
			return;
		}
		if (!should_announce_dht())
		{
#ifndef TORRENT_DISABLE_LOGGING
			if (should_log())
			{
				if (!m_ses.announce_dht())
					debug_log("DHT: no listen sockets");

				if (m_torrent_file->is_valid() && !m_files_checked)
					debug_log("DHT: files not checked, skipping DHT announce");

				if (!m_announce_to_dht)
					debug_log("DHT: queueing disabled DHT announce");

				if (m_paused)
					debug_log("DHT: torrent paused, no DHT announce");

				if (!m_enable_dht)
					debug_log("DHT: torrent has DHT disabled flag");

				if (m_torrent_file->is_valid() && m_torrent_file->priv())
					debug_log("DHT: private torrent, no DHT announce");

				if (settings().get_bool(settings_pack::use_dht_as_fallback))
				{
					int const verified_trackers = static_cast<int>(std::count_if(
						m_trackers.begin(), m_trackers.end()
						, [](announce_entry const& t) { return t.verified; }));

					if (verified_trackers > 0)
						debug_log("DHT: only using DHT as fallback, and there are %d working trackers", verified_trackers);
				}
			}
#endif
			return;
		}

		TORRENT_ASSERT(!m_paused);

#ifndef TORRENT_DISABLE_LOGGING
		debug_log("START DHT announce");
		m_dht_start_time = aux::time_now();
#endif

		// if we're a seed, we tell the DHT for better scrape stats
		dht::announce_flags_t flags = is_seed() ? dht::announce::seed : dht::announce_flags_t{};

		// If this is an SSL torrent the announce needs to specify an SSL
		// listen port. DHT nodes only operate on non-SSL ports so SSL
		// torrents cannot use implied_port.
		// if we allow incoming uTP connections, set the implied_port
		// argument in the announce, this will make the DHT node use
		// our source port in the packet as our listen port, which is
		// likely more accurate when behind a NAT
		if (is_ssl_torrent())
		{
			flags |= dht::announce::ssl_torrent;
		}
		else if (settings().get_bool(settings_pack::enable_incoming_utp))
		{
			flags |= dht::announce::implied_port;
		}

		std::weak_ptr<torrent> self(shared_from_this());
		m_torrent_file->info_hash().for_each([&](sha1_hash const& ih, protocol_version v)
		{
			m_ses.dht()->announce(ih, 0, flags
				, std::bind(&torrent::on_dht_announce_response_disp, self, v, _1));
		});
	}

	void torrent::on_dht_announce_response_disp(std::weak_ptr<torrent> const t
		, protocol_version const v, std::vector<tcp::endpoint> const& peers)
	{
		std::shared_ptr<torrent> tor = t.lock();
		if (!tor) return;
		tor->on_dht_announce_response(v, peers);
	}

	void torrent::on_dht_announce_response(protocol_version const v
		, std::vector<tcp::endpoint> const& peers) try
	{
		TORRENT_ASSERT(is_single_thread());

#ifndef TORRENT_DISABLE_LOGGING
		debug_log("END DHT announce (%d ms) (%d peers)"
			, int(total_milliseconds(clock_type::now() - m_dht_start_time))
			, int(peers.size()));
#endif

		if (m_abort) return;
		if (peers.empty()) return;

		if (m_ses.alerts().should_post<dht_reply_alert>())
		{
			m_ses.alerts().emplace_alert<dht_reply_alert>(
				get_handle(), int(peers.size()));
		}

		if (torrent_file().priv() || (torrent_file().is_i2p()
			&& !settings().get_bool(settings_pack::allow_i2p_mixed))) return;

		for (auto& p : peers)
			add_peer(p, peer_info::dht, v == protocol_version::V2 ? pex_lt_v2 : pex_flags_t(0));

#ifndef TORRENT_DISABLE_LOGGING
		if (should_log())
		{
			std::string str;
			for (auto const& peer : peers)
			{
				str += peer.address().to_string();
				str += ' ';
			}
			debug_log("DHT add_peer() [ %s] connect-candidates: %d"
				, str.c_str(), m_peer_list
				? m_peer_list->num_connect_candidates() : -1);
		}
#endif

		do_connect_boost();

		update_want_peers();
	}
	catch (...) { handle_exception(); }

#endif

	namespace
	{
		struct announce_protocol_state
		{
			// the tier is kept as INT_MAX until we find the first
			// tracker that works, then it's set to that tracker's
			// tier.
			int tier = INT_MAX;

			// have we sent an announce in this tier yet?
			bool sent_announce = false;

			// have we finished sending announces on this listen socket?
			bool done = false;
		};

		struct announce_state
		{
			explicit announce_state(aux::listen_socket_handle const& s)
				: socket(s) {}

			aux::listen_socket_handle socket;

			aux::array<announce_protocol_state, num_protocols, protocol_version> state;
		};
	}

	void torrent::announce_with_tracker(event_t e)
	{
		TORRENT_ASSERT(is_single_thread());
		TORRENT_ASSERT(e == event_t::stopped || state() != torrent_status::checking_files);
		INVARIANT_CHECK;

		if (m_trackers.empty())
		{
#ifndef TORRENT_DISABLE_LOGGING
			debug_log("*** announce: no trackers");
#endif
			return;
		}

		if (m_abort) e = event_t::stopped;

		// having stop_tracker_timeout <= 0 means that there is
		// no need to send any request to trackers or trigger any
		// related logic when the event is stopped
		if (e == event_t::stopped
			&& settings().get_int(settings_pack::stop_tracker_timeout) <= 0)
		{
#ifndef TORRENT_DISABLE_LOGGING
			debug_log("*** announce: event == stopped && stop_tracker_timeout <= 0");
#endif
			return;
		}

		// if we're not announcing to trackers, only allow
		// stopping
		if (e != event_t::stopped && !m_announce_to_trackers)
		{
#ifndef TORRENT_DISABLE_LOGGING
			debug_log("*** announce: event != stopped && !m_announce_to_trackers");
#endif
			return;
		}

		// if we're not allowing peers, there's no point in announcing
		if (e != event_t::stopped && m_paused)
		{
#ifndef TORRENT_DISABLE_LOGGING
			debug_log("*** announce: event != stopped && m_paused");
#endif
			return;
		}

		TORRENT_ASSERT(!m_paused || e == event_t::stopped);

		if (e == event_t::none && is_finished() && !is_seed())
			e = event_t::paused;

		tracker_request req;
		if (settings().get_bool(settings_pack::apply_ip_filter_to_trackers)
			&& m_apply_ip_filter)
		{
			req.filter = m_ip_filter;
		}

		req.private_torrent = m_torrent_file->priv();

		req.pid = m_peer_id;
		req.downloaded = m_stat.total_payload_download() - m_total_failed_bytes;
		req.uploaded = m_stat.total_payload_upload();
		req.corrupt = m_total_failed_bytes;
		req.left = value_or(bytes_left(), 16*1024);
#ifdef TORRENT_USE_OPENSSL
		// if this torrent contains an SSL certificate, make sure
		// any SSL tracker presents a certificate signed by it
		req.ssl_ctx = m_ssl_ctx.get();
#endif

		req.redundant = m_total_redundant_bytes;
		// exclude redundant bytes if we should
		if (!settings().get_bool(settings_pack::report_true_downloaded))
		{
			req.downloaded -= m_total_redundant_bytes;

			// if the torrent is complete we know that all incoming pieces will be
			// marked redundant so add them to the redundant count
			// this is mainly needed to cover the case where a torrent has just completed
			// but still has partially downloaded pieces
			// if the incoming pieces are not accounted for it could cause the downloaded
			// amount to exceed the total size of the torrent which upsets some trackers
			if (is_seed())
			{
				for (auto c : m_connections)
				{
					TORRENT_INCREMENT(m_iterating_connections);
					auto const pbp = c->downloading_piece_progress();
					if (pbp.bytes_downloaded > 0)
					{
						req.downloaded -= pbp.bytes_downloaded;
						req.redundant += pbp.bytes_downloaded;
					}
				}
			}
		}
		if (req.downloaded < 0) req.downloaded = 0;

		req.event = e;

		// since sending our IPv4/v6 address to the tracker may be sensitive. Only
		// do that if we're not in anonymous mode and if it's a private torrent
		if (!settings().get_bool(settings_pack::anonymous_mode)
			&& m_torrent_file
			&& m_torrent_file->priv())
		{
			m_ses.for_each_listen_socket([&](aux::listen_socket_handle const& s)
			{
				if (s.is_ssl() != is_ssl_torrent()) return;
				tcp::endpoint const ep = s.get_local_endpoint();
				if (is_any(ep.address())) return;
				if (is_v6(ep))
				{
					if (!is_local(ep.address()) && !is_loopback(ep.address()))
						req.ipv6.push_back(ep.address().to_v6());
				}
				else
				{
					if (!is_local(ep.address()) && !is_loopback(ep.address()))
						req.ipv4.push_back(ep.address().to_v4());
				}
			});
		}

		// if we are aborting. we don't want any new peers
		req.num_want = (req.event == event_t::stopped)
			? 0 : settings().get_int(settings_pack::num_want);

// some older versions of clang had a bug where it would fire this warning here
#ifdef __clang__
#pragma clang diagnostic push
#pragma clang diagnostic ignored "-Wmissing-braces"
#endif
		aux::array<bool const, num_protocols, protocol_version> const supports_protocol
		{ {
			m_info_hash.has_v1(),
			m_info_hash.has_v2()
		} };
#ifdef __clang__
#pragma clang diagnostic pop
#endif

		time_point32 const now = aux::time_now32();

		// each listen socket gets it's own announce state
		// so that each one should get at least one announce
		std::vector<announce_state> listen_socket_states;

		for (auto& ae : m_trackers)
		{
			// update the endpoint list by adding entries for new listen sockets
			// and removing entries for non-existent ones
			std::size_t valid_endpoints = 0;
			m_ses.for_each_listen_socket([&](aux::listen_socket_handle const& s) {
				if (s.is_ssl() != is_ssl_torrent())
					return;
				for (auto& aep : ae.endpoints)
				{
					if (aep.socket != s) continue;
					std::swap(ae.endpoints[valid_endpoints], aep);
					valid_endpoints++;
					return;
				}

				ae.endpoints.emplace_back(s);
				std::swap(ae.endpoints[valid_endpoints], ae.endpoints.back());
				valid_endpoints++;
			});

			TORRENT_ASSERT(valid_endpoints <= ae.endpoints.size());
			ae.endpoints.erase(ae.endpoints.begin() + int(valid_endpoints), ae.endpoints.end());

			// if trackerid is not specified for tracker use default one, probably set explicitly
			req.trackerid = ae.trackerid.empty() ? m_trackerid : ae.trackerid;
			req.url = ae.url;

			for (auto& aep : ae.endpoints)
			{
				auto aep_state_iter = std::find_if(listen_socket_states.begin(), listen_socket_states.end()
					, [&](announce_state const& s) { return s.socket == aep.socket; });
				if (aep_state_iter == listen_socket_states.end())
				{
					listen_socket_states.emplace_back(aep.socket);
					aep_state_iter = listen_socket_states.end() - 1;
				}
				announce_state& ep_state = *aep_state_iter;

				for (protocol_version const ih : all_versions)
				{
					if (!supports_protocol[ih]) continue;

					auto& state = ep_state.state[ih];
					auto& a = aep.info_hashes[ih];

					if (state.done) continue;

#ifndef TORRENT_DISABLE_LOGGING
					if (should_log())
					{
						debug_log("*** tracker: \"%s\" "
							"[ tiers: %d trackers: %d"
							" i->tier: %d tier: %d"
							" working: %d limit: %d"
							" can: %d sent: %d ]"
							, ae.url.c_str(), settings().get_bool(settings_pack::announce_to_all_tiers)
							, settings().get_bool(settings_pack::announce_to_all_trackers)
							, ae.tier, state.tier, a.is_working(), ae.fail_limit
							, a.can_announce(now, is_seed(), ae.fail_limit), state.sent_announce);
					}
#endif

					if (settings().get_bool(settings_pack::announce_to_all_tiers)
						&& !settings().get_bool(settings_pack::announce_to_all_trackers)
						&& state.sent_announce
						&& ae.tier <= state.tier
						&& state.tier != INT_MAX)
						continue;

					if (ae.tier > state.tier && state.sent_announce
						&& !settings().get_bool(settings_pack::announce_to_all_tiers)) continue;
					if (a.is_working()) { state.tier = ae.tier; state.sent_announce = false; }
					if (!a.can_announce(now, is_seed(), ae.fail_limit))
					{
						// this counts
						if (a.is_working()) state.sent_announce = true;
						continue;
					}

					req.event = e;
					if (req.event == event_t::none)
					{
						if (!a.start_sent) req.event = event_t::started;
						else if (!a.complete_sent && is_seed()) req.event = event_t::completed;
					}

					req.triggered_manually = a.triggered_manually;
					a.triggered_manually = false;

#if TORRENT_ABI_VERSION == 1
					req.auth = tracker_login();
#endif
					req.key = tracker_key();

#if TORRENT_USE_I2P
					if (is_i2p())
					{
						req.kind |= tracker_request::i2p;
					}
#endif

					req.outgoing_socket = aep.socket;
					req.info_hash = m_torrent_file->info_hash().get(protocol_version(ih));

#ifndef TORRENT_DISABLE_LOGGING
					if (should_log())
					{
						debug_log("==> TRACKER REQUEST \"%s\" event: %s abort: %d ssl: %p "
							"port: %d ssl-port: %d fails: %d upd: %d"
							, req.url.c_str()
							, (req.event == event_t::stopped ? "stopped"
								: req.event == event_t::started ? "started" : "")
							, m_abort
#ifdef TORRENT_USE_OPENSSL
							, static_cast<void*>(req.ssl_ctx)
#else
							, static_cast<void*>(nullptr)
#endif
							, m_ses.listen_port()
							, m_ses.ssl_listen_port()
							, a.fails
							, a.updating);
					}

					// if we're not logging session logs, don't bother creating an
					// observer object just for logging
					if (m_abort && m_ses.should_log())
					{
						auto tl = std::make_shared<aux::tracker_logger>(m_ses);
						m_ses.queue_tracker_request(req, tl);
					}
					else
#endif
					{
						m_ses.queue_tracker_request(req, shared_from_this());
					}

					a.updating = true;
					a.next_announce = now;
					a.min_announce = now;

					if (m_ses.alerts().should_post<tracker_announce_alert>())
					{
						m_ses.alerts().emplace_alert<tracker_announce_alert>(
							get_handle(), aep.local_endpoint, req.url, req.event);
					}

					state.sent_announce = true;
					if (a.is_working()
						&& !settings().get_bool(settings_pack::announce_to_all_trackers)
						&& !settings().get_bool(settings_pack::announce_to_all_tiers))
					{
						state.done = true;
					}
				}
			}

			if (std::all_of(listen_socket_states.begin(), listen_socket_states.end()
				, [supports_protocol](announce_state const& s) {
					for (protocol_version const ih : all_versions)
					{
						if (supports_protocol[ih] && !s.state[ih].done)
							return false;
					}
					return true;
				}))
				break;
		}
		update_tracker_timer(now);
	}

	void torrent::scrape_tracker(int idx, bool const user_triggered)
	{
		TORRENT_ASSERT(is_single_thread());
#if TORRENT_ABI_VERSION == 1
		m_last_scrape = aux::time_now32();
#endif

		if (m_trackers.empty()) return;

		if (idx < 0 || idx >= int(m_trackers.size())) idx = m_last_working_tracker;
		if (idx < 0) idx = 0;

		tracker_request req;
		if (settings().get_bool(settings_pack::apply_ip_filter_to_trackers)
			&& m_apply_ip_filter)
			req.filter = m_ip_filter;

		req.kind |= tracker_request::scrape_request;
		req.url = m_trackers[idx].url;
		req.private_torrent = m_torrent_file->priv();
#if TORRENT_ABI_VERSION == 1
		req.auth = tracker_login();
#endif
		req.key = tracker_key();
		req.triggered_manually = user_triggered;
		m_torrent_file->info_hash().for_each([&](sha1_hash const& ih, protocol_version)
		{
			req.info_hash = ih;
			m_ses.queue_tracker_request(req, shared_from_this());
		});
	}

	void torrent::tracker_warning(tracker_request const& req, std::string const& msg)
	{
		TORRENT_ASSERT(is_single_thread());

		INVARIANT_CHECK;

		protocol_version const hash_version = req.info_hash == m_info_hash.v1
			? protocol_version::V1 : protocol_version::V2;

		announce_entry* ae = find_tracker(req.url);
		tcp::endpoint local_endpoint;
		if (ae)
		{
			for (auto& aep : ae->endpoints)
			{
				if (aep.socket != req.outgoing_socket) continue;
				local_endpoint = aep.local_endpoint;
				aep.info_hashes[hash_version].message = msg;
#if TORRENT_ABI_VERSION <= 2
#include "libtorrent/aux_/disable_warnings_push.hpp"
				if (hash_version == protocol_version::V1)
					aep.message = msg;
#include "libtorrent/aux_/disable_warnings_pop.hpp"
#endif
				break;
			}
		}

		if (m_ses.alerts().should_post<tracker_warning_alert>())
			m_ses.alerts().emplace_alert<tracker_warning_alert>(get_handle()
				, local_endpoint, req.url, msg);
	}

	void torrent::tracker_scrape_response(tracker_request const& req
		, int const complete, int const incomplete, int const downloaded, int /* downloaders */)
	{
		TORRENT_ASSERT(is_single_thread());

		INVARIANT_CHECK;
		TORRENT_ASSERT(req.kind & tracker_request::scrape_request);

		protocol_version const hash_version = req.info_hash == m_info_hash.v1
			? protocol_version::V1 : protocol_version::V2;

		announce_entry* ae = find_tracker(req.url);
		tcp::endpoint local_endpoint;
		if (ae)
		{
			announce_endpoint* aep = ae->find_endpoint(req.outgoing_socket);
			if (aep)
			{
				local_endpoint = aep->local_endpoint;
				if (incomplete >= 0) aep->info_hashes[hash_version].scrape_incomplete = incomplete;
				if (complete >= 0) aep->info_hashes[hash_version].scrape_complete = complete;
				if (downloaded >= 0) aep->info_hashes[hash_version].scrape_downloaded = downloaded;

#if TORRENT_ABI_VERSION <= 2
#include "libtorrent/aux_/disable_warnings_push.hpp"
				if (hash_version == protocol_version::V1)
				{
					if (incomplete >= 0) aep->scrape_incomplete = incomplete;
					if (complete >= 0) aep->scrape_complete = complete;
					if (downloaded >= 0) aep->scrape_downloaded = downloaded;
				}
#include "libtorrent/aux_/disable_warnings_pop.hpp"
#endif
				update_scrape_state();
			}
		}

		// if this was triggered manually we need to post this unconditionally,
		// since the client expects a response from its action, regardless of
		// whether all tracker events have been enabled by the alert mask
		if (m_ses.alerts().should_post<scrape_reply_alert>()
			|| req.triggered_manually)
		{
			m_ses.alerts().emplace_alert<scrape_reply_alert>(
				get_handle(), local_endpoint, incomplete, complete, req.url);
		}
	}

	void torrent::update_scrape_state()
	{
		// loop over all trackers and find the largest numbers for each scrape field
		// then update the torrent-wide understanding of number of downloaders and seeds
		int complete = -1;
		int incomplete = -1;
		int downloaded = -1;
		for (auto const& t : m_trackers)
		{
			for (auto const& aep : t.endpoints)
			{
				for (protocol_version const ih : all_versions)
				{
					auto& a = aep.info_hashes[ih];
					complete = std::max(a.scrape_complete, complete);
					incomplete = std::max(a.scrape_incomplete, incomplete);
					downloaded = std::max(a.scrape_downloaded, downloaded);
				}
			}
		}

		if ((complete >= 0 && int(m_complete) != complete)
			|| (incomplete >= 0 && int(m_incomplete) != incomplete)
			|| (downloaded >= 0 && int(m_downloaded) != downloaded))
			state_updated();

		if (int(m_complete) != complete
			|| int(m_incomplete) != incomplete
			|| int(m_downloaded) != downloaded)
		{
			m_complete = std::uint32_t(complete);
			m_incomplete = std::uint32_t(incomplete);
			m_downloaded = std::uint32_t(downloaded);

			update_auto_sequential();

			// these numbers are cached in the resume data
			set_need_save_resume();
		}
	}

	void torrent::tracker_response(
		tracker_request const& r
		, address const& tracker_ip // this is the IP we connected to
		, std::list<address> const& tracker_ips // these are all the IPs it resolved to
		, struct tracker_response const& resp)
	{
		TORRENT_ASSERT(is_single_thread());

		INVARIANT_CHECK;
		TORRENT_ASSERT(!(r.kind & tracker_request::scrape_request));

		// if the tracker told us what our external IP address is, record it with
		// out external IP counter (and pass along the IP of the tracker to know
		// who to attribute this vote to)
		if (resp.external_ip != address() && !is_any(tracker_ip))
			m_ses.set_external_address(r.outgoing_socket.get_local_endpoint()
				, resp.external_ip
				, aux::session_interface::source_tracker, tracker_ip);

		time_point32 const now = aux::time_now32();

		protocol_version const v = r.info_hash == torrent_file().info_hash().v1
			? protocol_version::V1 : protocol_version::V2;

		auto const interval = std::max(resp.interval, seconds32(
			settings().get_int(settings_pack::min_announce_interval)));

		announce_entry* ae = find_tracker(r.url);
		tcp::endpoint local_endpoint;
		if (ae)
		{
			announce_endpoint* aep = ae->find_endpoint(r.outgoing_socket);
			if (aep)
			{
				auto& a = aep->info_hashes[v];

				local_endpoint = aep->local_endpoint;
				if (resp.incomplete >= 0) a.scrape_incomplete = resp.incomplete;
				if (resp.complete >= 0) a.scrape_complete = resp.complete;
				if (resp.downloaded >= 0) a.scrape_downloaded = resp.downloaded;
				if (!a.start_sent && r.event == event_t::started)
					a.start_sent = true;
				if (!a.complete_sent && r.event == event_t::completed)
					a.complete_sent = true;
				ae->verified = true;
<<<<<<< HEAD
				a.next_announce = now + interval;
				a.min_announce = now + resp.min_interval;
				a.updating = false;
				a.fails = 0;
=======
				aep->next_announce = now + interval;
				aep->min_announce = now + resp.min_interval;
				aep->updating = false;
				aep->fails = 0;
				aep->last_error.clear();
				aep->message = !resp.warning_message.empty() ? resp.warning_message : std::string();
>>>>>>> b329d579
				int tracker_index = int(ae - m_trackers.data());
				m_last_working_tracker = std::int8_t(prioritize_tracker(tracker_index));

				if ((!resp.trackerid.empty()) && (ae->trackerid != resp.trackerid))
				{
					ae->trackerid = resp.trackerid;
					if (m_ses.alerts().should_post<trackerid_alert>())
						m_ses.alerts().emplace_alert<trackerid_alert>(get_handle()
							, aep->local_endpoint, r.url, resp.trackerid);
				}

				update_scrape_state();
			}
		}
		update_tracker_timer(now);

#if TORRENT_ABI_VERSION == 1
		if (resp.complete >= 0 && resp.incomplete >= 0)
			m_last_scrape = aux::time_now32();
#endif

#ifndef TORRENT_DISABLE_LOGGING
		if (should_log())
		{
			std::string resolved_to;
			for (auto const& i : tracker_ips)
			{
				resolved_to += i.to_string();
				resolved_to += ", ";
			}
			debug_log("TRACKER RESPONSE [ interval: %d | min-interval: %d | "
				"external ip: %s | resolved to: %s | we connected to: %s ]"
				, interval.count()
				, resp.min_interval.count()
				, print_address(resp.external_ip).c_str()
				, resolved_to.c_str()
				, print_address(tracker_ip).c_str());
		}
#else
		TORRENT_UNUSED(tracker_ips);
#endif

		// for each of the peers we got from the tracker
		for (auto const& i : resp.peers)
		{
			// don't make connections to ourself
			if (i.pid == m_peer_id)
				continue;

#if TORRENT_USE_I2P
			if (r.i2pconn && string_ends_with(i.hostname, ".i2p"))
			{
				// this is an i2p name, we need to use the SAM connection
				// to do the name lookup
				if (string_ends_with(i.hostname, ".b32.i2p"))
				{
					ADD_OUTSTANDING_ASYNC("torrent::on_i2p_resolve");
					r.i2pconn->async_name_lookup(i.hostname.c_str()
						, [self = shared_from_this()] (error_code const& ec, char const* dest)
						{ self->torrent::on_i2p_resolve(ec, dest); });
				}
				else
				{
					torrent_state st = get_peer_list_state();
					need_peer_list();
					if (m_peer_list->add_i2p_peer(i.hostname.c_str (), peer_info::tracker, {}, &st))
						state_updated();
					peers_erased(st.erased);
				}
			}
			else
#endif
			{
				ADD_OUTSTANDING_ASYNC("torrent::on_peer_name_lookup");
				m_ses.get_resolver().async_resolve(i.hostname, resolver_interface::abort_on_shutdown
					, std::bind(&torrent::on_peer_name_lookup, shared_from_this(), _1, _2, i.port, v));
			}
		}

		// there are 2 reasons to allow local IPs to be returned from a
		// non-local tracker
		// 1. retrackers are popular in russia, where an ISP runs a tracker within
		//    the AS (but not on the local network) giving out peers only from the
		//    local network
		// 2. it might make sense to have a tracker extension in the future where
		//    trackers records a peer's internal and external IP, and match up
		//    peers on the same local network

		pex_flags_t flags = v == protocol_version::V2 ? pex_lt_v2 : pex_flags_t(0);

		bool need_update = false;
		for (auto const& i : resp.peers4)
		{
			tcp::endpoint a(address_v4(i.ip), i.port);
			need_update |= bool(add_peer(a, peer_info::tracker, flags) != nullptr);
		}

		for (auto const& i : resp.peers6)
		{
			tcp::endpoint a(address_v6(i.ip), i.port);
			need_update |= bool(add_peer(a, peer_info::tracker, flags) != nullptr);
		}

#ifndef TORRENT_DISABLE_LOGGING
		if (should_log())
		{
			std::string str;
			for (auto const& peer : resp.peers4)
			{
				str += address_v4(peer.ip).to_string();
				str += ' ';
			}
			for (auto const& peer : resp.peers6)
			{
				str += address_v6(peer.ip).to_string();
				str += ' ';
			}
			debug_log("tracker add_peer() [ %s] connect-candidates: %d"
				, str.c_str(), m_peer_list
				? m_peer_list->num_connect_candidates() : -1);
		}
#endif
		if (need_update) state_updated();

		update_want_peers();

		// post unconditionally if the announce was triggered manually
		if (m_ses.alerts().should_post<tracker_reply_alert>()
			|| r.triggered_manually)
		{
			m_ses.alerts().emplace_alert<tracker_reply_alert>(
				get_handle(), local_endpoint, int(resp.peers.size() + resp.peers4.size())
				+ int(resp.peers6.size())
				, r.url);
		}

		do_connect_boost();

		state_updated();
	}

	void torrent::update_auto_sequential()
	{
		if (!settings().get_bool(settings_pack::auto_sequential))
		{
			m_auto_sequential = false;
			return;
		}

		if (num_peers() - m_num_connecting < 10)
		{
			// there are too few peers. Be conservative and don't assume it's
			// well seeded until we can connect to more peers
			m_auto_sequential = false;
			return;
		}

		// if there are at least 10 seeds, and there are 10 times more
		// seeds than downloaders, enter sequential download mode
		// (for performance)
		int const downloaders = num_downloaders();
		int const seeds = num_seeds();
		m_auto_sequential = downloaders * 10 <= seeds
			&& seeds > 9;
	}

	void torrent::do_connect_boost()
	{
		if (m_connect_boost_counter == 0) return;

		// this is the first tracker response for this torrent
		// instead of waiting one second for session_impl::on_tick()
		// to be called, connect to a few peers immediately
		int conns = std::min(int(m_connect_boost_counter)
			, settings().get_int(settings_pack::connections_limit) - m_ses.num_connections());

		if (conns == 0) return;

		// if we don't know of any peers
		if (!m_peer_list) return;

		while (want_peers() && conns > 0)
		{
			TORRENT_ASSERT(m_connect_boost_counter > 0);
			--conns;
			--m_connect_boost_counter;
			torrent_state st = get_peer_list_state();
			torrent_peer* p = m_peer_list->connect_one_peer(m_ses.session_time(), &st);
			peers_erased(st.erased);
			inc_stats_counter(counters::connection_attempt_loops, st.loop_counter);
			if (p == nullptr)
			{
				update_want_peers();
				continue;
			}

#ifndef TORRENT_DISABLE_LOGGING
			if (should_log())
			{
				external_ip const& external = m_ses.external_address();
				debug_log(" *** FOUND CONNECTION CANDIDATE ["
					" ip: %s rank: %u external: %s t: %d ]"
					, print_endpoint(p->ip()).c_str()
					, p->rank(external, m_ses.listen_port())
					, print_address(external.external_address(p->address())).c_str()
					, int(m_ses.session_time() - p->last_connected));
			}
#endif

			if (!connect_to_peer(p))
			{
				m_peer_list->inc_failcount(p);
				update_want_peers();
			}
			else
			{
				// increase m_ses.m_boost_connections for each connection
				// attempt. This will be deducted from the connect speed
				// the next time session_impl::on_tick() is triggered
				m_ses.inc_boost_connections();
				update_want_peers();
			}
		}

		if (want_peers()) m_ses.prioritize_connections(shared_from_this());
	}

	// this is the entry point for the client to force a re-announce. It's
	// considered a client-initiated announce (as opposed to the regular ones,
	// issued by libtorrent)
	void torrent::force_tracker_request(time_point const t, int const tracker_idx
		, reannounce_flags_t const flags)
	{
		TORRENT_ASSERT_PRECOND((tracker_idx >= 0
			&& tracker_idx < int(m_trackers.size()))
			|| tracker_idx == -1);

		if (is_paused()) return;
		if (tracker_idx == -1)
		{
			for (auto& e : m_trackers)
			{
				for (auto& aep : e.endpoints)
				{
					for (auto& a : aep.info_hashes)
					{
						a.next_announce = (flags & torrent_handle::ignore_min_interval)
							? time_point_cast<seconds32>(t) + seconds32(1)
							: std::max(time_point_cast<seconds32>(t), a.min_announce) + seconds32(1);
						a.min_announce = a.next_announce;
						a.triggered_manually = true;
					}
#if TORRENT_ABI_VERSION <= 2
#include "libtorrent/aux_/disable_warnings_push.hpp"
					aep.next_announce = (flags & torrent_handle::ignore_min_interval)
						? time_point_cast<seconds32>(t) + seconds32(1)
						: std::max(time_point_cast<seconds32>(t), aep.min_announce) + seconds32(1);
					aep.min_announce = aep.next_announce;
#include "libtorrent/aux_/disable_warnings_pop.hpp"
#endif
				}
			}
		}
		else
		{
			if (tracker_idx < 0 || tracker_idx >= int(m_trackers.size()))
				return;
			announce_entry& e = m_trackers[tracker_idx];
			for (auto& aep : e.endpoints)
			{
				for (auto& a : aep.info_hashes)
				{
					a.next_announce = (flags & torrent_handle::ignore_min_interval)
						? time_point_cast<seconds32>(t) + seconds32(1)
						: std::max(time_point_cast<seconds32>(t), a.min_announce) + seconds32(1);
					a.min_announce = a.next_announce;
					a.triggered_manually = true;
				}
#if TORRENT_ABI_VERSION <= 2
#include "libtorrent/aux_/disable_warnings_push.hpp"
				aep.next_announce = (flags & torrent_handle::ignore_min_interval)
					? time_point_cast<seconds32>(t) + seconds32(1)
					: std::max(time_point_cast<seconds32>(t), aep.min_announce) + seconds32(1);
				aep.min_announce = aep.next_announce;
#include "libtorrent/aux_/disable_warnings_pop.hpp"
#endif
			}
		}
		update_tracker_timer(aux::time_now32());
	}

#if TORRENT_ABI_VERSION == 1
	void torrent::set_tracker_login(std::string const& name
		, std::string const& pw)
	{
		m_username = name;
		m_password = pw;
	}
#endif

#if TORRENT_USE_I2P
	void torrent::on_i2p_resolve(error_code const& ec, char const* dest) try
	{
		TORRENT_ASSERT(is_single_thread());

		INVARIANT_CHECK;

		COMPLETE_ASYNC("torrent::on_i2p_resolve");
#ifndef TORRENT_DISABLE_LOGGING
		if (ec && should_log())
			debug_log("i2p_resolve error: %s", ec.message().c_str());
#endif
		if (ec || m_abort || m_ses.is_aborted()) return;

		need_peer_list();
		torrent_state st = get_peer_list_state();
		if (m_peer_list->add_i2p_peer(dest, peer_info::tracker, {}, &st))
			state_updated();
		peers_erased(st.erased);
	}
	catch (...) { handle_exception(); }
#endif

	void torrent::on_peer_name_lookup(error_code const& e
		, std::vector<address> const& host_list, int const port
		, protocol_version const v) try
	{
		TORRENT_ASSERT(is_single_thread());

		INVARIANT_CHECK;

		COMPLETE_ASYNC("torrent::on_peer_name_lookup");

#ifndef TORRENT_DISABLE_LOGGING
		if (e && should_log())
			debug_log("peer name lookup error: %s", e.message().c_str());
#endif

		if (e || m_abort || host_list.empty() || m_ses.is_aborted()) return;

		// TODO: add one peer per IP the hostname resolves to
		tcp::endpoint host(host_list.front(), std::uint16_t(port));

		if (m_ip_filter && m_ip_filter->access(host.address()) & ip_filter::blocked)
		{
#ifndef TORRENT_DISABLE_LOGGING
			if (should_log())
			{
				debug_log("blocked ip from tracker: %s", host.address().to_string().c_str());
			}
#endif
			if (m_ses.alerts().should_post<peer_blocked_alert>())
				m_ses.alerts().emplace_alert<peer_blocked_alert>(get_handle()
					, host, peer_blocked_alert::ip_filter);
			return;
		}

		if (add_peer(host, peer_info::tracker, v == protocol_version::V2 ? pex_lt_v2: pex_flags_t(0)))
			state_updated();

#ifndef TORRENT_DISABLE_LOGGING
		if (should_log())
		{
			debug_log("name-lookup add_peer() [ %s ] connect-candidates: %d"
				, host.address().to_string().c_str()
				, m_peer_list ? m_peer_list->num_connect_candidates() : -1);
		}
#endif
		update_want_peers();
	}
	catch (...) { handle_exception(); }

	boost::optional<std::int64_t> torrent::bytes_left() const
	{
		// if we don't have the metadata yet, we
		// cannot tell how big the torrent is.
		if (!valid_metadata()) return {};
		TORRENT_ASSERT(m_torrent_file->num_pieces() > 0);
		if (m_seed_mode) return std::int64_t(0);
		if (!has_picker()) return is_seed() ? std::int64_t(0) : m_torrent_file->total_size();

		std::int64_t left
			= m_torrent_file->total_size()
			- std::int64_t(m_picker->num_passed()) * m_torrent_file->piece_length();

		// if we have the last piece, we may have subtracted too much, as it can
		// be smaller than the normal piece size.
		// we have to correct it
		piece_index_t const last_piece = prev(m_torrent_file->end_piece());
		if (m_picker->has_piece_passed(last_piece))
		{
			left += m_torrent_file->piece_length() - m_torrent_file->piece_size(last_piece);
		}

		return left;
	}

	// we assume the last block is never a pad block. Should be a fairly
	// safe assumption, and you just get a few kiB off if it is
	std::int64_t calc_bytes(file_storage const& fs, piece_count const& pc)
	{
		// it's an impossible combination to have 0 pieces, but still have one of them be the last piece
		TORRENT_ASSERT(!(pc.num_pieces == 0 && pc.last_piece == true));

		// if we have 0 pieces, we can't have any pad blocks either
		TORRENT_ASSERT(!(pc.num_pieces == 0 && pc.pad_blocks > 0));

		// if we have all pieces, we must also have the last one
		TORRENT_ASSERT(!(pc.num_pieces == fs.num_pieces() && pc.last_piece == false));
		int const block_size = std::min(default_block_size, fs.piece_length());

		// every block should not be a pad block
		TORRENT_ASSERT(pc.pad_blocks <= std::int64_t(pc.num_pieces) * fs.piece_length() / block_size);

		return std::int64_t(pc.num_pieces) * fs.piece_length()
			- (pc.last_piece ? fs.piece_length() - fs.piece_size(fs.last_piece()) : 0)
			- std::int64_t(pc.pad_blocks) * block_size;
	}

	// fills in total_wanted, total_wanted_done and total_done
// TODO: 3 this could probably be pulled out into a free function
	void torrent::bytes_done(torrent_status& st, status_flags_t const flags) const
	{
		INVARIANT_CHECK;

		st.total_done = 0;
		st.total_wanted_done = 0;
		st.total_wanted = m_torrent_file->total_size();

		TORRENT_ASSERT(st.total_wanted >= m_padding_blocks * default_block_size);
		TORRENT_ASSERT(st.total_wanted >= 0);

		TORRENT_ASSERT(!valid_metadata() || m_torrent_file->num_pieces() > 0);
		if (!valid_metadata()) return;

		TORRENT_ASSERT(st.total_wanted >= std::int64_t(m_torrent_file->piece_length())
			* (m_torrent_file->num_pieces() - 1));

		// if any piece hash fails, we'll be taken out of seed mode
		// and m_seed_mode will be false
		if (m_seed_mode || is_seed())
		{
			st.total_done = m_torrent_file->total_size()
				- m_padding_blocks * default_block_size;
			st.total_wanted_done = st.total_done;
			st.total_wanted = st.total_done;
			return;
		}
		else if (!has_picker())
		{
			st.total_done = 0;
			st.total_wanted_done = 0;
			st.total_wanted = m_torrent_file->total_size()
				- m_padding_blocks * default_block_size;
			return;
		}

		TORRENT_ASSERT(has_picker());

		file_storage const& files = m_torrent_file->files();

		st.total_wanted = calc_bytes(files, m_picker->want());
		st.total_wanted_done = calc_bytes(files, m_picker->have_want());
		st.total_done = calc_bytes(files, m_picker->have());
		st.total = calc_bytes(files, m_picker->all_pieces());

		TORRENT_ASSERT(st.total_done <= calc_bytes(files, m_picker->all_pieces()));
		TORRENT_ASSERT(st.total_wanted <= calc_bytes(files, m_picker->all_pieces()));

		TORRENT_ASSERT(st.total_wanted_done >= 0);
		TORRENT_ASSERT(st.total_wanted >= 0);
		TORRENT_ASSERT(st.total_wanted >= st.total_wanted_done);
		TORRENT_ASSERT(st.total_done >= 0);
		TORRENT_ASSERT(st.total_done >= st.total_wanted_done);

		// this is expensive, we might not want to do it all the time
		if (!(flags & torrent_handle::query_accurate_download_counters)) return;

		// to get higher accuracy of the download progress, include
		// blocks from currently downloading pieces as well
		std::vector<piece_picker::downloading_piece> const dl_queue
			= m_picker->get_download_queue();

		// look at all unfinished pieces and add the completed
		// blocks to our 'done' counter
		for (auto i = dl_queue.begin(); i != dl_queue.end(); ++i)
		{
			piece_index_t const index = i->index;

			// completed pieces are already accounted for
			if (m_picker->have_piece(index)) continue;

			TORRENT_ASSERT(i->finished + i->writing <= m_picker->blocks_in_piece(index));
			TORRENT_ASSERT(i->finished + i->writing >= m_picker->pad_blocks_in_piece(index));

			int const blocks = i->finished + i->writing - m_picker->pad_blocks_in_piece(index);
			TORRENT_ASSERT(blocks >= 0);

			auto const additional_bytes = std::int64_t(blocks) * block_size();
			st.total_done += additional_bytes;
			if (m_picker->piece_priority(index) > dont_download)
				st.total_wanted_done += additional_bytes;
		}
	}

	void torrent::on_piece_verified(aux::vector<sha256_hash> block_hashes
		, piece_index_t const piece
		, sha1_hash const& piece_hash, storage_error const& error) try
	{
		TORRENT_ASSERT(is_single_thread());

		if (m_abort) return;
		if (m_deleted) return;

		m_picker->completed_hash_job(piece);

		boost::tribool passed = boost::indeterminate;
		boost::tribool v2_passed = boost::indeterminate;

		if (settings().get_bool(settings_pack::disable_hash_checks))
		{
			passed = v2_passed = true;
		}
		else if (error)
		{
			passed = v2_passed = false;
		}
		else
		{
			if (torrent_file().info_hash().has_v1())
			{
				passed = sha1_hash(piece_hash) == m_torrent_file->hash_for_piece(piece);
			}

			if (!block_hashes.empty())
			{
				TORRENT_ASSERT(torrent_file().info_hash().has_v2());
				v2_passed = on_blocks_hashed(piece, block_hashes);
			}
		}

		if (!error && ((passed && !v2_passed) || (!passed && v2_passed)))
		{
			set_error(errors::torrent_inconsistent_hashes, torrent_status::error_file_none);
			pause();
			return;
		}

		bool const disk_error = (!passed || !v2_passed) && error;

		if (disk_error) handle_disk_error("piece_verified", error);

#ifndef TORRENT_DISABLE_LOGGING
		if (should_log())
		{
			debug_log("*** PIECE_FINISHED [ p: %d | chk: %s | size: %d ]"
				, static_cast<int>(piece)
				, (passed || v2_passed) ? "passed"
				: disk_error ? "disk failed"
				: (!passed || !v2_passed) ? "failed"
				: "-"
				, m_torrent_file->piece_size(piece));
		}
#endif
		TORRENT_ASSERT(valid_metadata());

		// if we're a seed we don't have a picker
		// and we also don't have to do anything because
		// we already have this piece
		if (!has_picker() && m_have_all) return;

		need_picker();

		TORRENT_ASSERT(!m_picker->have_piece(piece));

		state_updated();

		// even though the piece passed the hash-check
		// it might still have failed being written to disk
		// if so, piece_picker::write_failed() has been
		// called, and the piece is no longer finished.
		// in this case, we have to ignore the fact that
		// it passed the check
		if (!m_picker->is_piece_finished(piece)) return;

		if (disk_error)
		{
			update_gauge();
		}
		else if (passed || v2_passed)
		{
			// the following call may cause picker to become invalid
			// in case we just became a seed
			piece_passed(piece);
			// if we're in seed mode, we just acquired this piece
			// mark it as verified
			if (m_seed_mode) verified(piece);
		}
		else if (!passed || !v2_passed)
		{
			// piece_failed() will restore the piece
			piece_failed(piece);
		}
	}
	catch (...) { handle_exception(); }

	void torrent::add_suggest_piece(piece_index_t const index)
	{
		TORRENT_ASSERT(settings().get_int(settings_pack::suggest_mode)
			== settings_pack::suggest_read_cache);

		// when we care about suggest mode, we keep the piece picker
		// around to track piece availability
		need_picker();
		int const peers = std::max(num_peers(), 1);
		int const availability = m_picker->get_availability(index) * 100 / peers;

		m_suggest_pieces.add_piece(index, availability
			, settings().get_int(settings_pack::max_suggest_pieces));
	}

	// this is called once we have completely downloaded piece
	// 'index', its hash has been verified. It's also called
	// during initial file check when we find a piece whose hash
	// is correct
	void torrent::we_have(piece_index_t const index)
	{
		TORRENT_ASSERT(is_single_thread());
		TORRENT_ASSERT(!has_picker() || m_picker->has_piece_passed(index));

		inc_stats_counter(counters::num_have_pieces);

		// at this point, we have the piece for sure. It has been
		// successfully written to disk. We may announce it to peers
		// (unless it has already been announced through predictive_piece_announce
		// feature).
		bool announce_piece = true;
		auto const it = std::lower_bound(m_predictive_pieces.begin()
			, m_predictive_pieces.end(), index);
		if (it != m_predictive_pieces.end() && *it == index)
		{
			// this means we've already announced the piece
			announce_piece = false;
			m_predictive_pieces.erase(it);
		}

		// make a copy of the peer list since peers
		// may disconnect while looping
		for (auto c : m_connections)
		{
			auto p = c->self();

			// received_piece will check to see if we're still interested
			// in this peer, and if neither of us is interested in the other,
			// disconnect it.
			p->received_piece(index);
			if (p->is_disconnecting()) continue;

			// if we're not announcing the piece, it means we
			// already have, and that we might have received
			// a request for it, and not sending it because
			// we were waiting to receive the piece, now that
			// we have received it, try to send stuff (fill_send_buffer)
			if (announce_piece) p->announce_piece(index);
			else p->fill_send_buffer();
		}

#ifndef TORRENT_DISABLE_EXTENSIONS
		for (auto& ext : m_extensions)
		{
			ext->on_piece_pass(index);
		}
#endif

		// since this piece just passed, we might have
		// become uninterested in some peers where this
		// was the last piece we were interested in
		// update_interest may disconnect the peer and
		// invalidate the iterator
		for (auto p : m_connections)
		{
			TORRENT_INCREMENT(m_iterating_connections);
			// if we're not interested already, no need to check
			if (!p->is_interesting()) continue;
			// if the peer doesn't have the piece we just got, it
			// shouldn't affect our interest
			if (!p->has_piece(index)) continue;
			p->update_interest();
		}

		set_need_save_resume();
		state_updated();

		if (m_ses.alerts().should_post<piece_finished_alert>())
			m_ses.alerts().emplace_alert<piece_finished_alert>(get_handle(), index);

		// update m_file_progress (if we have one)
		m_file_progress.update(m_torrent_file->files(), index
			, [this](file_index_t const file_index)
			{
				if (m_ses.alerts().should_post<file_completed_alert>())
				{
					// this file just completed, post alert
					m_ses.alerts().emplace_alert<file_completed_alert>(
						get_handle(), file_index);
				}
			});

		remove_time_critical_piece(index, true);

		if (is_downloading_state(m_state))
		{
			if (m_state != torrent_status::finished
				&& m_state != torrent_status::seeding
				&& is_finished())
			{
				// torrent finished
				// i.e. all the pieces we're interested in have
				// been downloaded. Release the files (they will open
				// in read only mode if needed)
				finished();
				// if we just became a seed, picker is now invalid, since it
				// is deallocated by the torrent once it starts seeding
			}

			m_last_download = aux::time_now32();

			if (m_share_mode)
				recalc_share_mode();
		}
	}

	boost::tribool torrent::on_blocks_hashed(piece_index_t const piece
		, span<sha256_hash const> const block_hashes)
	{
		boost::tribool ret = boost::indeterminate;
		need_hash_picker();

		int const blocks_in_piece = torrent_file().orig_files().blocks_in_piece2(piece);
		int const blocks_per_piece = torrent_file().orig_files().piece_length() / default_block_size;

		TORRENT_ASSERT(blocks_in_piece == int(block_hashes.size()));

		TORRENT_ALLOCA(block_passed, bool, blocks_in_piece);
		std::fill(block_passed.begin(), block_passed.end(), false);

		for (int i = 0; i < blocks_in_piece; ++i)
		{
			// if there was an enoent or eof error the block hashes array may be incomplete
			// bail if we've hit the end of the valid hashes
			if (block_hashes[i].is_all_zeros())
			{
				ret = false;
				break;
			}
			auto result = get_hash_picker().set_block_hash(piece, i * default_block_size, block_hashes[i]);

			block_passed[i] = result.status == set_block_hash_result::result::success;
			if (result.status == set_block_hash_result::result::success)
			{
				TORRENT_ASSERT(result.first_verified_block <= blocks_in_piece);
				auto const first_block = std::max(0, result.first_verified_block);
				std::fill_n(block_passed.begin() + first_block
					, std::min(blocks_in_piece - first_block, result.num_verified), true);

				using piece_delta = piece_index_t::diff_type;

				// if the hashes for more than one piece have been verified, check for any pieces which
				// were already checked but couldn't be verified and mark them as verified
				for (piece_index_t verified_piece = piece + piece_delta(result.first_verified_block / blocks_per_piece)
					, end = verified_piece + piece_delta(result.num_verified / blocks_per_piece)
					; verified_piece < end; ++verified_piece)
				{
					if (!has_picker()
						|| verified_piece == piece
						|| !m_picker->is_piece_finished(verified_piece)
						|| m_picker->has_piece_passed(verified_piece))
						continue;

					TORRENT_ASSERT(get_hash_picker().piece_verified(verified_piece));
					m_picker->we_have(verified_piece);
					update_gauge();
					we_have(verified_piece);
				}
			}
			else if (result.status == set_block_hash_result::result::block_hash_failed)
			{
				ret = false;
			}
		}

		if (boost::indeterminate(ret) && std::all_of(block_passed.begin(), block_passed.end()
			, [](bool e) { return e; }))
		{
			ret = true;
		}
		return ret;
	}

	// this is called when the piece hash is checked as correct. Note
	// that the piece picker and the torrent won't necessarily consider
	// us to have this piece yet, since it might not have been flushed
	// to disk yet. Only if we have predictive_piece_announce on will
	// we announce this piece to peers at this point.
	void torrent::piece_passed(piece_index_t const index)
	{
//		INVARIANT_CHECK;
		TORRENT_ASSERT(is_single_thread());
		TORRENT_ASSERT(!m_picker->has_piece_passed(index));

#ifndef TORRENT_DISABLE_LOGGING
		if (should_log())
			debug_log("PIECE_PASSED (%d)", num_passed());
#endif

//		std::fprintf(stderr, "torrent::piece_passed piece:%d\n", index);

		TORRENT_ASSERT(index >= piece_index_t(0));
		TORRENT_ASSERT(index < m_torrent_file->end_piece());

		set_need_save_resume();

		inc_stats_counter(counters::num_piece_passed);

		remove_time_critical_piece(index, true);

		if (settings().get_int(settings_pack::suggest_mode)
			== settings_pack::suggest_read_cache)
		{
			// we just got a new piece. Chances are that it's actually the
			// rarest piece (since we're likely to download pieces rarest first)
			// if it's rarer than any other piece that we currently suggest, insert
			// it in the suggest set and pop the last one out
			add_suggest_piece(index);
		}

		// increase the trust point of all peers that sent
		// parts of this piece.
		std::set<torrent_peer*> const peers = [&]
		{
			std::vector<torrent_peer*> const downloaders = m_picker->get_downloaders(index);

			std::set<torrent_peer*> ret;
			// these torrent_peer pointers are owned by m_peer_list and they may be
			// invalidated if a peer disconnects. We cannot keep them across any
			// significant operations, but we should use them right away
			// ignore nullptrs
			std::remove_copy(downloaders.begin(), downloaders.end()
				, std::inserter(ret, ret.begin()), static_cast<torrent_peer*>(nullptr));
			return ret;
		}();

		for (auto p : peers)
		{
			TORRENT_ASSERT(p != nullptr);
			if (p == nullptr) continue;
			TORRENT_ASSERT(p->in_use);
			p->on_parole = false;
			int trust_points = p->trust_points;
			++trust_points;
			if (trust_points > 8) trust_points = 8;
			p->trust_points = trust_points;
			if (p->connection)
			{
				auto* peer = static_cast<peer_connection*>(p->connection);
				TORRENT_ASSERT(peer->m_in_use == 1337);
				peer->received_valid_data(index);
			}
		}

		m_picker->piece_passed(index);
		update_gauge();
		we_have(index);
	}

	// we believe we will complete this piece very soon
	// announce it to peers ahead of time to eliminate the
	// round-trip times involved in announcing it, requesting it
	// and sending it
	// TODO: 2 use chrono type for time duration
	void torrent::predicted_have_piece(piece_index_t const index, int const milliseconds)
	{
		auto const i = std::lower_bound(m_predictive_pieces.begin()
			, m_predictive_pieces.end(), index);
		if (i != m_predictive_pieces.end() && *i == index) return;

		for (auto p : m_connections)
		{
			TORRENT_INCREMENT(m_iterating_connections);
#ifndef TORRENT_DISABLE_LOGGING
			p->peer_log(peer_log_alert::outgoing, "PREDICTIVE_HAVE", "piece: %d expected in %d ms"
				, static_cast<int>(index), milliseconds);
#else
			TORRENT_UNUSED(milliseconds);
#endif
			p->announce_piece(index);
		}

		m_predictive_pieces.insert(i, index);
	}

	// blocks may contain the block indices of the blocks that failed (if this is
	// a v2 torrent).
	void torrent::piece_failed(piece_index_t const index, std::vector<int> blocks)
	{
		// if the last piece fails the peer connection will still
		// think that it has received all of it until this function
		// resets the download queue. So, we cannot do the
		// invariant check here since it assumes:
		// (total_done == m_torrent_file->total_size()) => is_seed()
		INVARIANT_CHECK;
		TORRENT_ASSERT(is_single_thread());

		TORRENT_ASSERT(has_picker());
		TORRENT_ASSERT(index >= piece_index_t(0));
		TORRENT_ASSERT(index < m_torrent_file->end_piece());
		TORRENT_ASSERT(std::is_sorted(blocks.begin(), blocks.end()));

		inc_stats_counter(counters::num_piece_failed);

		auto const it = std::lower_bound(m_predictive_pieces.begin()
			, m_predictive_pieces.end(), index);
		if (it != m_predictive_pieces.end() && *it == index)
		{
			for (auto p : m_connections)
			{
				TORRENT_INCREMENT(m_iterating_connections);
				// send reject messages for
				// potential outstanding requests to this piece
				p->reject_piece(index);
				// let peers that support the dont-have message
				// know that we don't actually have this piece
				p->write_dont_have(index);
			}
			m_predictive_pieces.erase(it);
		}

		if (!torrent_file().info_hash().has_v1() && blocks.empty())
		{
			// This is a v2 only torrent so we can definitely get block
			// level hashes. Don't fail the piece yet, let it sit in the
			// finished state and request block hashes.

			// If this is a hybrid torrent we might be able to get block level
			// hashes, but there is no guarantee that there is a v2 peer to
			// request them from. For now be conservative and re-request
			// the block without waiting for block hashes.

			get_hash_picker().verify_block_hashes(index);
			return;
		}

		// increase the total amount of failed bytes
		if (blocks.empty())
			add_failed_bytes(m_torrent_file->piece_size(index));
		else
			add_failed_bytes(static_cast<int>(blocks.size()) * default_block_size);

#ifndef TORRENT_DISABLE_EXTENSIONS
		for (auto& ext : m_extensions)
		{
			ext->on_piece_failed(index);
		}
#endif

		std::vector<torrent_peer*> const downloaders = m_picker->get_downloaders(index);

		// decrease the trust point of all peers that sent
		// parts of this piece.
		// first, build a set of all peers that participated
		// if we know which blocks failed, just include the peer(s) sending those
		// blocks
		std::set<torrent_peer*> const peers = [&]
		{
			std::set<torrent_peer*> ret;
			if (!blocks.empty() && !downloaders.empty())
			{
				for (auto const b : blocks) ret.insert(downloaders[std::size_t(b)]);
			}
			else
			{
				std::copy(downloaders.begin(), downloaders.end(), std::inserter(ret, ret.begin()));
			}
			return ret;
		}();

#if TORRENT_USE_ASSERTS
			for (auto const& p : downloaders)
			{
				if (p && p->connection)
				{
					auto* peer = static_cast<peer_connection*>(p->connection);
					peer->piece_failed = true;
				}
			}
#endif

		// did we receive this piece from a single peer?
		// if we know exactly which blocks failed the hash, we can also be certain
		// that all peers in the list sent us bad data
		bool const known_bad_peer = peers.size() == 1 || !blocks.empty();

		for (auto p : peers)
		{
			if (p == nullptr) continue;
			TORRENT_ASSERT(p->in_use);
			bool allow_disconnect = true;
			if (p->connection)
			{
				auto* peer = static_cast<peer_connection*>(p->connection);
				TORRENT_ASSERT(peer->m_in_use == 1337);

				// the peer implementation can ask not to be disconnected.
				// this is used for web seeds for instance, to instead of
				// disconnecting, mark the file as not being had.
				allow_disconnect = peer->received_invalid_data(index, known_bad_peer);
			}

			if (settings().get_bool(settings_pack::use_parole_mode))
				p->on_parole = true;

			int hashfails = p->hashfails;
			int trust_points = p->trust_points;

			// we decrease more than we increase, to keep the
			// allowed failed/passed ratio low.
			trust_points -= 2;
			++hashfails;
			if (trust_points < -7) trust_points = -7;
			p->trust_points = trust_points;
			if (hashfails > 255) hashfails = 255;
			p->hashfails = std::uint8_t(hashfails);

			// either, we have received too many failed hashes
			// or this was the only peer that sent us this piece.
			// if we have failed more than 3 pieces from this peer,
			// don't trust it regardless.
			if (p->trust_points <= -7
				|| (known_bad_peer && allow_disconnect))
			{
				// we don't trust this peer anymore
				// ban it.
				if (m_ses.alerts().should_post<peer_ban_alert>())
				{
					peer_id const pid = p->connection
						? p->connection->pid() : peer_id();
					m_ses.alerts().emplace_alert<peer_ban_alert>(
						get_handle(), p->ip(), pid);
				}

				// mark the peer as banned
				ban_peer(p);
				update_want_peers();
				inc_stats_counter(counters::banned_for_hash_failure);

				if (p->connection)
				{
					auto* peer = static_cast<peer_connection*>(p->connection);
#ifndef TORRENT_DISABLE_LOGGING
					if (should_log())
					{
						debug_log("*** BANNING PEER: \"%s\" Too many corrupt pieces"
							, print_endpoint(p->ip()).c_str());
					}
					peer->peer_log(peer_log_alert::info, "BANNING_PEER", "Too many corrupt pieces");
#endif
					peer->disconnect(errors::too_many_corrupt_pieces, operation_t::bittorrent);
				}
			}
		}

		// If m_storage isn't set here, it means we're shutting down
		if (m_storage)
		{
			// it doesn't make much sense to fail to hash a piece
			// without having a storage associated with the torrent.
			// restoring the piece in the piece picker without calling
			// clear piece on the disk thread will make them out of
			// sync, and if we try to write more blocks to this piece
			// the disk thread will barf, because it hasn't been cleared
			TORRENT_ASSERT(m_storage);

			// don't allow picking any blocks from this piece
			// until we're done synchronizing with the disk threads.
			m_picker->lock_piece(index);

			// don't do this until after the plugins have had a chance
			// to read back the blocks that failed, for blame purposes
			// this way they have a chance to hit the cache
			m_ses.disk_thread().async_clear_piece(m_storage, index
				, [self = shared_from_this(), c = std::move(blocks)](piece_index_t const& p)
				{ self->on_piece_sync(p, c); });
		}
		else
		{
			TORRENT_ASSERT(m_abort);
			// it doesn't really matter what we do
			// here, since we're about to destruct the
			// torrent anyway.
			on_piece_sync(index, std::move(blocks));
		}

#if TORRENT_USE_ASSERTS
		for (auto const& p : downloaders)
		{
			if (p && p->connection)
			{
				auto* const peer = static_cast<peer_connection*>(p->connection);
				peer->piece_failed = false;
			}
		}
#endif
	}

	void torrent::peer_is_interesting(peer_connection& c)
	{
		INVARIANT_CHECK;

		// no peer should be interesting if we're finished
		TORRENT_ASSERT(!is_finished());

		if (c.in_handshake()) return;
		c.send_interested();
		if (c.has_peer_choked()
			&& c.allowed_fast().empty())
			return;

		if (request_a_block(*this, c))
			inc_stats_counter(counters::interesting_piece_picks);
		c.send_block_requests();
	}

	void torrent::on_piece_sync(piece_index_t const piece, std::vector<int> const& blocks) try
	{
		// the user may have called force_recheck, which clears
		// the piece picker
		if (!has_picker()) return;

		// unlock the piece and restore it, as if no block was
		// ever downloaded for it.
		m_picker->restore_piece(piece, blocks);

		if (m_ses.alerts().should_post<hash_failed_alert>())
			m_ses.alerts().emplace_alert<hash_failed_alert>(get_handle(), piece);

		// we have to let the piece_picker know that
		// this piece failed the check as it can restore it
		// and mark it as being interesting for download
		TORRENT_ASSERT(!m_picker->have_piece(piece));

		// loop over all peers and re-request potential duplicate
		// blocks to this piece
		for (auto p : m_connections)
		{
			TORRENT_INCREMENT(m_iterating_connections);
			for (auto const& b : p->download_queue())
			{
				if (b.timed_out || b.not_wanted) continue;
				if (b.block.piece_index != piece) continue;
				if (!blocks.empty()
					&& std::find(blocks.begin(), blocks.end(), b.block.block_index) == blocks.end())
					continue;
				m_picker->mark_as_downloading(b.block, p->peer_info_struct()
					, p->picker_options());
			}
			for (auto const& b : p->request_queue())
			{
				if (b.block.piece_index != piece) continue;
				if (!blocks.empty()
					&& std::find(blocks.begin(), blocks.end(), b.block.block_index) == blocks.end())
					continue;
				m_picker->mark_as_downloading(b.block, p->peer_info_struct()
					, p->picker_options());
			}
		}
	}
	catch (...) { handle_exception(); }

	void torrent::peer_has(piece_index_t const index, peer_connection const* peer)
	{
		if (has_picker())
		{
			torrent_peer* pp = peer->peer_info_struct();
			m_picker->inc_refcount(index, pp);
		}
		else
		{
			TORRENT_ASSERT(is_seed() || !m_have_all);
		}
	}

	// when we get a bitfield message, this is called for that piece
	void torrent::peer_has(typed_bitfield<piece_index_t> const& bits
		, peer_connection const* peer)
	{
		if (has_picker())
		{
			TORRENT_ASSERT(bits.size() == torrent_file().num_pieces());
			torrent_peer* pp = peer->peer_info_struct();
			m_picker->inc_refcount(bits, pp);
		}
		else
		{
			TORRENT_ASSERT(is_seed() || !m_have_all);
		}
	}

	void torrent::peer_has_all(peer_connection const* peer)
	{
		if (has_picker())
		{
			torrent_peer* pp = peer->peer_info_struct();
			m_picker->inc_refcount_all(pp);
		}
		else
		{
			TORRENT_ASSERT(is_seed() || !m_have_all);
		}
	}

	void torrent::peer_lost(typed_bitfield<piece_index_t> const& bits
		, peer_connection const* peer)
	{
		if (has_picker())
		{
			TORRENT_ASSERT(bits.size() == torrent_file().num_pieces());
			torrent_peer* pp = peer->peer_info_struct();
			m_picker->dec_refcount(bits, pp);
		}
		else
		{
			TORRENT_ASSERT(is_seed() || !m_have_all);
		}
	}

	void torrent::peer_lost(piece_index_t const index, peer_connection const* peer)
	{
		if (m_picker)
		{
			torrent_peer* pp = peer->peer_info_struct();
			m_picker->dec_refcount(index, pp);
		}
		else
		{
			TORRENT_ASSERT(is_seed() || !m_have_all);
		}
	}

	void torrent::abort()
	{
		TORRENT_ASSERT(is_single_thread());

		if (m_abort) return;

		m_abort = true;
		update_want_peers();
		update_want_tick();
		update_want_scrape();
		update_gauge();
		stop_announcing();

		// remove from download queue
		m_ses.set_queue_position(this, queue_position_t{-1});

		if (m_peer_class > peer_class_t{0})
		{
			remove_class(m_ses.peer_classes(), m_peer_class);
			m_ses.peer_classes().decref(m_peer_class);
			m_peer_class = peer_class_t{0};
		}

		m_inactivity_timer.cancel();

#ifndef TORRENT_DISABLE_LOGGING
		log_to_all_peers("aborting");
#endif

		// disconnect all peers and close all
		// files belonging to the torrents
		disconnect_all(errors::torrent_aborted, operation_t::bittorrent);

		// make sure to destruct the peers immediately
		on_remove_peers();
		TORRENT_ASSERT(m_connections.empty());

		// post a message to the main thread to destruct
		// the torrent object from there
		if (m_storage)
		{
			try {
				m_ses.disk_thread().async_stop_torrent(m_storage
					, std::bind(&torrent::on_torrent_aborted, shared_from_this()));
			}
			catch (std::exception const& e)
			{
				TORRENT_UNUSED(e);
				m_storage.reset();
#ifndef TORRENT_DISABLE_LOGGING
				debug_log("Failed to flush disk cache: %s", e.what());
#endif
				// clients may rely on this alert to be posted, so it's probably a
				// good idea to post it here, even though we failed
				// TODO: 3 should this alert have an error code in it?
				if (alerts().should_post<cache_flushed_alert>())
					alerts().emplace_alert<cache_flushed_alert>(get_handle());
			}
		}
		else
		{
			if (alerts().should_post<cache_flushed_alert>())
				alerts().emplace_alert<cache_flushed_alert>(get_handle());
		}

		// TODO: 2 abort lookups this torrent has made via the
		// session host resolver interface

		if (!m_apply_ip_filter)
		{
			inc_stats_counter(counters::non_filter_torrents, -1);
			m_apply_ip_filter = true;
		}

		m_paused = false;
		m_auto_managed = false;
		update_state_list();
		for (torrent_list_index_t i{}; i != m_links.end_index(); ++i)
		{
			if (!m_links[i].in_list()) continue;
			m_links[i].unlink(m_ses.torrent_list(i), i);
		}
		// don't re-add this torrent to the state-update list
		m_state_subscription = false;
	}

	// this is called when we're destructing non-gracefully. i.e. we're _just_
	// destructing everything.
	void torrent::panic()
	{
		m_storage.reset();
		// if there are any other peers allocated still, we need to clear them
		// now. They can't be cleared later because the allocator will already
		// have been destructed
		if (m_peer_list) m_peer_list->clear();
		m_connections.clear();
		m_outgoing_pids.clear();
		m_peers_to_disconnect.clear();
		m_num_uploads = 0;
		m_num_connecting = 0;
		m_num_connecting_seeds = 0;
	}

	void torrent::set_super_seeding(bool const on)
	{
		if (on == m_super_seeding) return;

		m_super_seeding = on;
		set_need_save_resume();
		state_updated();

		if (m_super_seeding) return;

		// disable super seeding for all peers
		for (auto pc : *this)
		{
			pc->superseed_piece(piece_index_t(-1), piece_index_t(-1));
		}
	}

	// TODO: 3 this should return optional<>. piece index -1 should not be
	// allowed
	piece_index_t torrent::get_piece_to_super_seed(typed_bitfield<piece_index_t> const& bits)
	{
		// return a piece with low availability that is not in
		// the bitfield and that is not currently being super
		// seeded by any peer
		TORRENT_ASSERT(m_super_seeding);

		// do a linear search from the first piece
		int min_availability = 9999;
		std::vector<piece_index_t> avail_vec;
		for (auto const i : m_torrent_file->piece_range())
		{
			if (bits[i]) continue;

			int availability = 0;
			for (auto pc : *this)
			{
				if (pc->super_seeded_piece(i))
				{
					// avoid super-seeding the same piece to more than one
					// peer if we can avoid it. Do this by artificially
					// increase the availability
					availability = 999;
					break;
				}
				if (pc->has_piece(i)) ++availability;
			}
			if (availability > min_availability) continue;
			if (availability == min_availability)
			{
				avail_vec.push_back(i);
				continue;
			}
			TORRENT_ASSERT(availability < min_availability);
			min_availability = availability;
			avail_vec.clear();
			avail_vec.push_back(i);
		}

		if (avail_vec.empty()) return piece_index_t{-1};
		return avail_vec[random(std::uint32_t(avail_vec.size() - 1))];
	}

	void torrent::on_files_deleted(storage_error const& error) try
	{
		TORRENT_ASSERT(is_single_thread());

		if (error)
		{
			if (alerts().should_post<torrent_delete_failed_alert>())
				alerts().emplace_alert<torrent_delete_failed_alert>(get_handle()
					, error.ec, m_torrent_file->info_hash());
		}
		else
		{
			alerts().emplace_alert<torrent_deleted_alert>(get_handle(), m_torrent_file->info_hash());
		}
	}
	catch (...) { handle_exception(); }

	void torrent::on_file_renamed(std::string const& filename
		, file_index_t const file_idx
		, storage_error const& error) try
	{
		TORRENT_ASSERT(is_single_thread());

		if (error)
		{
			if (alerts().should_post<file_rename_failed_alert>())
				alerts().emplace_alert<file_rename_failed_alert>(get_handle()
					, file_idx, error.ec);
		}
		else
		{
			if (alerts().should_post<file_renamed_alert>())
				alerts().emplace_alert<file_renamed_alert>(get_handle()
					, filename, m_torrent_file->files().file_path(file_idx), file_idx);
			m_torrent_file->rename_file(file_idx, filename);
		}
	}
	catch (...) { handle_exception(); }

	void torrent::on_torrent_paused() try
	{
		TORRENT_ASSERT(is_single_thread());

		if (alerts().should_post<torrent_paused_alert>())
			alerts().emplace_alert<torrent_paused_alert>(get_handle());
	}
	catch (...) { handle_exception(); }

#if TORRENT_ABI_VERSION == 1
	std::string torrent::tracker_login() const
	{
		if (m_username.empty() && m_password.empty()) return "";
		return m_username + ":" + m_password;
	}
#endif

	std::uint32_t torrent::tracker_key() const
	{
		auto const self = reinterpret_cast<uintptr_t>(this);
		auto const ses = reinterpret_cast<uintptr_t>(&m_ses);
		std::uint32_t const storage = m_storage
			? static_cast<std::uint32_t>(static_cast<storage_index_t>(m_storage))
			: 0;
		sha1_hash const h = hasher(reinterpret_cast<char const*>(&self), sizeof(self))
			.update(reinterpret_cast<char const*>(&storage), sizeof(storage))
			.update(reinterpret_cast<char const*>(&ses), sizeof(ses))
			.final();
		unsigned char const* ptr = &h[0];
		return aux::read_uint32(ptr);
	}

	void torrent::cancel_non_critical()
	{
		std::set<piece_index_t> time_critical;
		for (auto const& p : m_time_critical_pieces)
			time_critical.insert(p.piece);

		for (auto p : m_connections)
		{
			TORRENT_INCREMENT(m_iterating_connections);
			// for each peer, go through its download and request queue
			// and cancel everything, except pieces that are time critical

			// make a copy of the download queue since we may be cancelling entries
			// from it from within the loop
			std::vector<pending_block> dq = p->download_queue();
			for (auto const& k : dq)
			{
				if (time_critical.count(k.block.piece_index)) continue;
				if (k.not_wanted || k.timed_out) continue;
				p->cancel_request(k.block, true);
			}

			// make a copy of the download queue since we may be cancelling entries
			// from it from within the loop
			std::vector<pending_block> rq = p->request_queue();
			for (auto const& k : rq)
			{
				if (time_critical.count(k.block.piece_index)) continue;
				p->cancel_request(k.block, true);
			}
		}
	}

	void torrent::set_piece_deadline(piece_index_t const piece, int const t
		, deadline_flags_t const flags)
	{
		INVARIANT_CHECK;

		TORRENT_ASSERT_PRECOND(piece >= piece_index_t(0));
		TORRENT_ASSERT_PRECOND(valid_metadata());
		TORRENT_ASSERT_PRECOND(valid_metadata() && piece < m_torrent_file->end_piece());

		if (m_abort || !valid_metadata()
			|| piece < piece_index_t(0)
			|| piece >= m_torrent_file->end_piece())
		{
			// failed
			if (flags & torrent_handle::alert_when_available)
			{
				m_ses.alerts().emplace_alert<read_piece_alert>(
					get_handle(), piece, error_code(boost::system::errc::operation_canceled, generic_category()));
			}
			return;
		}

		time_point const deadline = aux::time_now() + milliseconds(t);

		// if we already have the piece, no need to set the deadline.
		// however, if the user asked to get the piece data back, we still
		// need to read it and post it back to the user
		if (is_seed() || (has_picker() && m_picker->has_piece_passed(piece)))
		{
			if (flags & torrent_handle::alert_when_available)
				read_piece(piece);
			return;
		}

		// if this is the first time critical piece we add. in order to make it
		// react quickly, cancel all the currently outstanding requests
		if (m_time_critical_pieces.empty())
		{
			// defer this by posting it to the end of the message queue.
			// this gives the client a chance to specify multiple time-critical
			// pieces before libtorrent cancels requests
			auto self = shared_from_this();
			post(m_ses.get_context(), [self] { self->wrap(&torrent::cancel_non_critical); });
		}

		for (auto i = m_time_critical_pieces.begin()
			, end(m_time_critical_pieces.end()); i != end; ++i)
		{
			if (i->piece != piece) continue;
			i->deadline = deadline;
			i->flags = flags;

			// resort i since deadline might have changed
			while (std::next(i) != m_time_critical_pieces.end() && i->deadline > std::next(i)->deadline)
			{
				std::iter_swap(i, std::next(i));
				++i;
			}
			while (i != m_time_critical_pieces.begin() && i->deadline < std::prev(i)->deadline)
			{
				std::iter_swap(i, std::prev(i));
				--i;
			}
			// just in case this piece had priority 0
			download_priority_t prev_prio = m_picker->piece_priority(piece);
			m_picker->set_piece_priority(piece, top_priority);
			if (prev_prio == dont_download) update_gauge();
			return;
		}

		need_picker();

		time_critical_piece p;
		p.first_requested = min_time();
		p.last_requested = min_time();
		p.flags = flags;
		p.deadline = deadline;
		p.peers = 0;
		p.piece = piece;
		auto const critical_piece_it = std::upper_bound(m_time_critical_pieces.begin()
			, m_time_critical_pieces.end(), p);
		m_time_critical_pieces.insert(critical_piece_it, p);

		// just in case this piece had priority 0
		download_priority_t prev_prio = m_picker->piece_priority(piece);
		m_picker->set_piece_priority(piece, top_priority);
		if (prev_prio == dont_download) update_gauge();

		piece_picker::downloading_piece pi;
		m_picker->piece_info(piece, pi);
		if (pi.requested == 0) return;
		// this means we have outstanding requests (or queued
		// up requests that haven't been sent yet). Promote them
		// to deadline pieces immediately
		std::vector<torrent_peer*> const downloaders
			= m_picker->get_downloaders(piece);

		int block = 0;
		for (auto i = downloaders.begin()
			, end(downloaders.end()); i != end; ++i, ++block)
		{
			torrent_peer* const tp = *i;
			if (tp == nullptr || tp->connection == nullptr) continue;
			auto* peer = static_cast<peer_connection*>(tp->connection);
			peer->make_time_critical(piece_block(piece, block));
		}
	}

	void torrent::reset_piece_deadline(piece_index_t piece)
	{
		remove_time_critical_piece(piece);
	}

	void torrent::remove_time_critical_piece(piece_index_t const piece, bool const finished)
	{
		for (auto i = m_time_critical_pieces.begin(), end(m_time_critical_pieces.end());
			i != end; ++i)
		{
			if (i->piece != piece) continue;
			if (finished)
			{
				if (i->flags & torrent_handle::alert_when_available)
				{
					read_piece(i->piece);
				}

				// if first_requested is min_time(), it wasn't requested as a critical piece
				// and we shouldn't adjust any average download times
				if (i->first_requested != min_time())
				{
					// update the average download time and average
					// download time deviation
					int const dl_time = aux::numeric_cast<int>(total_milliseconds(aux::time_now() - i->first_requested));

					if (m_average_piece_time == 0)
					{
						m_average_piece_time = dl_time;
					}
					else
					{
						int diff = std::abs(dl_time - m_average_piece_time);
						if (m_piece_time_deviation == 0) m_piece_time_deviation = diff;
						else m_piece_time_deviation = (m_piece_time_deviation * 9 + diff) / 10;

						m_average_piece_time = (m_average_piece_time * 9 + dl_time) / 10;
					}
				}
			}
			else if (i->flags & torrent_handle::alert_when_available)
			{
				// post an empty read_piece_alert to indicate it failed
				alerts().emplace_alert<read_piece_alert>(
					get_handle(), piece, error_code(boost::system::errc::operation_canceled, generic_category()));
			}
			if (has_picker()) m_picker->set_piece_priority(piece, low_priority);
			m_time_critical_pieces.erase(i);
			return;
		}
	}

	void torrent::clear_time_critical()
	{
		for (auto i = m_time_critical_pieces.begin(); i != m_time_critical_pieces.end();)
		{
			if (i->flags & torrent_handle::alert_when_available)
			{
				// post an empty read_piece_alert to indicate it failed
				m_ses.alerts().emplace_alert<read_piece_alert>(
					get_handle(), i->piece, error_code(boost::system::errc::operation_canceled, generic_category()));
			}
			if (has_picker()) m_picker->set_piece_priority(i->piece, low_priority);
			i = m_time_critical_pieces.erase(i);
		}
	}

	// remove time critical pieces where priority is 0
	void torrent::remove_time_critical_pieces(aux::vector<download_priority_t, piece_index_t> const& priority)
	{
		for (auto i = m_time_critical_pieces.begin(); i != m_time_critical_pieces.end();)
		{
			if (priority[i->piece] == dont_download)
			{
				if (i->flags & torrent_handle::alert_when_available)
				{
					// post an empty read_piece_alert to indicate it failed
					alerts().emplace_alert<read_piece_alert>(
						get_handle(), i->piece, error_code(boost::system::errc::operation_canceled, generic_category()));
				}
				i = m_time_critical_pieces.erase(i);
				continue;
			}
			++i;
		}
	}

	void torrent::piece_availability(aux::vector<int, piece_index_t>& avail) const
	{
		INVARIANT_CHECK;

		TORRENT_ASSERT(valid_metadata());
		if (!has_picker())
		{
			avail.clear();
			return;
		}

		m_picker->get_availability(avail);
	}

	void torrent::set_piece_priority(piece_index_t const index
		, download_priority_t const priority)
	{
//		INVARIANT_CHECK;

#ifndef TORRENT_DISABLE_LOGGING
		if (!valid_metadata())
		{
			debug_log("*** SET_PIECE_PRIORITY [ idx: %d prio: %d ignored. "
				"no metadata yet ]", static_cast<int>(index)
				, static_cast<std::uint8_t>(priority));
		}
#endif
		if (!valid_metadata() || is_seed()) return;

		// this call is only valid on torrents with metadata
		if (index < piece_index_t(0) || index >= m_torrent_file->end_piece())
		{
			return;
		}

		need_picker();

		bool const was_finished = is_finished();
		bool const filter_updated = m_picker->set_piece_priority(index, priority);

		update_gauge();

		if (filter_updated)
		{
			update_peer_interest(was_finished);
			if (priority == dont_download) remove_time_critical_piece(index);
		}

	}

	download_priority_t torrent::piece_priority(piece_index_t const index) const
	{
//		INVARIANT_CHECK;

		if (!has_picker()) return default_priority;

		// this call is only valid on torrents with metadata
		TORRENT_ASSERT(valid_metadata());
		if (index < piece_index_t(0) || index >= m_torrent_file->end_piece())
		{
			TORRENT_ASSERT_FAIL();
			return dont_download;
		}

		return m_picker->piece_priority(index);
	}

	void torrent::prioritize_piece_list(std::vector<std::pair<piece_index_t
		, download_priority_t>> const& pieces)
	{
		INVARIANT_CHECK;

		// this call is only valid on torrents with metadata
		TORRENT_ASSERT(valid_metadata());
		if (is_seed()) return;

		need_picker();

		bool filter_updated = false;
		bool const was_finished = is_finished();
		for (auto const& p : pieces)
		{
			static_assert(std::is_unsigned<decltype(p.second)::underlying_type>::value
				, "we need assert p.second >= dont_download");
			TORRENT_ASSERT(p.second <= top_priority);
			TORRENT_ASSERT(p.first >= piece_index_t(0));
			TORRENT_ASSERT(p.first < m_torrent_file->end_piece());

			if (p.first < piece_index_t(0)
				|| p.first >= m_torrent_file->end_piece()
				|| p.second > top_priority)
			{
				static_assert(std::is_unsigned<decltype(p.second)::underlying_type>::value
					, "we need additional condition: p.second < dont_download");
				continue;
			}

			filter_updated |= m_picker->set_piece_priority(p.first, p.second);
		}
		update_gauge();
		if (filter_updated)
		{
			// we need to save this new state
			set_need_save_resume();

			update_peer_interest(was_finished);
		}

		state_updated();
	}

	void torrent::prioritize_pieces(aux::vector<download_priority_t, piece_index_t> const& pieces)
	{
		INVARIANT_CHECK;

		// this call is only valid on torrents with metadata
		TORRENT_ASSERT(valid_metadata());
		if (is_seed()) return;

		if (!valid_metadata())
		{
#ifndef TORRENT_DISABLE_LOGGING
			debug_log("*** PRIORITIZE_PIECES [ ignored. no metadata yet ]");
#endif
			return;
		}

		need_picker();

		piece_index_t index(0);
		bool filter_updated = false;
		bool const was_finished = is_finished();
		for (auto prio : pieces)
		{
			static_assert(std::is_unsigned<decltype(prio)::underlying_type>::value
				, "we need assert prio >= dont_download");
			TORRENT_ASSERT(prio <= top_priority);
			filter_updated |= m_picker->set_piece_priority(index, prio);
			++index;
		}
		update_gauge();
		update_want_tick();

		if (filter_updated)
		{
			// we need to save this new state
			set_need_save_resume();

			update_peer_interest(was_finished);
			remove_time_critical_pieces(pieces);
		}

		state_updated();
		update_state_list();
	}

	void torrent::piece_priorities(aux::vector<download_priority_t, piece_index_t>* pieces) const
	{
		INVARIANT_CHECK;

		// this call is only valid on torrents with metadata
		TORRENT_ASSERT(valid_metadata());
		if (!has_picker())
		{
			pieces->clear();
			pieces->resize(m_torrent_file->num_pieces(), default_priority);
			return;
		}

		TORRENT_ASSERT(m_picker);
		m_picker->piece_priorities(*pieces);
	}

	namespace
	{
		aux::vector<download_priority_t, file_index_t> fix_priorities(
			aux::vector<download_priority_t, file_index_t> const& input
			, file_storage const* fs)
		{
			aux::vector<download_priority_t, file_index_t> files(input.begin(), input.end());

			if (fs) files.resize(fs->num_files(), default_priority);

			for (file_index_t i : files.range())
			{
				// initialize pad files to priority 0
				if (files[i] > dont_download && fs && fs->pad_file_at(i))
					files[i] = dont_download;
				else if (files[i] > top_priority)
					files[i] = top_priority;
			}

			return files;
		}
	}

	void torrent::on_file_priority(storage_error const& err
		, aux::vector<download_priority_t, file_index_t> prios)
	{
		COMPLETE_ASYNC("file_priority");
		if (m_file_priority != prios)
		{
			m_file_priority = std::move(prios);
			if (m_share_mode)
				recalc_share_mode();
		}

		if (!err) return;

		// in this case, some file priorities failed to get set

		if (alerts().should_post<file_error_alert>())
			alerts().emplace_alert<file_error_alert>(err.ec
				, resolve_filename(err.file()), err.operation, get_handle());

		set_error(err.ec, err.file());
		pause();
	}

	void torrent::prioritize_files(aux::vector<download_priority_t, file_index_t> const& files)
	{
		INVARIANT_CHECK;

		auto new_priority = fix_priorities(files
			, valid_metadata() ? &m_torrent_file->files() : nullptr);

		// storage may be NULL during shutdown
		if (m_storage)
		{
			// the update of m_file_priority is deferred until the disk job comes
			// back, but to preserve sanity and consistency, the piece priorities are
			// updated immediately. If, on the off-chance, there's a disk failure, the
			// piece priorities still stay the same, but the file priorities are
			// possibly not fully updated.
			update_piece_priorities(new_priority);

			ADD_OUTSTANDING_ASYNC("file_priority");
			m_ses.disk_thread().async_set_file_priority(m_storage
				, std::move(new_priority)
				, [self = shared_from_this()] (storage_error const& ec, aux::vector<download_priority_t, file_index_t> p) mutable
				{ self->on_file_priority(ec, std::move(p)); });
		}
		else
		{
			m_file_priority = std::move(new_priority);
		}
	}

	void torrent::set_file_priority(file_index_t const index
		, download_priority_t prio)
	{
		INVARIANT_CHECK;

		// setting file priority on a torrent that doesn't have metadata yet is
		// similar to having passed in file priorities through add_torrent_params.
		// we store the priorities in m_file_priority until we get the metadata
		if (index < file_index_t(0)
			|| (valid_metadata() && index >= m_torrent_file->files().end_file()))
		{
			return;
		}

		prio = aux::clamp(prio, dont_download, top_priority);
		auto new_priority = m_file_priority;
		if (new_priority.end_index() <= index)
		{
			// any unallocated slot is assumed to have the default priority
			new_priority.resize(static_cast<int>(index) + 1, default_priority);
		}

		new_priority[index] = prio;

		// storage may be nullptr during shutdown
		if (m_storage)
		{
			// the update of m_file_priority is deferred until the disk job comes
			// back, but to preserve sanity and consistency, the piece priorities are
			// updated immediately. If, on the off-chance, there's a disk failure, the
			// piece priorities still stay the same, but the file priorities are
			// possibly not fully updated.
			update_piece_priorities(new_priority);
			ADD_OUTSTANDING_ASYNC("file_priority");
			m_ses.disk_thread().async_set_file_priority(m_storage
				, std::move(new_priority)
				, [self = shared_from_this()] (storage_error const& ec, aux::vector<download_priority_t, file_index_t> p) mutable
				{ self->on_file_priority(ec, std::move(p)); });
		}
		else
		{
			m_file_priority = std::move(new_priority);
		}
	}

	download_priority_t torrent::file_priority(file_index_t const index) const
	{
		TORRENT_ASSERT_PRECOND(index >= file_index_t(0));
		if (index < file_index_t(0)) return dont_download;

		// if we have metadata, perform additional checks
		if (valid_metadata())
		{
			file_storage const& fs = m_torrent_file->files();
			TORRENT_ASSERT_PRECOND(index < fs.end_file());
			if (index >= fs.end_file()) return dont_download;

			// pad files always have priority 0
			if (fs.pad_file_at(index)) return dont_download;
		}

		// any unallocated slot is assumed to have the default priority
		if (m_file_priority.end_index() <= index) return default_priority;

		return m_file_priority[index];
	}

	void torrent::file_priorities(aux::vector<download_priority_t, file_index_t>* files) const
	{
		INVARIANT_CHECK;

		files->assign(m_file_priority.begin(), m_file_priority.end());

		if (!valid_metadata())
		{
			return;
		}

		files->resize(m_torrent_file->num_files(), default_priority);
	}

	void torrent::update_piece_priorities(
		aux::vector<download_priority_t, file_index_t> const& file_prios)
	{
		INVARIANT_CHECK;

		if (m_torrent_file->num_pieces() == 0) return;

		bool need_update = false;
		std::int64_t position = 0;
		// initialize the piece priorities to 0, then only allow
		// setting higher priorities
		aux::vector<download_priority_t, piece_index_t> pieces(aux::numeric_cast<std::size_t>(
			m_torrent_file->num_pieces()), dont_download);
		file_storage const& fs = m_torrent_file->files();
		for (auto const i : fs.file_range())
		{
			std::int64_t const size = m_torrent_file->files().file_size(i);
			if (size == 0) continue;
			position += size;

			// pad files always have priority 0
			download_priority_t const file_prio
				= fs.pad_file_at(i) ? dont_download
				: i >= file_prios.end_index() ? default_priority
				: file_prios[i];

			if (file_prio == dont_download)
			{
				// the pieces already start out as priority 0, no need to update
				// the pieces vector in this case
				need_update = true;
				continue;
			}

			// mark all pieces of the file with this file's priority
			// but only if the priority is higher than the pieces
			// already set (to avoid problems with overlapping pieces)
			piece_index_t start;
			piece_index_t end;
			std::tie(start, end) = file_piece_range_inclusive(fs, i);

			// if one piece spans several files, we might
			// come here several times with the same start_piece, end_piece
			for (piece_index_t p = start; p < end; ++p)
				pieces[p] = std::max(pieces[p], file_prio);

			need_update = true;
		}
		if (need_update) prioritize_pieces(pieces);
	}

	// this is called when piece priorities have been updated
	// updates the interested flag in peers
	void torrent::update_peer_interest(bool const was_finished)
	{
		for (auto i = begin(); i != end();)
		{
			peer_connection* p = *i;
			// update_interest may disconnect the peer and
			// invalidate the iterator
			++i;
			p->update_interest();
		}

		if (!is_downloading_state(m_state))
		{
#ifndef TORRENT_DISABLE_LOGGING
			debug_log("*** UPDATE_PEER_INTEREST [ skipping, state: %d ]"
				, int(m_state));
#endif
			return;
		}

#ifndef TORRENT_DISABLE_LOGGING
		if (should_log())
		{
			debug_log("*** UPDATE_PEER_INTEREST [ finished: %d was_finished %d ]"
				, is_finished(), was_finished);
		}
#endif

		// the torrent just became finished
		if (!was_finished && is_finished())
		{
			finished();
		}
		else if (was_finished && !is_finished())
		{
			// if we used to be finished, but we aren't anymore
			// we may need to connect to peers again
			resume_download();
		}
	}

	void torrent::replace_trackers(std::vector<announce_entry> const& urls)
	{
		m_trackers.clear();
		std::remove_copy_if(urls.begin(), urls.end(), back_inserter(m_trackers)
			, [](announce_entry const& e) { return e.url.empty(); });

		m_last_working_tracker = -1;
		for (auto& t : m_trackers)
		{
			t.endpoints.clear();
			if (t.source == 0) t.source = announce_entry::source_client;
			for (auto& aep : t.endpoints)
			{
				for (auto& a : aep.info_hashes)
					a.complete_sent = is_seed();
#if TORRENT_ABI_VERSION <= 2
#include "libtorrent/aux_/disable_warnings_push.hpp"
				aep.complete_sent = is_seed();
#include "libtorrent/aux_/disable_warnings_pop.hpp"
#endif
			}
		}

		if (settings().get_bool(settings_pack::prefer_udp_trackers))
			prioritize_udp_trackers();

		if (!m_trackers.empty()) announce_with_tracker();

		set_need_save_resume();
	}

	void torrent::prioritize_udp_trackers()
	{
		// look for udp-trackers
		for (auto i = m_trackers.begin(), end(m_trackers.end()); i != end; ++i)
		{
			if (i->url.substr(0, 6) != "udp://") continue;
			// now, look for trackers with the same hostname
			// that is has higher priority than this one
			// if we find one, swap with the udp-tracker
			error_code ec;
			std::string udp_hostname;
			using std::ignore;
			std::tie(ignore, ignore, udp_hostname, ignore, ignore)
				= parse_url_components(i->url, ec);
			for (auto j = m_trackers.begin(); j != i; ++j)
			{
				std::string hostname;
				std::tie(ignore, ignore, hostname, ignore, ignore)
					= parse_url_components(j->url, ec);
				if (hostname != udp_hostname) continue;
				if (j->url.substr(0, 6) == "udp://") continue;
				using std::swap;
				using std::iter_swap;
				swap(i->tier, j->tier);
				iter_swap(i, j);
				break;
			}
		}
	}

	bool torrent::add_tracker(announce_entry const& url)
	{
		if(auto k = find_tracker(url.url))
		{
			k->source |= url.source;
			return false;
		}
		auto k = std::upper_bound(m_trackers.begin(), m_trackers.end(), url
			, [] (announce_entry const& lhs, announce_entry const& rhs)
			{ return lhs.tier < rhs.tier; });
		if (k - m_trackers.begin() < m_last_working_tracker) ++m_last_working_tracker;
		k = m_trackers.insert(k, url);
		k->endpoints.clear();
		if (k->source == 0) k->source = announce_entry::source_client;
		if (m_announcing && !m_trackers.empty()) announce_with_tracker();
		return true;
	}

	bool torrent::choke_peer(peer_connection& c)
	{
		INVARIANT_CHECK;

		TORRENT_ASSERT(!c.is_choked());
		TORRENT_ASSERT(!c.ignore_unchoke_slots());
		TORRENT_ASSERT(m_num_uploads > 0);
		if (!c.send_choke()) return false;
		--m_num_uploads;
		state_updated();
		return true;
	}

	bool torrent::unchoke_peer(peer_connection& c, bool optimistic)
	{
		INVARIANT_CHECK;

		TORRENT_ASSERT(!m_graceful_pause_mode);
		TORRENT_ASSERT(c.is_choked());
		TORRENT_ASSERT(!c.ignore_unchoke_slots());
		// when we're unchoking the optimistic slots, we might
		// exceed the limit temporarily while we're iterating
		// over the peers
		if (m_num_uploads >= m_max_uploads && !optimistic) return false;
		if (!c.send_unchoke()) return false;
		++m_num_uploads;
		state_updated();
		return true;
	}

	void torrent::trigger_unchoke() noexcept
	{
		m_ses.trigger_unchoke();
	}

	void torrent::trigger_optimistic_unchoke() noexcept
	{
		m_ses.trigger_optimistic_unchoke();
	}

	void torrent::cancel_block(piece_block block)
	{
		INVARIANT_CHECK;

		for (auto p : m_connections)
		{
			TORRENT_INCREMENT(m_iterating_connections);
			p->cancel_request(block);
		}
	}

#ifdef TORRENT_USE_OPENSSL
	namespace {
		std::string password_callback(int length, boost::asio::ssl::context::password_purpose p
			, std::string pw)
		{
			TORRENT_UNUSED(length);

			if (p != boost::asio::ssl::context::for_reading) return "";
			return pw;
		}
	}

	// certificate is a filename to a .pem file which is our
	// certificate. The certificate must be signed by the root
	// cert of the torrent file. any peer we connect to or that
	// connect to use must present a valid certificate signed
	// by the torrent root cert as well
	void torrent::set_ssl_cert(std::string const& certificate
		, std::string const& private_key
		, std::string const& dh_params
		, std::string const& passphrase)
	{
		if (!m_ssl_ctx)
		{
			if (alerts().should_post<torrent_error_alert>())
				alerts().emplace_alert<torrent_error_alert>(get_handle()
					, errors::not_an_ssl_torrent, "");
			return;
		}

		using boost::asio::ssl::context;
		error_code ec;
		m_ssl_ctx->set_password_callback(std::bind(&password_callback, _1, _2, passphrase), ec);
		if (ec)
		{
			if (alerts().should_post<torrent_error_alert>())
				alerts().emplace_alert<torrent_error_alert>(get_handle(), ec, "");
		}
		m_ssl_ctx->use_certificate_file(certificate, context::pem, ec);
		if (ec)
		{
			if (alerts().should_post<torrent_error_alert>())
				alerts().emplace_alert<torrent_error_alert>(get_handle(), ec, certificate);
		}
#ifndef TORRENT_DISABLE_LOGGING
		if (should_log())
			debug_log("*** use certificate file: %s", ec.message().c_str());
#endif
		m_ssl_ctx->use_private_key_file(private_key, context::pem, ec);
		if (ec)
		{
			if (alerts().should_post<torrent_error_alert>())
				alerts().emplace_alert<torrent_error_alert>(get_handle(), ec, private_key);
		}
#ifndef TORRENT_DISABLE_LOGGING
		if (should_log())
			debug_log("*** use private key file: %s", ec.message().c_str());
#endif
		m_ssl_ctx->use_tmp_dh_file(dh_params, ec);
		if (ec)
		{
			if (alerts().should_post<torrent_error_alert>())
				alerts().emplace_alert<torrent_error_alert>(get_handle(), ec, dh_params);
		}
#ifndef TORRENT_DISABLE_LOGGING
		if (should_log())
			debug_log("*** use DH file: %s", ec.message().c_str());
#endif
	}

	void torrent::set_ssl_cert_buffer(std::string const& certificate
		, std::string const& private_key
		, std::string const& dh_params)
	{
		if (!m_ssl_ctx) return;

		boost::asio::const_buffer certificate_buf(certificate.c_str(), certificate.size());

		using boost::asio::ssl::context;
		error_code ec;
		m_ssl_ctx->use_certificate(certificate_buf, context::pem, ec);
		if (ec)
		{
			if (alerts().should_post<torrent_error_alert>())
				alerts().emplace_alert<torrent_error_alert>(get_handle(), ec, "[certificate]");
		}

		boost::asio::const_buffer private_key_buf(private_key.c_str(), private_key.size());
		m_ssl_ctx->use_private_key(private_key_buf, context::pem, ec);
		if (ec)
		{
			if (alerts().should_post<torrent_error_alert>())
				alerts().emplace_alert<torrent_error_alert>(get_handle(), ec, "[private key]");
		}

		boost::asio::const_buffer dh_params_buf(dh_params.c_str(), dh_params.size());
		m_ssl_ctx->use_tmp_dh(dh_params_buf, ec);
		if (ec)
		{
			if (alerts().should_post<torrent_error_alert>())
				alerts().emplace_alert<torrent_error_alert>(get_handle(), ec, "[dh params]");
		}
	}

#endif

	void torrent::on_exception(std::exception const&)
	{
		set_error(errors::no_memory, torrent_status::error_file_none);
	}

	void torrent::on_error(error_code const& ec)
	{
		set_error(ec, torrent_status::error_file_none);
	}

	void torrent::remove_connection(peer_connection const* p)
	{
		TORRENT_ASSERT(m_iterating_connections == 0);
		auto const i = sorted_find(m_connections, p);
		if (i != m_connections.end())
			m_connections.erase(i);
	}

	void torrent::remove_peer(std::shared_ptr<peer_connection> p) noexcept
	{
		TORRENT_ASSERT(p);
		TORRENT_ASSERT(is_single_thread());
		TORRENT_ASSERT(std::count(m_peers_to_disconnect.begin()
			, m_peers_to_disconnect.end(), p) == 0);

		auto it = m_outgoing_pids.find(p->our_pid());
		if (it != m_outgoing_pids.end())
		{
			m_outgoing_pids.erase(it);
		}

		// only schedule the peer for actual removal if in fact
		// we can be sure peer_connection will be kept alive until
		// the deferred function is called. If a peer_connection
		// has not associated torrent, the session_impl object may
		// remove it at any time, which may be while the non-owning
		// pointer in m_peers_to_disconnect (if added to it) is
		// waiting for the deferred function to be called.
		//
		// one example of this situation is if for example, this
		// function is called from the attach_peer path and fail to
		// do so because of too many connections.
		bool const is_attached = p->associated_torrent().lock().get() == this;
		if (is_attached)
		{
			std::weak_ptr<torrent> weak_t = shared_from_this();
			TORRENT_ASSERT_VAL(m_peers_to_disconnect.capacity() > m_peers_to_disconnect.size()
				, m_peers_to_disconnect.capacity());
			m_peers_to_disconnect.push_back(p);

			using deferred_handler_type = aux::handler<
				torrent
				, decltype(&torrent::on_remove_peers)
				, &torrent::on_remove_peers
				, &torrent::on_error
				, &torrent::on_exception
				, decltype(m_deferred_handler_storage)
				, &torrent::m_deferred_handler_storage
				>;
			static_assert(sizeof(deferred_handler_type) == sizeof(std::shared_ptr<peer_connection>)
				, "deferred handler does not have the expected size");
			m_deferred_disconnect.post_deferred(m_ses.get_context(), deferred_handler_type(shared_from_this()));
		}
		else
		{
			// if the peer was inserted in m_connections but instructed to
			// be removed from this torrent, just remove it from it, see
			// attach_peer logic.
			remove_connection(p.get());
		}

		torrent_peer* pp = p->peer_info_struct();
		if (ready_for_connections())
		{
			TORRENT_ASSERT(p->associated_torrent().lock().get() == nullptr
				|| p->associated_torrent().lock().get() == this);

			if (has_picker())
			{
				if (p->is_seed())
				{
					m_picker->dec_refcount_all(pp);
				}
				else
				{
					auto const& pieces = p->get_bitfield();
					TORRENT_ASSERT(pieces.count() <= pieces.size());
					m_picker->dec_refcount(pieces, pp);
				}
			}
		}

		if (!p->is_choked() && !p->ignore_unchoke_slots())
		{
			--m_num_uploads;
			trigger_unchoke();
		}

		if (pp)
		{
			if (pp->optimistically_unchoked)
			{
				pp->optimistically_unchoked = false;
				m_stats_counters.inc_stats_counter(
					counters::num_peers_up_unchoked_optimistic, -1);
				trigger_optimistic_unchoke();
			}

			TORRENT_ASSERT(pp->prev_amount_upload == 0);
			TORRENT_ASSERT(pp->prev_amount_download == 0);
			pp->prev_amount_download += aux::numeric_cast<std::uint32_t>(p->statistics().total_payload_download() >> 10);
			pp->prev_amount_upload += aux::numeric_cast<std::uint32_t>(p->statistics().total_payload_upload() >> 10);

			// only decrement the seed count if the peer completed attaching to the torrent
			// otherwise the seed count did not get incremented for this peer
			if (is_attached && pp->seed)
			{
				TORRENT_ASSERT(m_num_seeds > 0);
				--m_num_seeds;
			}

			if (pp->connection && m_peer_list)
			{
				torrent_state st = get_peer_list_state();
				m_peer_list->connection_closed(*p, m_ses.session_time(), &st);
				peers_erased(st.erased);
			}
		}

		p->set_peer_info(nullptr);

		update_want_peers();
		update_want_tick();
	}

	void torrent::on_remove_peers() noexcept
	{
		TORRENT_ASSERT(is_single_thread());
		INVARIANT_CHECK;

#if TORRENT_USE_ASSERTS
		auto const num = m_peers_to_disconnect.size();
#endif
		for (auto const& p : m_peers_to_disconnect)
		{
			TORRENT_ASSERT(p);
			TORRENT_ASSERT(p->associated_torrent().lock().get() == this);

			remove_connection(p.get());
			m_ses.close_connection(p.get());
		}
		TORRENT_ASSERT_VAL(m_peers_to_disconnect.size() == num, m_peers_to_disconnect.size() - num);
		m_peers_to_disconnect.clear();

		if (m_graceful_pause_mode && m_connections.empty())
		{
			// we're in graceful pause mode and this was the last peer we
			// disconnected. This will clear the graceful_pause_mode and post the
			// torrent_paused_alert.
			TORRENT_ASSERT(is_paused());

			// this will post torrent_paused alert
			set_paused(true);
		}

		update_want_peers();
		update_want_tick();
	}

	void torrent::remove_web_seed_iter(std::list<web_seed_t>::iterator web)
	{
		if (web->resolving)
		{
			web->removed = true;
		}
		else
		{
#ifndef TORRENT_DISABLE_LOGGING
			debug_log("removing web seed: \"%s\"", web->url.c_str());
#endif

			auto* peer = static_cast<peer_connection*>(web->peer_info.connection);
			if (peer != nullptr)
			{
				// if we have a connection for this web seed, we also need to
				// disconnect it and clear its reference to the peer_info object
				// that's part of the web_seed_t we're about to remove
				TORRENT_ASSERT(peer->m_in_use == 1337);
				peer->disconnect(boost::asio::error::operation_aborted, operation_t::bittorrent);
				peer->set_peer_info(nullptr);
			}
			if (has_picker()) picker().clear_peer(&web->peer_info);

			m_web_seeds.erase(web);
		}

		update_want_tick();
	}

	void torrent::connect_to_url_seed(std::list<web_seed_t>::iterator web)
	{
		TORRENT_ASSERT(is_single_thread());
		INVARIANT_CHECK;

		TORRENT_ASSERT(!web->resolving);
		if (web->resolving) return;

		if (num_peers() >= int(m_max_connections)
			|| m_ses.num_connections() >= settings().get_int(settings_pack::connections_limit))
			return;

		std::string protocol;
		std::string auth;
		std::string hostname;
		int port;
		std::string path;
		error_code ec;
		std::tie(protocol, auth, hostname, port, path)
			= parse_url_components(web->url, ec);
		if (port == -1)
		{
			port = protocol == "http" ? 80 : 443;
		}

		if (ec)
		{
#ifndef TORRENT_DISABLE_LOGGING
			if (should_log())
				debug_log("failed to parse web seed url: %s", ec.message().c_str());
#endif
			if (m_ses.alerts().should_post<url_seed_alert>())
			{
				m_ses.alerts().emplace_alert<url_seed_alert>(get_handle()
					, web->url, ec);
			}
			// never try it again
			remove_web_seed_iter(web);
			return;
		}

		if (web->peer_info.banned)
		{
#ifndef TORRENT_DISABLE_LOGGING
			debug_log("banned web seed: %s", web->url.c_str());
#endif
			if (m_ses.alerts().should_post<url_seed_alert>())
			{
				m_ses.alerts().emplace_alert<url_seed_alert>(get_handle(), web->url
					, libtorrent::errors::peer_banned);
			}
			// never try it again
			remove_web_seed_iter(web);
			return;
		}

#ifdef TORRENT_USE_OPENSSL
		if (protocol != "http" && protocol != "https")
#else
		if (protocol != "http")
#endif
		{
			if (m_ses.alerts().should_post<url_seed_alert>())
			{
				m_ses.alerts().emplace_alert<url_seed_alert>(get_handle(), web->url, errors::unsupported_url_protocol);
			}
			// never try it again
			remove_web_seed_iter(web);
			return;
		}

		if (hostname.empty())
		{
			if (m_ses.alerts().should_post<url_seed_alert>())
			{
				m_ses.alerts().emplace_alert<url_seed_alert>(get_handle(), web->url
					, errors::invalid_hostname);
			}
			// never try it again
			remove_web_seed_iter(web);
			return;
		}

		if (port == 0)
		{
			if (m_ses.alerts().should_post<url_seed_alert>())
			{
				m_ses.alerts().emplace_alert<url_seed_alert>(get_handle(), web->url
					, errors::invalid_port);
			}
			// never try it again
			remove_web_seed_iter(web);
			return;
		}

		if (m_ses.get_port_filter().access(std::uint16_t(port)) & port_filter::blocked)
		{
			if (m_ses.alerts().should_post<url_seed_alert>())
			{
				m_ses.alerts().emplace_alert<url_seed_alert>(get_handle()
					, web->url, errors::port_blocked);
			}
			// never try it again
			remove_web_seed_iter(web);
			return;
		}

		if (!web->endpoints.empty())
		{
			connect_web_seed(web, web->endpoints.front());
			return;
		}

		aux::proxy_settings const& ps = m_ses.proxy();
		if ((ps.type == settings_pack::http
			|| ps.type == settings_pack::http_pw)
			&& ps.proxy_peer_connections)
		{
#ifndef TORRENT_DISABLE_LOGGING
			debug_log("resolving proxy for web seed: %s", web->url.c_str());
#endif

			std::uint16_t const proxy_port = ps.port;

			// use proxy
			web->resolving = true;
			m_ses.get_resolver().async_resolve(ps.hostname, resolver_interface::abort_on_shutdown
				, [self = shared_from_this(), web, proxy_port](error_code const& e, std::vector<address> const& addrs)
				{ self->wrap(&torrent::on_proxy_name_lookup, e, addrs, web, proxy_port); });
		}
		else if (ps.proxy_hostnames
			&& (ps.type == settings_pack::socks5
				|| ps.type == settings_pack::socks5_pw)
			&& ps.proxy_peer_connections)
		{
			connect_web_seed(web, {address(), std::uint16_t(port)});
		}
		else
		{
#ifndef TORRENT_DISABLE_LOGGING
			debug_log("resolving web seed: \"%s\" %s", hostname.c_str(), web->url.c_str());
#endif

			auto self = shared_from_this();
			web->resolving = true;

			m_ses.get_resolver().async_resolve(hostname, resolver_interface::abort_on_shutdown
				, [self, web, port](error_code const& e, std::vector<address> const& addrs)
				{
					self->wrap(&torrent::on_name_lookup, e, addrs, port, web);
				});
		}
	}

	void torrent::on_proxy_name_lookup(error_code const& e
		, std::vector<address> const& addrs
		, std::list<web_seed_t>::iterator web, int port) try
	{
		TORRENT_ASSERT(is_single_thread());

		INVARIANT_CHECK;

		TORRENT_ASSERT(web->resolving);
#ifndef TORRENT_DISABLE_LOGGING
		debug_log("completed resolve proxy hostname for: %s", web->url.c_str());
		if (e && should_log())
			debug_log("proxy name lookup error: %s", e.message().c_str());
#endif
		web->resolving = false;

		if (web->removed)
		{
#ifndef TORRENT_DISABLE_LOGGING
			debug_log("removed web seed");
#endif
			remove_web_seed_iter(web);
			return;
		}

		if (m_abort) return;

		if (e || addrs.empty())
		{
			if (m_ses.alerts().should_post<url_seed_alert>())
			{
				m_ses.alerts().emplace_alert<url_seed_alert>(get_handle()
					, web->url, e);
			}

			// the name lookup failed for the http host. Don't try
			// this host again
			remove_web_seed_iter(web);
			return;
		}

		if (m_ses.is_aborted()) return;

		if (num_peers() >= int(m_max_connections)
			|| m_ses.num_connections() >= settings().get_int(settings_pack::connections_limit))
			return;

		tcp::endpoint a(addrs[0], std::uint16_t(port));

		std::string hostname;
		error_code ec;
		std::string protocol;
		std::tie(protocol, std::ignore, hostname, port, std::ignore)
			= parse_url_components(web->url, ec);
		if (port == -1) port = protocol == "http" ? 80 : 443;

		if (ec)
		{
			if (m_ses.alerts().should_post<url_seed_alert>())
			{
				m_ses.alerts().emplace_alert<url_seed_alert>(get_handle()
					, web->url, ec);
			}
			remove_web_seed_iter(web);
			return;
		}

		if (m_ip_filter && m_ip_filter->access(a.address()) & ip_filter::blocked)
		{
			if (m_ses.alerts().should_post<peer_blocked_alert>())
				m_ses.alerts().emplace_alert<peer_blocked_alert>(get_handle()
					, a, peer_blocked_alert::ip_filter);
			return;
		}

		auto self = shared_from_this();
		web->resolving = true;
		m_ses.get_resolver().async_resolve(hostname, resolver_interface::abort_on_shutdown
			, [self, web, port](error_code const& err, std::vector<address> const& addr)
			{
				self->wrap(&torrent::on_name_lookup, err, addr, port, web);
			});
	}
	catch (...) { handle_exception(); }

	void torrent::on_name_lookup(error_code const& e
		, std::vector<address> const& addrs
		, int const port
		, std::list<web_seed_t>::iterator web) try
	{
		TORRENT_ASSERT(is_single_thread());

		INVARIANT_CHECK;

		TORRENT_ASSERT(web->resolving);
#ifndef TORRENT_DISABLE_LOGGING
		debug_log("completed resolve: %s", web->url.c_str());
#endif
		web->resolving = false;
		if (web->removed)
		{
#ifndef TORRENT_DISABLE_LOGGING
			debug_log("removed web seed");
#endif
			remove_web_seed_iter(web);
			return;
		}

		if (m_abort) return;

		if (e || addrs.empty())
		{
			if (m_ses.alerts().should_post<url_seed_alert>())
				m_ses.alerts().emplace_alert<url_seed_alert>(get_handle(), web->url, e);
#ifndef TORRENT_DISABLE_LOGGING
			if (should_log())
			{
				debug_log("*** HOSTNAME LOOKUP FAILED: %s: (%d) %s"
					, web->url.c_str(), e.value(), e.message().c_str());
			}
#endif

			// unavailable, retry in `settings_pack::web_seed_name_lookup_retry` seconds
			web->retry = aux::time_now32()
			+ seconds32(settings().get_int(settings_pack::web_seed_name_lookup_retry));
			return;
		}

		for (auto const& addr : addrs)
		{
			// fill in the peer struct's address field
			web->endpoints.emplace_back(addr, std::uint16_t(port));

#ifndef TORRENT_DISABLE_LOGGING
			if (should_log())
				debug_log("  -> %s", print_endpoint(tcp::endpoint(addr, std::uint16_t(port))).c_str());
#endif
		}

		if (num_peers() >= int(m_max_connections)
			|| m_ses.num_connections() >= settings().get_int(settings_pack::connections_limit))
			return;

		connect_web_seed(web, web->endpoints.front());
	}
	catch (...) { handle_exception(); }

	void torrent::connect_web_seed(std::list<web_seed_t>::iterator web, tcp::endpoint a)
	{
		INVARIANT_CHECK;

		TORRENT_ASSERT(is_single_thread());
		if (m_abort) return;

		if (m_ip_filter && m_ip_filter->access(a.address()) & ip_filter::blocked)
		{
			if (m_ses.alerts().should_post<peer_blocked_alert>())
				m_ses.alerts().emplace_alert<peer_blocked_alert>(get_handle()
					, a, peer_blocked_alert::ip_filter);
			return;
		}

		TORRENT_ASSERT(!web->resolving);
		TORRENT_ASSERT(web->peer_info.connection == nullptr);

		if (is_v4(a))
		{
			web->peer_info.addr = a.address().to_v4();
			web->peer_info.port = a.port();
		}

		if (is_paused()) return;
		if (m_ses.is_aborted()) return;
		if (is_upload_only()) return;

		// this web seed may have redirected all files to other URLs, leaving it
		// having no file left, and there's no longer any point in connecting to
		// it.
		if (!web->have_files.empty()
			&& web->have_files.none_set()) return;

		void* userdata = nullptr;
#ifdef TORRENT_USE_OPENSSL
		const bool ssl = string_begins_no_case("https://", web->url.c_str());
		if (ssl)
		{
			userdata = m_ssl_ctx.get();
			if (!userdata) userdata = m_ses.ssl_ctx();
		}
#endif
		aux::socket_type s = instantiate_connection(m_ses.get_context()
			, m_ses.proxy(), userdata, nullptr, true, false);

		if (boost::get<http_stream>(&s))
		{
			// the web seed connection will talk immediately to
			// the proxy, without requiring CONNECT support
			boost::get<http_stream>(s).set_no_connect(true);
		}

		std::string hostname;
		error_code ec;
		using std::ignore;
		std::tie(ignore, ignore, hostname, ignore, ignore)
			= parse_url_components(web->url, ec);
		if (ec)
		{
			if (m_ses.alerts().should_post<url_seed_alert>())
				m_ses.alerts().emplace_alert<url_seed_alert>(get_handle(), web->url, ec);
			return;
		}

		bool const is_ip = is_ip_address(hostname);
		if (is_ip) a.address(make_address(hostname, ec));
		bool const proxy_hostnames = settings().get_bool(settings_pack::proxy_hostnames)
			&& !is_ip;

		if (proxy_hostnames
			&& (boost::get<socks5_stream>(&s)
#ifdef TORRENT_USE_OPENSSL
				|| boost::get<ssl_stream<socks5_stream>>(&s)
#endif
				))
		{
			// we're using a socks proxy and we're resolving
			// hostnames through it
			socks5_stream& str =
#ifdef TORRENT_USE_OPENSSL
				ssl ? boost::get<ssl_stream<socks5_stream>>(s).next_layer() :
#endif
			boost::get<socks5_stream>(s);

			str.set_dst_name(hostname);
		}

		setup_ssl_hostname(s, hostname, ec);
		if (ec)
		{
			if (m_ses.alerts().should_post<url_seed_alert>())
				m_ses.alerts().emplace_alert<url_seed_alert>(get_handle(), web->url, ec);
			return;
		}

		peer_connection_args pack{
			&m_ses
			, &settings()
			, &m_ses.stats_counters()
			, &m_ses.disk_thread()
			, &m_ses.get_context()
			, shared_from_this()
			, std::move(s)
			, a
			, &web->peer_info
			, aux::generate_peer_id(settings())
		};

		std::shared_ptr<peer_connection> c;
		if (web->type == web_seed_entry::url_seed)
		{
			c = std::make_shared<web_peer_connection>(pack, *web);
		}
		else if (web->type == web_seed_entry::http_seed)
		{
			c = std::make_shared<http_seed_connection>(pack, *web);
		}
		if (!c) return;

#if TORRENT_USE_ASSERTS
		c->m_in_constructor = false;
#endif

#ifndef TORRENT_DISABLE_EXTENSIONS
		for (auto const& ext : m_extensions)
		{
			std::shared_ptr<peer_plugin>
				pp(ext->new_connection(peer_connection_handle(c->self())));
			if (pp) c->add_extension(pp);
		}
#endif

		TORRENT_ASSERT(!c->m_in_constructor);
		// add the newly connected peer to this torrent's peer list
		TORRENT_ASSERT(m_iterating_connections == 0);

		// we don't want to have to allocate memory to disconnect this peer, so
		// make sure there's enough memory allocated in the deferred_disconnect
		// list up-front
		m_peers_to_disconnect.reserve(m_connections.size() + 1);

		sorted_insert(m_connections, c.get());
		update_want_peers();
		update_want_tick();
		m_ses.insert_peer(c);

		if (web->peer_info.seed)
		{
			TORRENT_ASSERT(m_num_seeds < 0xffff);
			++m_num_seeds;
		}

		TORRENT_ASSERT(!web->peer_info.connection);
		web->peer_info.connection = c.get();
#if TORRENT_USE_ASSERTS
		web->peer_info.in_use = true;
#endif

		c->add_stat(std::int64_t(web->peer_info.prev_amount_download) << 10
			, std::int64_t(web->peer_info.prev_amount_upload) << 10);
		web->peer_info.prev_amount_download = 0;
		web->peer_info.prev_amount_upload = 0;
#ifndef TORRENT_DISABLE_LOGGING
		if (should_log())
		{
			debug_log("web seed connection started: [%s] %s"
				, print_endpoint(a).c_str(), web->url.c_str());
		}
#endif

		c->start();

		if (c->is_disconnecting()) return;

#ifndef TORRENT_DISABLE_LOGGING
		debug_log("START queue peer [%p] (%d)", static_cast<void*>(c.get())
			, num_peers());
#endif
	}

	hash_request torrent::pick_hashes(peer_connection* peer)
	{
		need_hash_picker();
		if (!m_hash_picker) return {};
		return m_hash_picker->pick_hashes(peer->get_bitfield());
	}

	std::vector<sha256_hash> torrent::get_hashes(hash_request const& req) const
	{
		TORRENT_ASSERT(m_torrent_file->is_valid());
		if (!m_torrent_file->is_valid()) return {};
		TORRENT_ASSERT(validate_hash_request(req, m_torrent_file->files()));

		auto const& f = m_torrent_file->file_merkle_tree(req.file);

		// given the full size of the tree, half of it, rounded up, are leaf nodes
		int const base_layer_idx = merkle_num_layers(
			aux::numeric_cast<int>((f.size() + 1) / 2))
			- req.base;
		int const base_start_idx = merkle_to_flat_index(base_layer_idx, req.index);

		int layer_start_idx = base_start_idx;

		std::vector<sha256_hash> ret;

		for (int i = 0; i < req.count; ++i)
		{
			if (f[layer_start_idx + i].is_all_zeros())
				return {};
			ret.push_back(f[layer_start_idx + i]);
		}

		// the number of layers up the tree which can be computed from the base layer hashes
		// subtract one because the base layer doesn't count
		int const base_tree_layers = merkle_num_layers(merkle_num_leafs(req.count)) - 1;
		int const proof_layers = req.proof_layers;

		for (int i = 0; i < proof_layers; ++i)
		{
			layer_start_idx = merkle_get_parent(layer_start_idx);

			// if this assert fire, the requester set proof_layers too high
			// and it wasn't correctly validated
			TORRENT_ASSERT(layer_start_idx > 0);

			if (i >= base_tree_layers)
			{
				int const sibling = merkle_get_sibling(layer_start_idx);

				if (f[layer_start_idx].is_all_zeros()
					|| f[sibling].is_all_zeros())
					return {};

				ret.push_back(f[sibling]);
			}
		}

		return ret;
	}

	bool torrent::add_hashes(hash_request const& req, span<sha256_hash> hashes)
	{
		need_hash_picker();
		if (!m_hash_picker) return true;
		add_hashes_result result = m_hash_picker->add_hashes(req, hashes);
		TORRENT_ASSERT(!(!result.hash_failed.empty() && result.valid));
		for (auto& p : result.hash_failed)
		{
			if (torrent_file().info_hash().has_v1() && have_piece(p.first))
			{
				set_error(errors::torrent_inconsistent_hashes, torrent_status::error_file_none);
				pause();
				return result.valid;
			}

			TORRENT_ASSERT(!have_piece(p.first));

			// the piece may not have been downloaded in this session
			// it should be open for downloading so nothing needs to be done here
			if (!m_picker || !m_picker->is_downloading(p.first)) continue;
			piece_failed(p.first, std::move(p.second));
		}
		for (piece_index_t p : result.hash_passed)
		{
			if (torrent_file().info_hash().has_v1() && !have_piece(p))
			{
				set_error(errors::torrent_inconsistent_hashes, torrent_status::error_file_none);
				pause();
				return result.valid;
			}

			if (m_picker && m_picker->is_downloading(p) && m_picker->is_piece_finished(p)
				&& !m_picker->is_hashing(p))
			{
				piece_passed(p);
			}
		}
		return result.valid;
	}

	void torrent::hashes_rejected(hash_request const& req)
	{
		if (!m_hash_picker) return;
		m_hash_picker->hashes_rejected(req);
		// we need to poke all of the v2 peers in case there are no other
		// outstanding hash requests
		for (auto peer : m_connections)
		{
			if (peer->type() != connection_type::bittorrent) continue;
			auto* const btpeer = static_cast<bt_peer_connection*>(peer);
			btpeer->maybe_send_hash_request();
		}
	}

	void torrent::verify_block_hashes(piece_index_t index)
	{
		need_hash_picker();
		if (!m_hash_picker) return;
#ifndef TORRENT_DISABLE_LOGGING
		if (should_log())
		{
			debug_log("Piece %d hash failure, requesting block hashes", int(index));
		}
#endif
		m_hash_picker->verify_block_hashes(index);
	}

	std::shared_ptr<const torrent_info> torrent::get_torrent_copy()
	{
		if (!m_torrent_file->is_valid()) return {};
		return m_torrent_file;
	}

	void torrent::write_resume_data(add_torrent_params& ret) const
	{
		ret.version = LIBTORRENT_VERSION_NUM;
		ret.storage_mode = storage_mode();
		ret.total_uploaded = m_total_uploaded;
		ret.total_downloaded = m_total_downloaded;

		// cast to seconds in case that internal values doesn't have ratio<1>
		ret.active_time = static_cast<int>(total_seconds(active_time()));
		ret.finished_time = static_cast<int>(total_seconds(finished_time()));
		ret.seeding_time = static_cast<int>(total_seconds(seeding_time()));
		ret.last_seen_complete = m_last_seen_complete;
		ret.last_upload = std::time_t(total_seconds(m_last_upload.time_since_epoch()));
		ret.last_download = std::time_t(total_seconds(m_last_download.time_since_epoch()));

		ret.num_complete = m_complete;
		ret.num_incomplete = m_incomplete;
		ret.num_downloaded = m_downloaded;

		ret.flags = torrent_flags_t{};
		if (m_sequential_download) ret.flags |= torrent_flags::sequential_download;
		if (m_seed_mode ) ret.flags |= torrent_flags::seed_mode;
		if (m_super_seeding ) ret.flags |= torrent_flags::super_seeding;
		if (is_torrent_paused()) ret.flags |= torrent_flags::paused;
		if (m_auto_managed ) ret.flags |= torrent_flags::auto_managed;

		ret.added_time = m_added_time;
		ret.completed_time = m_completed_time;

		ret.save_path = m_save_path;

		ret.info_hash = torrent_file().info_hash();

		if (valid_metadata())
		{
			if (m_magnet_link || (m_save_resume_flags & torrent_handle::save_info_dict))
			{
				ret.ti = m_torrent_file;
			}
		}

		// if this torrent is a seed, we won't have a piece picker
		// if we don't have anything, we may also not have a picker
		// in either case; there will be no half-finished pieces.
		if (has_picker())
		{
			int const num_blocks_per_piece = torrent_file().piece_length() / block_size();

			std::vector<piece_picker::downloading_piece> const q
				= m_picker->get_download_queue();

			// info for each unfinished piece
			for (auto const& dp : q)
			{
				if (dp.finished == 0) continue;

				bitfield bitmask;
				bitmask.resize(num_blocks_per_piece, false);

				auto const info = m_picker->blocks_for_piece(dp);
				for (int i = 0; i < int(info.size()); ++i)
				{
					if (info[i].state == piece_picker::block_info::state_finished)
						bitmask.set_bit(i);
				}
				ret.unfinished_pieces.emplace(dp.index, std::move(bitmask));
			}
		}

		// save trackers
		for (auto const& tr : m_trackers)
		{
			ret.trackers.push_back(tr.url);
			ret.tracker_tiers.push_back(tr.tier);
		}

		// save web seeds
		for (auto const& ws : m_web_seeds)
		{
			if (ws.removed || ws.ephemeral) continue;
			if (ws.type == web_seed_entry::url_seed)
				ret.url_seeds.push_back(ws.url);
			else if (ws.type == web_seed_entry::http_seed)
				ret.http_seeds.push_back(ws.url);
		}

		// write have bitmask
		// the pieces string has one byte per piece. Each
		// byte is a bitmask representing different properties
		// for the piece
		// bit 0: set if we have the piece
		// bit 1: set if we have verified the piece (in seed mode)
		bool const is_checking = state() == torrent_status::checking_files;

		// if we are checking, only save the have_pieces bitfield up to the piece
		// we have actually checked. This allows us to resume the checking when we
		// load this torrent up again. If we have not completed checking nor is
		// currently checking, don't save any pieces from the have_pieces
		// bitfield.
		piece_index_t const max_piece
			= is_checking ? m_num_checked_pieces
			: m_files_checked ? m_torrent_file->end_piece()
			: piece_index_t(0);

		TORRENT_ASSERT(ret.have_pieces.empty());
		if (max_piece > piece_index_t(0))
		{
			if (is_seed())
			{
				ret.have_pieces.resize(static_cast<int>(max_piece), true);
			}
			else if (has_picker())
			{
				ret.have_pieces.resize(static_cast<int>(max_piece), false);
				for (auto const i : ret.have_pieces.range())
					if (m_picker->have_piece(i)) ret.have_pieces.set_bit(i);
			}

			if (m_seed_mode)
				ret.verified_pieces = m_verified;
		}

		// write renamed files
		if (&m_torrent_file->files() != &m_torrent_file->orig_files()
			&& m_torrent_file->files().num_files() == m_torrent_file->orig_files().num_files())
		{
			file_storage const& fs = m_torrent_file->files();
			file_storage const& orig_fs = m_torrent_file->orig_files();
			for (auto const i : fs.file_range())
			{
				if (fs.file_path(i) != orig_fs.file_path(i))
					ret.renamed_files[i] = fs.file_path(i);
			}
		}

		// write local peers
		std::vector<torrent_peer const*> deferred_peers;
		if (m_peer_list)
		{
			for (auto p : *m_peer_list)
			{
#if TORRENT_USE_I2P
				if (p->is_i2p_addr) continue;
#endif
				if (p->banned)
				{
					ret.banned_peers.push_back(p->ip());
					continue;
				}

				// we cannot save remote connection
				// since we don't know their listen port
				// unless they gave us their listen port
				// through the extension handshake
				// so, if the peer is not connectable (i.e. we
				// don't know its listen port) or if it has
				// been banned, don't save it.
				if (!p->connectable) continue;

				// don't save peers that don't work
				if (int(p->failcount) > 0) continue;

				// don't save peers that appear to send corrupt data
				if (int(p->trust_points) < 0) continue;

				if (p->last_connected == 0)
				{
					// we haven't connected to this peer. It might still
					// be useful to save it, but only save it if we
					// don't have enough peers that we actually did connect to
					if (int(deferred_peers.size()) < 100)
						deferred_peers.push_back(p);
					continue;
				}

				ret.peers.push_back(p->ip());
			}
		}

		// if we didn't save 100 peers, fill in with second choice peers
		if (int(ret.peers.size()) < 100)
		{
			aux::random_shuffle(deferred_peers);
			for (auto const p : deferred_peers)
			{
				ret.peers.push_back(p->ip());
				if (int(ret.peers.size()) >= 100) break;
			}
		}

		ret.upload_limit = upload_limit();
		ret.download_limit = download_limit();
		ret.max_connections = max_connections();
		ret.max_uploads = max_uploads();

		// piece priorities and file priorities are mutually exclusive. If there
		// are file priorities set, don't save piece priorities.
		// when in seed mode (i.e. the client promises that we have all files)
		// it does not make sense to save file priorities.
		if (!m_file_priority.empty() && !m_seed_mode)
		{
			// write file priorities
			ret.file_priorities = m_file_priority;
		}

		if (has_picker())
		{
			// write piece priorities
			// but only if they are not set to the default
			bool default_prio = true;
			for (auto const i : m_torrent_file->piece_range())
			{
				if (m_picker->piece_priority(i) == default_priority) continue;
				default_prio = false;
				break;
			}

			if (!default_prio)
			{
				ret.piece_priorities.clear();
				ret.piece_priorities.reserve(static_cast<std::size_t>(m_torrent_file->num_pieces()));

				for (auto const i : m_torrent_file->piece_range())
					ret.piece_priorities.push_back(m_picker->piece_priority(i));
			}
		}

		if (m_torrent_file->info_hash().has_v2())
		{
			ret.merkle_trees.clear();
			ret.merkle_trees.reserve(m_torrent_file->merkle_trees().size());
			for (auto const& t : m_torrent_file->merkle_trees())
				ret.merkle_trees.emplace_back(t.begin(), t.end());
			if (has_hash_picker())
			{
				auto const& leafs = get_hash_picker().verified_leafs();
				ret.verified_leaf_hashes.clear();
				ret.verified_leaf_hashes.reserve(leafs.size());
				for (auto const& l : leafs)
					ret.verified_leaf_hashes.emplace_back(l);
			}
			else if (!m_have_all)
			{
				ret.verified_leaf_hashes.reserve(m_torrent_file->files().num_files());
				for (file_index_t f(0); f != m_torrent_file->files().end_file(); ++f)
				{
					if (m_torrent_file->files().pad_file_at(f))
					{
						ret.verified_leaf_hashes.emplace_back();
						continue;
					}
					ret.verified_leaf_hashes.emplace_back(m_torrent_file->files().file_num_blocks(f), false);
				}
			}
		}
	}

#if TORRENT_ABI_VERSION == 1
	void torrent::get_full_peer_list(std::vector<peer_list_entry>* v) const
	{
		v->clear();
		if (!m_peer_list) return;

		v->reserve(aux::numeric_cast<std::size_t>(m_peer_list->num_peers()));
		for (auto p : *m_peer_list)
		{
			peer_list_entry e;
			e.ip = p->ip();
			e.flags = p->banned ? peer_list_entry::banned : 0;
			e.failcount = p->failcount;
			e.source = p->source;
			v->push_back(e);
		}
	}
#endif

	void torrent::get_peer_info(std::vector<peer_info>* v)
	{
		v->clear();
		for (auto const peer : *this)
		{
			TORRENT_ASSERT(peer->m_in_use == 1337);

			// incoming peers that haven't finished the handshake should
			// not be included in this list
			if (peer->associated_torrent().expired()) continue;

			v->emplace_back();
			peer_info& p = v->back();

			peer->get_peer_info(p);
		}
	}

	void torrent::get_download_queue(std::vector<partial_piece_info>* queue) const
	{
		TORRENT_ASSERT(is_single_thread());
		queue->clear();
		std::vector<block_info>& blk = m_ses.block_info_storage();
		blk.clear();

		if (!valid_metadata() || !has_picker()) return;
		piece_picker const& p = picker();
		std::vector<piece_picker::downloading_piece> q
			= p.get_download_queue();
		if (q.empty()) return;

		const int blocks_per_piece = m_picker->blocks_in_piece(piece_index_t(0));
		blk.resize(q.size() * aux::numeric_cast<std::size_t>(blocks_per_piece));

		int counter = 0;
		for (auto i = q.begin(); i != q.end(); ++i, ++counter)
		{
			partial_piece_info pi;
			pi.blocks_in_piece = p.blocks_in_piece(i->index);
			pi.finished = int(i->finished);
			pi.writing = int(i->writing);
			pi.requested = int(i->requested);
#if TORRENT_ABI_VERSION == 1
			pi.piece_state = partial_piece_info::none;
#endif
			TORRENT_ASSERT(counter * blocks_per_piece + pi.blocks_in_piece <= int(blk.size()));
			pi.blocks = &blk[std::size_t(counter * blocks_per_piece)];
			int const piece_size = torrent_file().piece_size(i->index);
			int idx = -1;
			for (auto const& info : m_picker->blocks_for_piece(*i))
			{
				++idx;
				block_info& bi = pi.blocks[idx];
				bi.state = info.state;
				bi.block_size = idx < pi.blocks_in_piece - 1
					? aux::numeric_cast<std::uint32_t>(block_size())
					: aux::numeric_cast<std::uint32_t>(piece_size - (idx * block_size()));
				bool const complete = bi.state == block_info::writing
					|| bi.state == block_info::finished;
				if (info.peer == nullptr)
				{
					bi.set_peer(tcp::endpoint());
					bi.bytes_progress = complete ? bi.block_size : 0;
				}
				else
				{
					torrent_peer* tp = info.peer;
					TORRENT_ASSERT(tp->in_use);
					if (tp->connection)
					{
						auto* peer = static_cast<peer_connection*>(tp->connection);
						TORRENT_ASSERT(peer->m_in_use);
						bi.set_peer(peer->remote());
						if (bi.state == block_info::requested)
						{
							auto pbp = peer->downloading_piece_progress();
							if (pbp.piece_index == i->index && pbp.block_index == idx)
							{
								bi.bytes_progress = aux::numeric_cast<std::uint32_t>(pbp.bytes_downloaded);
								TORRENT_ASSERT(bi.bytes_progress <= bi.block_size);
							}
							else
							{
								bi.bytes_progress = 0;
							}
						}
						else
						{
							bi.bytes_progress = complete ? bi.block_size : 0;
						}
					}
					else
					{
						bi.set_peer(tp->ip());
						bi.bytes_progress = complete ? bi.block_size : 0;
					}
				}

				pi.blocks[idx].num_peers = info.num_peers;
			}
			pi.piece_index = i->index;
			queue->push_back(pi);
		}

	}

#if defined TORRENT_USE_OPENSSL
	struct hostname_visitor
	{
		explicit hostname_visitor(std::string const& h) : hostname_(h) {}
		template <typename T>
		void operator()(T&) {}
		template <typename T>
		void operator()(ssl_stream<T>& s) { s.set_host_name(hostname_); }
		std::string const& hostname_;
	};

	struct ssl_native_handle_visitor
	{
		template <typename T>
		SSL* operator()(T&) { return nullptr; }
		template <typename T>
		SSL* operator()(ssl_stream<T>& s) { return s.native_handle(); }
	};
#endif

	bool torrent::connect_to_peer(torrent_peer* peerinfo, bool const ignore_limit)
	{
		TORRENT_ASSERT(is_single_thread());
		INVARIANT_CHECK;
		TORRENT_UNUSED(ignore_limit);

		TORRENT_ASSERT(peerinfo);
		TORRENT_ASSERT(peerinfo->connection == nullptr);

		if (m_abort) return false;

		peerinfo->last_connected = m_ses.session_time();
#if TORRENT_USE_ASSERTS
		if (!settings().get_bool(settings_pack::allow_multiple_connections_per_ip))
		{
			// this asserts that we don't have duplicates in the peer_list's peer list
			peer_iterator i_ = std::find_if(m_connections.begin(), m_connections.end()
				, [peerinfo] (peer_connection const* p)
				{ return !p->is_disconnecting() && p->remote() == peerinfo->ip(); });
#if TORRENT_USE_I2P
			TORRENT_ASSERT(i_ == m_connections.end()
				|| (*i_)->type() != connection_type::bittorrent
				|| peerinfo->is_i2p_addr);
#else
			TORRENT_ASSERT(i_ == m_connections.end()
				|| (*i_)->type() != connection_type::bittorrent);
#endif
		}
#endif // TORRENT_USE_ASSERTS

		TORRENT_ASSERT(want_peers() || ignore_limit);
		TORRENT_ASSERT(m_ses.num_connections()
			< settings().get_int(settings_pack::connections_limit) || ignore_limit);

		tcp::endpoint a(peerinfo->ip());
		TORRENT_ASSERT(!m_apply_ip_filter
			|| !m_ip_filter
			|| (m_ip_filter->access(peerinfo->address()) & ip_filter::blocked) == 0);

		// this is where we determine if we open a regular TCP connection
		// or a uTP connection. If the utp_socket_manager pointer is not passed in
		// we'll instantiate a TCP connection
		aux::utp_socket_manager* sm = nullptr;

#if TORRENT_USE_I2P
		if (peerinfo->is_i2p_addr)
		{
			if (m_ses.i2p_proxy().hostname.empty())
			{
				// we have an i2p torrent, but we're not connected to an i2p
				// SAM proxy.
				if (alerts().should_post<i2p_alert>())
					alerts().emplace_alert<i2p_alert>(errors::no_i2p_router);
				return false;
			}
		}
		else
#endif
		{
			if (settings().get_bool(settings_pack::enable_outgoing_utp)
				&& (!settings().get_bool(settings_pack::enable_outgoing_tcp)
					|| peerinfo->supports_utp
					|| peerinfo->confirmed_supports_utp)
				&& m_ses.has_udp_outgoing_sockets())
			{
				sm = m_ses.utp_socket_manager();
			}

			// don't make a TCP connection if it's disabled
			if (sm == nullptr && !settings().get_bool(settings_pack::enable_outgoing_tcp))
			{
#ifndef TORRENT_DISABLE_LOGGING
				if (should_log())
				{
					debug_log("discarding peer \"%s\": TCP connections disabled "
						"[ supports-utp: %d ]", peerinfo->to_string().c_str()
						, peerinfo->supports_utp);
				}
#endif
				return false;
			}
		}

		// TODO: come up with a better way of doing this, instead of an
		// immediately invoked lambda expression.
		aux::socket_type s = [&] {

#if TORRENT_USE_I2P
		if (peerinfo->is_i2p_addr)
		{
			// It's not entirely obvious why this peer connection is not marked as
			// one. The main feature of a peer connection is that whether or not we
			// proxy it is configurable. When we use i2p, we want to always prox
			// everything via i2p.
			aux::socket_type ret = instantiate_connection(m_ses.get_context()
				, m_ses.i2p_proxy(), nullptr, nullptr, false, false);
			boost::get<i2p_stream>(ret).set_destination(static_cast<i2p_peer*>(peerinfo)->dest());
			boost::get<i2p_stream>(ret).set_command(i2p_stream::cmd_connect);
			boost::get<i2p_stream>(ret).set_session_id(m_ses.i2p_session());
			return ret;
		}
		else
#endif
		{
			void* userdata = nullptr;
#ifdef TORRENT_USE_OPENSSL
			if (is_ssl_torrent())
			{
				userdata = m_ssl_ctx.get();
				// if we're creating a uTP socket, since this is SSL now, make sure
				// to pass in the corresponding utp socket manager
				if (sm) sm = m_ses.ssl_utp_socket_manager();
			}
#endif

			aux::socket_type ret = instantiate_connection(m_ses.get_context()
				, m_ses.proxy(), userdata, sm, true, false);

#if defined TORRENT_USE_OPENSSL
			if (is_ssl_torrent())
			{
				// for ssl sockets, set the hostname
				std::string const host_name = aux::to_hex(
					m_torrent_file->info_hash().get(peerinfo->protocol()));

				boost::apply_visitor(hostname_visitor{host_name}, ret);
			}
#endif
			return ret;
		}
		}();

		peer_id const our_pid = aux::generate_peer_id(settings());
		peer_connection_args pack{
			&m_ses
			, &settings()
			, &m_ses.stats_counters()
			, &m_ses.disk_thread()
			, &m_ses.get_context()
			, shared_from_this()
			, std::move(s)
			, a
			, peerinfo
			, our_pid
		};

		auto c = std::make_shared<bt_peer_connection>(pack);

#if TORRENT_USE_ASSERTS
		c->m_in_constructor = false;
#endif

		c->add_stat(std::int64_t(peerinfo->prev_amount_download) << 10
			, std::int64_t(peerinfo->prev_amount_upload) << 10);
		peerinfo->prev_amount_download = 0;
		peerinfo->prev_amount_upload = 0;

#ifndef TORRENT_DISABLE_EXTENSIONS
		for (auto const& ext : m_extensions)
		{
			std::shared_ptr<peer_plugin> pp(ext->new_connection(
					peer_connection_handle(c->self())));
			if (pp) c->add_extension(pp);
		}
#endif

		// add the newly connected peer to this torrent's peer list
		TORRENT_ASSERT(m_iterating_connections == 0);

		// we don't want to have to allocate memory to disconnect this peer, so
		// make sure there's enough memory allocated in the deferred_disconnect
		// list up-front
		m_peers_to_disconnect.reserve(m_connections.size() + 1);

		sorted_insert(m_connections, c.get());
		TORRENT_TRY
		{
			m_outgoing_pids.insert(our_pid);
			m_ses.insert_peer(c);
			need_peer_list();
			m_peer_list->set_connection(peerinfo, c.get());
			if (peerinfo->seed)
			{
				TORRENT_ASSERT(m_num_seeds < 0xffff);
				++m_num_seeds;
			}
			update_want_peers();
			update_want_tick();
			c->start();

			if (c->is_disconnecting()) return false;
		}
		TORRENT_CATCH (std::exception const&)
		{
			TORRENT_ASSERT(m_iterating_connections == 0);
			c->disconnect(errors::no_error, operation_t::bittorrent, peer_connection_interface::failure);
			return false;
		}

		if (m_share_mode)
			recalc_share_mode();

		return peerinfo->connection != nullptr;
	}

	bool torrent::set_metadata(span<char const> metadata_buf)
	{
		TORRENT_ASSERT(is_single_thread());
		INVARIANT_CHECK;

		if (m_torrent_file->is_valid()) return false;

		if (m_torrent_file->info_hash().has_v1())
		{
			sha1_hash const info_hash = hasher(metadata_buf).final();
			if (info_hash != m_torrent_file->info_hash().v1)
			{
				// check if the v1 hash is a truncated v2 hash
				sha256_hash const info_hash2 = hasher256(metadata_buf).final();
				if (sha1_hash(info_hash2.data()) != m_torrent_file->info_hash().v1)
				{
					if (alerts().should_post<metadata_failed_alert>())
					{
						alerts().emplace_alert<metadata_failed_alert>(get_handle()
							, errors::mismatching_info_hash);
					}
					return false;
				}
			}
		}
		if (m_torrent_file->info_hash().has_v2())
		{
			// we don't have to worry about computing the v2 hash twice because
			// if the v1 hash was a truncated v2 hash then the torrent_file should
			// not have a v2 hash and we shouldn't get here
			sha256_hash const info_hash = hasher256(metadata_buf).final();
			if (info_hash != m_torrent_file->info_hash().v2)
			{
				if (alerts().should_post<metadata_failed_alert>())
				{
					alerts().emplace_alert<metadata_failed_alert>(get_handle()
						, errors::mismatching_info_hash);
				}
				return false;
			}
		}

		// the torrent's info hash might change
		// e.g. it could be a hybrid torrent which we only had one of the hashes for
		// so remove the existing entry
		info_hash_t const old_ih = m_torrent_file->info_hash();

		error_code ec;
		bdecode_node const metadata = bdecode(metadata_buf, ec);
		if (ec || !m_torrent_file->parse_info_section(metadata, ec))
		{
			update_gauge();
			// this means the metadata is correct, since we
			// verified it against the info-hash, but we
			// failed to parse it. Pause the torrent
			if (alerts().should_post<metadata_failed_alert>())
			{
				alerts().emplace_alert<metadata_failed_alert>(get_handle(), ec);
			}
			set_error(errors::invalid_swarm_metadata, torrent_status::error_file_none);
			pause();
			return false;
		}

		// now, we might already have this torrent in the session.
		m_torrent_file->info_hash().for_each([&](sha1_hash const& ih, protocol_version)
		{
			auto t = m_ses.find_torrent(info_hash_t(ih)).lock();
			if (t && t != shared_from_this())
			{
				// TODO: if the existing torrent doesn't have metadata, insert
				// the metadata we just downloaded into it.

				set_error(errors::duplicate_torrent, torrent_status::error_file_metadata);
				abort();
			}
		});

		if (m_abort) return false;

		m_info_hash = m_torrent_file->info_hash();

		m_ses.update_torrent_info_hash(shared_from_this(), old_ih);

		update_gauge();

		if (m_ses.alerts().should_post<metadata_received_alert>())
		{
			m_ses.alerts().emplace_alert<metadata_received_alert>(
				get_handle());
		}

		// for v2 torrents the root hashes need to be copied to the merkle trees
		if (m_torrent_file->info_hash().has_v2())
		{
			auto& merkle_trees = m_torrent_file->merkle_trees();
			for (file_index_t f(0); f != m_torrent_file->files().end_file(); ++f)
			{
				merkle_trees[f][0] = m_torrent_file->files().root(f);
			}
		}

		// we have to initialize the torrent before we start
		// disconnecting redundant peers, otherwise we'll think
		// we're a seed, because we have all 0 pieces
		init();

		inc_stats_counter(counters::num_total_pieces_added
			, m_torrent_file->num_pieces());

		// disconnect redundant peers
		for (auto p : m_connections)
			p->disconnect_if_redundant();

		set_need_save_resume();

		return true;
	}

	namespace {

	bool connecting_time_compare(peer_connection const* lhs, peer_connection const* rhs)
	{
		bool const lhs_connecting = lhs->is_connecting() && !lhs->is_disconnecting();
		bool const rhs_connecting = rhs->is_connecting() && !rhs->is_disconnecting();
		if (lhs_connecting != rhs_connecting) return (int(lhs_connecting) < int(rhs_connecting));

		// a lower value of connected_time means it's been waiting
		// longer. This is a less-than comparison, so if lhs has
		// waited longer than rhs, we should return false.
		return lhs->connected_time() > rhs->connected_time();
	}

	} // anonymous namespace

	bool torrent::attach_peer(peer_connection* p) try
	{
//		INVARIANT_CHECK;

#ifdef TORRENT_USE_OPENSSL
#ifdef TORRENT_MACOS_DEPRECATED_LIBCRYPTO
#pragma clang diagnostic push
#pragma clang diagnostic ignored "-Wdeprecated-declarations"
#endif
		if (is_ssl_torrent())
		{
			// if this is an SSL torrent, don't allow non SSL peers on it
			aux::socket_type& s = p->get_socket();

			SSL* const ssl_conn = boost::apply_visitor(ssl_native_handle_visitor{}, s);

			if (ssl_conn == nullptr)
			{
				// don't allow non SSL peers on SSL torrents
				p->disconnect(errors::requires_ssl_connection, operation_t::bittorrent);
				return false;
			}

			if (!m_ssl_ctx)
			{
				// we don't have a valid cert, don't accept any connection!
				p->disconnect(errors::invalid_ssl_cert, operation_t::ssl_handshake);
				return false;
			}

			if (SSL_get_SSL_CTX(ssl_conn) != m_ssl_ctx->native_handle())
			{
				// if the SSL_CTX associated with this connection is
				// not the one belonging to this torrent, the SSL handshake
				// connected to one torrent, and the BitTorrent protocol
				// to a different one. This is probably an attempt to circumvent
				// access control. Don't allow it.
				p->disconnect(errors::invalid_ssl_cert, operation_t::bittorrent);
				return false;
			}
		}
#ifdef TORRENT_MACOS_DEPRECATED_LIBCRYPTO
#pragma clang diagnostic pop
#endif
#else // TORRENT_USE_OPENSSL
		if (is_ssl_torrent())
		{
			// Don't accidentally allow seeding of SSL torrents, just
			// because libtorrent wasn't built with SSL support
			p->disconnect(errors::requires_ssl_connection, operation_t::ssl_handshake);
			return false;
		}
#endif // TORRENT_USE_OPENSSL

		TORRENT_ASSERT(p != nullptr);
		TORRENT_ASSERT(!p->is_outgoing());

		m_has_incoming = true;

		if (m_apply_ip_filter
			&& m_ip_filter
			&& m_ip_filter->access(p->remote().address()) & ip_filter::blocked)
		{
			if (m_ses.alerts().should_post<peer_blocked_alert>())
				m_ses.alerts().emplace_alert<peer_blocked_alert>(get_handle()
					, p->remote(), peer_blocked_alert::ip_filter);
			p->disconnect(errors::banned_by_ip_filter, operation_t::bittorrent);
			return false;
		}

		if (!is_downloading_state(m_state)
			&& valid_metadata())
		{
			p->disconnect(errors::torrent_not_ready, operation_t::bittorrent);
			return false;
		}

		if (!m_ses.has_connection(p))
		{
			p->disconnect(errors::peer_not_constructed, operation_t::bittorrent);
			return false;
		}

		if (m_ses.is_aborted())
		{
			p->disconnect(errors::session_closing, operation_t::bittorrent);
			return false;
		}

		int connection_limit_factor = 0;
		for (int i = 0; i < p->num_classes(); ++i)
		{
			peer_class_t pc = p->class_at(i);
			if (m_ses.peer_classes().at(pc) == nullptr) continue;
			int f = m_ses.peer_classes().at(pc)->connection_limit_factor;
			if (connection_limit_factor < f) connection_limit_factor = f;
		}
		if (connection_limit_factor == 0) connection_limit_factor = 100;

		std::int64_t const limit = std::int64_t(m_max_connections) * 100 / connection_limit_factor;

		bool maybe_replace_peer = false;

		if (m_connections.end_index() >= limit)
		{
			// if more than 10% of the connections are outgoing
			// connection attempts that haven't completed yet,
			// disconnect one of them and let this incoming
			// connection through.
			if (m_num_connecting > m_max_connections / 10)
			{
				// find one of the connecting peers and disconnect it
				// find any peer that's connecting (i.e. a half-open TCP connection)
				// that's also not disconnecting
				// disconnect the peer that's been waiting to establish a connection
				// the longest
				auto i = std::max_element(begin(), end(), &connecting_time_compare);

				if (i == end() || !(*i)->is_connecting() || (*i)->is_disconnecting())
				{
					// this seems odd, but we might as well handle it
					p->disconnect(errors::too_many_connections, operation_t::bittorrent);
					return false;
				}
				(*i)->disconnect(errors::too_many_connections, operation_t::bittorrent);

				// if this peer was let in via connections slack,
				// it has done its duty of causing the disconnection
				// of another peer
				p->peer_disconnected_other();
			}
			else
			{
				maybe_replace_peer = true;
			}
		}

#ifndef TORRENT_DISABLE_EXTENSIONS
		for (auto& ext : m_extensions)
		{
			std::shared_ptr<peer_plugin> pp(ext->new_connection(
					peer_connection_handle(p->self())));
			if (pp) p->add_extension(pp);
		}
#endif
		torrent_state st = get_peer_list_state();
		need_peer_list();
		if (!m_peer_list->new_connection(*p, m_ses.session_time(), &st))
		{
			peers_erased(st.erased);
#ifndef TORRENT_DISABLE_LOGGING
			if (should_log())
			{
				debug_log("CLOSING CONNECTION \"%s\" peer list full "
					"connections: %d limit: %d"
					, print_endpoint(p->remote()).c_str()
					, num_peers()
					, m_max_connections);
			}
#endif
			p->disconnect(errors::too_many_connections, operation_t::bittorrent);
			return false;
		}
		peers_erased(st.erased);

		m_peers_to_disconnect.reserve(m_connections.size() + 1);
		m_connections.reserve(m_connections.size() + 1);

#if TORRENT_USE_ASSERTS
		error_code ec;
		TORRENT_ASSERT(p->remote() == p->get_socket().remote_endpoint(ec) || ec);
#endif

		TORRENT_ASSERT(p->peer_info_struct() != nullptr);

		// we need to do this after we've added the peer to the peer_list
		// since that's when the peer is assigned its peer_info object,
		// which holds the rank
		if (maybe_replace_peer)
		{
			// now, find the lowest rank peer and disconnect that
			// if it's lower rank than the incoming connection
			peer_connection* peer = find_lowest_ranking_peer();

			// TODO: 2 if peer is a really good peer, maybe we shouldn't disconnect it
			// perhaps this logic should be disabled if we have too many idle peers
			// (with some definition of idle)
			if (peer != nullptr && peer->peer_rank() < p->peer_rank())
			{
#ifndef TORRENT_DISABLE_LOGGING
				if (should_log())
				{
					debug_log("CLOSING CONNECTION \"%s\" peer list full (low peer rank) "
						"connections: %d limit: %d"
						, print_endpoint(peer->remote()).c_str()
						, num_peers()
						, m_max_connections);
				}
#endif
				peer->disconnect(errors::too_many_connections, operation_t::bittorrent);
				p->peer_disconnected_other();
			}
			else
			{
#ifndef TORRENT_DISABLE_LOGGING
				if (should_log())
				{
					debug_log("CLOSING CONNECTION \"%s\" peer list full (low peer rank) "
						"connections: %d limit: %d"
						, print_endpoint(p->remote()).c_str()
						, num_peers()
						, m_max_connections);
				}
#endif
				p->disconnect(errors::too_many_connections, operation_t::bittorrent);
				// we have to do this here because from the peer's point of view
				// it wasn't really attached to the torrent, but we do need
				// to let peer_list know we're removing it
				remove_peer(p->self());
				return false;
			}
		}

#if TORRENT_USE_INVARIANT_CHECKS
		if (m_peer_list) m_peer_list->check_invariant();
#endif

		if (m_share_mode)
			recalc_share_mode();

		// once we add the peer to our m_connections list, we can't throw an
		// exception. That will end up violating an invariant between the session,
		// torrent and peers
		TORRENT_ASSERT(sorted_find(m_connections, p) == m_connections.end());
		TORRENT_ASSERT(m_iterating_connections == 0);
		sorted_insert(m_connections, p);
		update_want_peers();
		update_want_tick();

		if (p->peer_info_struct() && p->peer_info_struct()->seed)
		{
			TORRENT_ASSERT(m_num_seeds < 0xffff);
			++m_num_seeds;
		}

#ifndef TORRENT_DISABLE_LOGGING
		if (should_log()) try
		{
			debug_log("ATTACHED CONNECTION \"%s\" connections: %d limit: %d num-peers: %d"
				, print_endpoint(p->remote()).c_str(), num_peers()
				, m_max_connections
				, num_peers());
		}
		catch (std::exception const&) {}
#endif

		return true;
	}
	catch (...)
	{
		p->disconnect(errors::torrent_not_ready, operation_t::bittorrent);
		// from the peer's point of view it was never really added to the torrent.
		// So we need to clean it up here before propagating the error
		remove_peer(p->self());
		return false;
	}

	bool torrent::want_tick() const
	{
		if (m_abort) return false;

		if (num_peers() > 0) return true;

		// we might want to connect web seeds
		if (!is_finished() && !m_web_seeds.empty() && m_files_checked)
			return true;

		if (m_stat.low_pass_upload_rate() > 0 || m_stat.low_pass_download_rate() > 0)
			return true;

		// if we don't get ticks we won't become inactive
		if (!m_paused && !m_inactive) return true;

		return false;
	}

	void torrent::update_want_tick()
	{
		update_list(aux::session_interface::torrent_want_tick, want_tick());
	}

	// this function adjusts which lists this torrent is part of (checking,
	// seeding or downloading)
	void torrent::update_state_list()
	{
		bool is_checking = false;
		bool is_downloading = false;
		bool is_seeding = false;

		if (is_auto_managed() && !has_error())
		{
			if (m_state == torrent_status::checking_files
				|| m_state == torrent_status::allocating)
			{
				is_checking = true;
			}
			else if (m_state == torrent_status::downloading_metadata
				|| m_state == torrent_status::downloading
				|| m_state == torrent_status::finished
				|| m_state == torrent_status::seeding)
			{
				// torrents that are started (not paused) and
				// inactive are not part of any list. They will not be touched because
				// they are inactive
				if (is_finished())
					is_seeding = true;
				else
					is_downloading = true;
			}
		}

		update_list(aux::session_interface::torrent_downloading_auto_managed
			, is_downloading);
		update_list(aux::session_interface::torrent_seeding_auto_managed
			, is_seeding);
		update_list(aux::session_interface::torrent_checking_auto_managed
			, is_checking);
	}

	// returns true if this torrent is interested in connecting to more peers
	bool torrent::want_peers() const
	{
		// if all our connection slots are taken, we can't connect to more
		if (num_peers() >= int(m_max_connections)) return false;

		// if we're paused, obviously we're not connecting to peers
		if (is_paused() || m_abort || m_graceful_pause_mode) return false;

		if ((m_state == torrent_status::checking_files
			|| m_state == torrent_status::checking_resume_data)
			&& valid_metadata())
			return false;

		// if we don't know of any more potential peers to connect to, there's
		// no point in trying
		if (!m_peer_list || m_peer_list->num_connect_candidates() == 0)
			return false;

		// if the user disabled outgoing connections for seeding torrents,
		// don't make any
		if (!settings().get_bool(settings_pack::seeding_outgoing_connections)
			&& (m_state == torrent_status::seeding
				|| m_state == torrent_status::finished))
			return false;

		return true;
	}

	bool torrent::want_peers_download() const
	{
		return (m_state == torrent_status::downloading
			|| m_state == torrent_status::downloading_metadata)
			&& want_peers();
	}

	bool torrent::want_peers_finished() const
	{
		return (m_state == torrent_status::finished
			|| m_state == torrent_status::seeding)
			&& want_peers();
	}

	void torrent::update_want_peers()
	{
		update_list(aux::session_interface::torrent_want_peers_download, want_peers_download());
		update_list(aux::session_interface::torrent_want_peers_finished, want_peers_finished());
	}

	void torrent::update_want_scrape()
	{
		update_list(aux::session_interface::torrent_want_scrape
			, m_paused && m_auto_managed && !m_abort);
	}

	namespace {

#ifndef TORRENT_DISABLE_LOGGING
	char const* list_name(torrent_list_index_t const idx)
	{
#define TORRENT_LIST_NAME(n) case static_cast<int>(aux::session_interface:: n): return #n
		switch (static_cast<int>(idx))
		{
			TORRENT_LIST_NAME(torrent_state_updates);
			TORRENT_LIST_NAME(torrent_want_tick);
			TORRENT_LIST_NAME(torrent_want_peers_download);
			TORRENT_LIST_NAME(torrent_want_peers_finished);
			TORRENT_LIST_NAME(torrent_want_scrape);
			TORRENT_LIST_NAME(torrent_downloading_auto_managed);
			TORRENT_LIST_NAME(torrent_seeding_auto_managed);
			TORRENT_LIST_NAME(torrent_checking_auto_managed);
			default: TORRENT_ASSERT_FAIL_VAL(idx);
		}
#undef TORRENT_LIST_NAME
		return "";
	}
#endif // TORRENT_DISABLE_LOGGING

	} // anonymous namespace

	void torrent::update_list(torrent_list_index_t const list, bool in)
	{
		link& l = m_links[list];
		aux::vector<torrent*>& v = m_ses.torrent_list(list);

		if (in)
		{
			if (l.in_list()) return;
			l.insert(v, this);
		}
		else
		{
			if (!l.in_list()) return;
			l.unlink(v, list);
		}

#ifndef TORRENT_DISABLE_LOGGING
		if (should_log())
			debug_log("*** UPDATE LIST [ %s : %d ]", list_name(list), int(in));
#endif
	}

	void torrent::disconnect_all(error_code const& ec, operation_t op)
	{
		TORRENT_ASSERT(m_iterating_connections == 0);
		for (auto const& p : m_connections)
		{
			TORRENT_INCREMENT(m_iterating_connections);
			TORRENT_ASSERT(p->associated_torrent().lock().get() == this);
			p->disconnect(ec, op);
		}

		update_want_peers();
		update_want_tick();
	}

	namespace {

	// this returns true if lhs is a better disconnect candidate than rhs
	bool compare_disconnect_peer(peer_connection const* lhs, peer_connection const* rhs)
	{
		// prefer to disconnect peers that are already disconnecting
		if (lhs->is_disconnecting() != rhs->is_disconnecting())
			return lhs->is_disconnecting();

		// prefer to disconnect peers we're not interested in
		if (lhs->is_interesting() != rhs->is_interesting())
			return rhs->is_interesting();

		// prefer to disconnect peers that are not seeds
		if (lhs->is_seed() != rhs->is_seed())
			return rhs->is_seed();

		// prefer to disconnect peers that are on parole
		if (lhs->on_parole() != rhs->on_parole())
			return lhs->on_parole();

		// prefer to disconnect peers that send data at a lower rate
		std::int64_t lhs_transferred = lhs->statistics().total_payload_download();
		std::int64_t rhs_transferred = rhs->statistics().total_payload_download();

		time_point const now = aux::time_now();
		std::int64_t const lhs_time_connected = total_seconds(now - lhs->connected_time());
		std::int64_t const rhs_time_connected = total_seconds(now - rhs->connected_time());

		lhs_transferred /= lhs_time_connected + 1;
		rhs_transferred /= (rhs_time_connected + 1);
		if (lhs_transferred != rhs_transferred)
			return lhs_transferred < rhs_transferred;

		// prefer to disconnect peers that chokes us
		if (lhs->is_choked() != rhs->is_choked())
			return lhs->is_choked();

		return lhs->last_received() < rhs->last_received();
	}

	} // anonymous namespace

	int torrent::disconnect_peers(int const num, error_code const& ec)
	{
		INVARIANT_CHECK;

#if TORRENT_USE_ASSERTS
		// make sure we don't have any dangling pointers
		for (auto p : m_connections)
		{
			TORRENT_INCREMENT(m_iterating_connections);
			TORRENT_ASSERT(m_ses.has_peer(p));
		}
#endif
		aux::vector<peer_connection*> to_disconnect;
		to_disconnect.resize(num);
		auto end = std::partial_sort_copy(m_connections.begin(), m_connections.end()
			, to_disconnect.begin(), to_disconnect.end(), compare_disconnect_peer);
		for (auto p : aux::range(to_disconnect.begin(), end))
		{
			TORRENT_ASSERT(p->associated_torrent().lock().get() == this);
			p->disconnect(ec, operation_t::bittorrent);
		}
		return static_cast<int>(end - to_disconnect.begin());
	}

	// called when torrent is finished (all interesting
	// pieces have been downloaded)
	void torrent::finished()
	{
		update_state_list();

		INVARIANT_CHECK;

		TORRENT_ASSERT(is_finished());

		set_state(torrent_status::finished);
		set_queue_position(no_pos);

		m_became_finished = aux::time_now32();

		// we have to call completed() before we start
		// disconnecting peers, since there's an assert
		// to make sure we're cleared the piece picker
		if (is_seed()) completed();

		send_upload_only();
		state_updated();

		if (m_completed_time == 0)
			m_completed_time = time(nullptr);

		// disconnect all seeds
		if (settings().get_bool(settings_pack::close_redundant_connections))
		{
			// TODO: 1 should disconnect all peers that have the pieces we have
			// not just seeds. It would be pretty expensive to check all pieces
			// for all peers though
			std::vector<peer_connection*> seeds;
			for (auto const p : m_connections)
			{
				TORRENT_INCREMENT(m_iterating_connections);
				TORRENT_ASSERT(p->associated_torrent().lock().get() == this);
				if (p->upload_only())
				{
#ifndef TORRENT_DISABLE_LOGGING
					p->peer_log(peer_log_alert::info, "SEED", "CLOSING CONNECTION");
#endif
					seeds.push_back(p);
				}
			}
			for (auto& p : seeds)
				p->disconnect(errors::torrent_finished, operation_t::bittorrent
					, peer_connection_interface::normal);
		}

		if (m_abort) return;

		update_want_peers();

		if (m_storage)
		{
			// we need to keep the object alive during this operation
			m_ses.disk_thread().async_release_files(m_storage
				, std::bind(&torrent::on_cache_flushed, shared_from_this(), false));
		}

		// this torrent just completed downloads, which means it will fall
		// under a different limit with the auto-manager. Make sure we
		// update auto-manage torrents in that case
		if (m_auto_managed)
			m_ses.trigger_auto_manage();
	}

	// this is called when we were finished, but some files were
	// marked for downloading, and we are no longer finished
	void torrent::resume_download()
	{
		// the invariant doesn't hold here, because it expects the torrent
		// to be in downloading state (which it will be set to shortly)
//		INVARIANT_CHECK;

		TORRENT_ASSERT(m_state != torrent_status::checking_resume_data
			&& m_state != torrent_status::checking_files
			&& m_state != torrent_status::allocating);

		// we're downloading now, which means we're no longer in seed mode
		if (m_seed_mode)
			leave_seed_mode(seed_mode_t::check_files);

		TORRENT_ASSERT(!is_finished());
		set_state(torrent_status::downloading);
		set_queue_position(last_pos);

		m_completed_time = 0;

#ifndef TORRENT_DISABLE_LOGGING
		debug_log("*** RESUME_DOWNLOAD");
#endif
		send_upload_only();
		update_want_tick();
		update_state_list();
	}

	void torrent::maybe_done_flushing()
	{
		if (!has_picker()) return;

		if (m_picker->is_seeding())
		{
			// no need for the piece picker anymore
			// when we're suggesting read cache pieces, we
			// still need the piece picker, to keep track
			// of availability counts for pieces
			if (settings().get_int(settings_pack::suggest_mode)
				!= settings_pack::suggest_read_cache)
			{
				m_picker.reset();
				m_hash_picker.reset();
				m_file_progress.clear();
			}
			m_have_all = true;
		}
		update_gauge();
	}

	// called when torrent is complete. i.e. all pieces downloaded
	// not necessarily flushed to disk
	void torrent::completed()
	{
		maybe_done_flushing();

		set_state(torrent_status::seeding);
		m_became_seed = aux::time_now32();

		if (!m_announcing) return;

		time_point32 const now = aux::time_now32();
		for (auto& t : m_trackers)
		{
			for (auto& aep : t.endpoints)
			{
				for (auto& a : aep.info_hashes)
				{
					if (a.complete_sent) continue;
					a.next_announce = now;
					a.min_announce = now;
				}
#if TORRENT_ABI_VERSION <= 2
#include "libtorrent/aux_/disable_warnings_push.hpp"
				if (!aep.complete_sent)
				{
					aep.next_announce = now;
					aep.min_announce = now;
				}
#include "libtorrent/aux_/disable_warnings_pop.hpp"
#endif
			}
		}
		announce_with_tracker();
	}

	// this will move the tracker with the given index
	// to a prioritized position in the list (move it towards
	// the beginning) and return the new index to the tracker.
	int torrent::prioritize_tracker(int index)
	{
		INVARIANT_CHECK;

		TORRENT_ASSERT(index >= 0);
		TORRENT_ASSERT(index < int(m_trackers.size()));
		if (index >= int(m_trackers.size())) return -1;

		while (index > 0 && m_trackers[index].tier == m_trackers[index - 1].tier)
		{
			using std::swap;
			swap(m_trackers[index], m_trackers[index - 1]);
			if (m_last_working_tracker == index) --m_last_working_tracker;
			else if (m_last_working_tracker == index - 1) ++m_last_working_tracker;
			--index;
		}
		return index;
	}

	int torrent::deprioritize_tracker(int index)
	{
		INVARIANT_CHECK;

		TORRENT_ASSERT(index >= 0);
		TORRENT_ASSERT(index < int(m_trackers.size()));
		if (index >= int(m_trackers.size())) return -1;

		while (index < int(m_trackers.size()) - 1 && m_trackers[index].tier == m_trackers[index + 1].tier)
		{
			using std::swap;
			swap(m_trackers[index], m_trackers[index + 1]);
			if (m_last_working_tracker == index) ++m_last_working_tracker;
			else if (m_last_working_tracker == index + 1) --m_last_working_tracker;
			++index;
		}
		return index;
	}

	void torrent::files_checked()
	{
		TORRENT_ASSERT(is_single_thread());
		TORRENT_ASSERT(m_torrent_file->is_valid());

		if (m_abort)
		{
#ifndef TORRENT_DISABLE_LOGGING
			debug_log("files_checked(), paused");
#endif
			return;
		}

		// calling pause will also trigger the auto managed
		// recalculation
		// if we just got here by downloading the metadata,
		// just keep going, no need to disconnect all peers just
		// to restart the torrent in a second
		if (m_auto_managed)
		{
			// if this is an auto managed torrent, force a recalculation
			// of which torrents to have active
			m_ses.trigger_auto_manage();
		}

		if (!is_seed())
		{
			// turn off super seeding if we're not a seed
			if (m_super_seeding)
			{
				m_super_seeding = false;
				set_need_save_resume();
				state_updated();
			}

			if (m_state != torrent_status::finished && is_finished())
				finished();
		}
		else
		{
			for (auto& t : m_trackers)
				for (auto& aep : t.endpoints)
				{
					for (auto& a : aep.info_hashes)
						a.complete_sent = true;
#if TORRENT_ABI_VERSION <= 2
#include "libtorrent/aux_/disable_warnings_push.hpp"
					aep.complete_sent = true;
#include "libtorrent/aux_/disable_warnings_pop.hpp"
#endif
				}

			if (m_state != torrent_status::finished
				&& m_state != torrent_status::seeding)
				finished();
		}

		// we might be finished already, in which case we should
		// not switch to downloading mode. If all files are
		// filtered, we're finished when we start.
		if (m_state != torrent_status::finished
			&& m_state != torrent_status::seeding
			&& !m_seed_mode)
		{
			set_state(torrent_status::downloading);
		}

		INVARIANT_CHECK;

		if (m_ses.alerts().should_post<torrent_checked_alert>())
		{
			m_ses.alerts().emplace_alert<torrent_checked_alert>(
				get_handle());
		}

#ifndef TORRENT_DISABLE_EXTENSIONS
		for (auto& ext : m_extensions)
		{
			ext->on_files_checked();
		}
#endif

		bool const notify_initialized = !m_connections_initialized;
		m_connections_initialized = true;
		m_files_checked = true;

		update_want_tick();

		for (auto pc : m_connections)
		{
			TORRENT_INCREMENT(m_iterating_connections);
			// all peer connections have to initialize themselves now that the metadata
			// is available
			if (notify_initialized)
			{
				if (pc->is_disconnecting()) continue;
				pc->on_metadata_impl();
				if (pc->is_disconnecting()) continue;
				pc->init();
			}

#ifndef TORRENT_DISABLE_LOGGING
			pc->peer_log(peer_log_alert::info, "ON_FILES_CHECKED");
#endif
			if (pc->is_interesting() && !pc->has_peer_choked())
			{
				if (request_a_block(*this, *pc))
				{
					inc_stats_counter(counters::unchoke_piece_picks);
					pc->send_block_requests();
				}
			}
		}

		start_announcing();

		maybe_connect_web_seeds();
	}

	alert_manager& torrent::alerts() const
	{
		TORRENT_ASSERT(is_single_thread());
		return m_ses.alerts();
	}

	bool torrent::is_seed() const
	{
		if (!valid_metadata()) return false;
		if (m_seed_mode) return true;
		if (m_have_all) return true;
		if (m_picker && m_picker->num_passed() == m_picker->num_pieces()) return true;
		return m_state == torrent_status::seeding;
	}

	bool torrent::is_finished() const
	{
		if (is_seed()) return true;
		return valid_metadata() && has_picker() && m_picker->is_finished();
	}

	bool torrent::is_inactive() const
	{
		if (!settings().get_bool(settings_pack::dont_count_slow_torrents))
			return false;
		return m_inactive;
	}

	std::string torrent::save_path() const
	{
		return m_save_path;
	}

	void torrent::rename_file(file_index_t const index, std::string name)
	{
		INVARIANT_CHECK;

		file_storage const& fs = m_torrent_file->files();
		TORRENT_ASSERT(index >= file_index_t(0));
		TORRENT_ASSERT(index < fs.end_file());
		TORRENT_UNUSED(fs);

		// storage may be nullptr during shutdown
		if (!m_storage)
		{
			if (alerts().should_post<file_rename_failed_alert>())
				alerts().emplace_alert<file_rename_failed_alert>(get_handle()
					, index, errors::session_is_closing);
			return;
		}

		m_ses.disk_thread().async_rename_file(m_storage, index, std::move(name)
			, std::bind(&torrent::on_file_renamed, shared_from_this(), _1, _2, _3));
	}

	void torrent::move_storage(std::string const& save_path, move_flags_t const flags)
	{
		TORRENT_ASSERT(is_single_thread());
		INVARIANT_CHECK;

		if (m_abort)
		{
			if (alerts().should_post<storage_moved_failed_alert>())
				alerts().emplace_alert<storage_moved_failed_alert>(get_handle()
					, boost::asio::error::operation_aborted
					, "", operation_t::unknown);
			return;
		}

		// if we don't have metadata yet, we don't know anything about the file
		// structure and we have to assume we don't have any file.
		if (!valid_metadata())
		{
			if (alerts().should_post<storage_moved_alert>())
				alerts().emplace_alert<storage_moved_alert>(get_handle(), save_path, m_save_path);
#if TORRENT_USE_UNC_PATHS
			std::string path = canonicalize_path(save_path);
#else
			std::string const& path = save_path;
#endif
			m_save_path = complete(path);
			return;
		}

		// storage may be nullptr during shutdown
		if (m_storage)
		{
#if TORRENT_USE_UNC_PATHS
			std::string path = canonicalize_path(save_path);
#else
			std::string path = save_path;
#endif
			m_ses.disk_thread().async_move_storage(m_storage, std::move(path), flags
				, std::bind(&torrent::on_storage_moved, shared_from_this(), _1, _2, _3));
			m_moving_storage = true;
		}
		else
		{
			if (alerts().should_post<storage_moved_alert>())
				alerts().emplace_alert<storage_moved_alert>(get_handle(), save_path, m_save_path);

#if TORRENT_USE_UNC_PATHS
			m_save_path = canonicalize_path(save_path);
#else

			m_save_path = save_path;
#endif
			set_need_save_resume();
		}
	}

	void torrent::on_storage_moved(status_t const status, std::string const& path
		, storage_error const& error) try
	{
		TORRENT_ASSERT(is_single_thread());

		m_moving_storage = false;
		if (status == status_t::no_error
			|| status == status_t::need_full_check)
		{
			if (alerts().should_post<storage_moved_alert>())
				alerts().emplace_alert<storage_moved_alert>(get_handle(), path, m_save_path);
			m_save_path = path;
			set_need_save_resume();
			if (status == status_t::need_full_check)
				force_recheck();
		}
		else
		{
			if (alerts().should_post<storage_moved_failed_alert>())
				alerts().emplace_alert<storage_moved_failed_alert>(get_handle(), error.ec
					, resolve_filename(error.file()), error.operation);
		}
	}
	catch (...) { handle_exception(); }

	torrent_handle torrent::get_handle()
	{
		TORRENT_ASSERT(is_single_thread());
		return torrent_handle(shared_from_this());
	}

	aux::session_settings const& torrent::settings() const
	{
		TORRENT_ASSERT(is_single_thread());
		return m_ses.settings();
	}

#if TORRENT_USE_INVARIANT_CHECKS
	void torrent::check_invariant() const
	{
		TORRENT_ASSERT(m_connections.size() >= m_outgoing_pids.size());

		// the piece picker and the file progress states are supposed to be
		// created in sync
		TORRENT_ASSERT(has_picker() == !m_file_progress.empty());
		TORRENT_ASSERT(current_stats_state() == int(m_current_gauge_state + counters::num_checking_torrents)
			|| m_current_gauge_state == no_gauge_state);

		TORRENT_ASSERT(m_sequence_number == no_pos
			|| m_ses.verify_queue_position(this, m_sequence_number));

		for (auto const& i : m_time_critical_pieces)
		{
			TORRENT_ASSERT(!is_seed());
			TORRENT_ASSERT(!has_picker() || !m_picker->have_piece(i.piece));
		}

		switch (current_stats_state())
		{
			case counters::num_error_torrents: TORRENT_ASSERT(has_error()); break;
			case counters::num_checking_torrents:
#if TORRENT_ABI_VERSION == 1
				TORRENT_ASSERT(state() == torrent_status::checking_files
					|| state() == torrent_status::queued_for_checking);
#else
				TORRENT_ASSERT(state() == torrent_status::checking_files);
#endif
				break;
			case counters::num_seeding_torrents: TORRENT_ASSERT(is_seed()); break;
			case counters::num_upload_only_torrents: TORRENT_ASSERT(is_upload_only()); break;
			case counters::num_stopped_torrents: TORRENT_ASSERT(!is_auto_managed()
				&& (m_paused || m_graceful_pause_mode));
				break;
			case counters::num_queued_seeding_torrents:
				TORRENT_ASSERT((m_paused || m_graceful_pause_mode) && is_seed()); break;
		}

		if (m_torrent_file)
		{
			TORRENT_ASSERT(m_info_hash.v1 == m_torrent_file->info_hash().v1);
			TORRENT_ASSERT(m_info_hash.v2 == m_torrent_file->info_hash().v2);
		}

		for (torrent_list_index_t i{}; i != m_links.end_index(); ++i)
		{
			if (!m_links[i].in_list()) continue;
			int const index = m_links[i].index;

			TORRENT_ASSERT(index >= 0);
			TORRENT_ASSERT(index < int(m_ses.torrent_list(i).size()));
		}

		TORRENT_ASSERT(want_peers_download() == m_links[aux::session_interface::torrent_want_peers_download].in_list());
		TORRENT_ASSERT(want_peers_finished() == m_links[aux::session_interface::torrent_want_peers_finished].in_list());
		TORRENT_ASSERT(want_tick() == m_links[aux::session_interface::torrent_want_tick].in_list());
		TORRENT_ASSERT((m_paused && m_auto_managed && !m_abort) == m_links[aux::session_interface::torrent_want_scrape].in_list());

		bool is_checking = false;
		bool is_downloading = false;
		bool is_seeding = false;

		if (is_auto_managed() && !has_error())
		{
			if (m_state == torrent_status::checking_files
				|| m_state == torrent_status::allocating)
			{
				is_checking = true;
			}
			else if (m_state == torrent_status::downloading_metadata
				|| m_state == torrent_status::downloading
				|| m_state == torrent_status::finished
				|| m_state == torrent_status::seeding)
			{
				if (is_finished())
					is_seeding = true;
				else
					is_downloading = true;
			}
		}

		TORRENT_ASSERT(m_links[aux::session_interface::torrent_checking_auto_managed].in_list()
			== is_checking);
		TORRENT_ASSERT(m_links[aux::session_interface::torrent_downloading_auto_managed].in_list()
			== is_downloading);
		TORRENT_ASSERT(m_links[aux::session_interface::torrent_seeding_auto_managed].in_list()
			== is_seeding);

		if (m_seed_mode)
		{
			TORRENT_ASSERT(is_seed());
		}

		TORRENT_ASSERT(is_single_thread());
		// this fires during disconnecting peers
		if (is_paused()) TORRENT_ASSERT(num_peers() == 0 || m_graceful_pause_mode);

		int seeds = 0;
		int num_uploads = 0;
		int num_connecting = 0;
		int num_connecting_seeds = 0;
		std::map<piece_block, int> num_requests;
		for (peer_connection const* peer : *this)
		{
			peer_connection const& p = *peer;

			if (p.is_connecting()) ++num_connecting;

			if (p.is_connecting() && p.peer_info_struct()->seed)
				++num_connecting_seeds;

			if (p.peer_info_struct() && p.peer_info_struct()->seed)
				++seeds;

			for (auto const& j : p.request_queue())
			{
				if (!j.not_wanted && !j.timed_out) ++num_requests[j.block];
			}

			for (auto const& j : p.download_queue())
			{
				if (!j.not_wanted && !j.timed_out) ++num_requests[j.block];
			}

			if (!p.is_choked() && !p.ignore_unchoke_slots()) ++num_uploads;
			torrent* associated_torrent = p.associated_torrent().lock().get();
			if (associated_torrent != this && associated_torrent != nullptr)
				TORRENT_ASSERT_FAIL();
		}
		TORRENT_ASSERT_VAL(num_uploads == int(m_num_uploads), int(m_num_uploads) - num_uploads);
		TORRENT_ASSERT_VAL(seeds == int(m_num_seeds), int(m_num_seeds) - seeds);
		TORRENT_ASSERT_VAL(num_connecting == int(m_num_connecting), int(m_num_connecting) - num_connecting);
		TORRENT_ASSERT_VAL(num_connecting_seeds == int(m_num_connecting_seeds)
			, int(m_num_connecting_seeds) - num_connecting_seeds);
		TORRENT_ASSERT_VAL(int(m_num_uploads) <= num_peers(), m_num_uploads - num_peers());
		TORRENT_ASSERT_VAL(int(m_num_seeds) <= num_peers(), m_num_seeds - num_peers());
		TORRENT_ASSERT_VAL(int(m_num_connecting) <= num_peers(), int(m_num_connecting) - num_peers());
		TORRENT_ASSERT_VAL(int(m_num_connecting_seeds) <= num_peers(), int(m_num_connecting_seeds) - num_peers());
		TORRENT_ASSERT_VAL(int(m_num_connecting) + int(m_num_seeds) >= int(m_num_connecting_seeds)
			, int(m_num_connecting_seeds) - (int(m_num_connecting) + int(m_num_seeds)));
		TORRENT_ASSERT_VAL(int(m_num_connecting) + int(m_num_seeds) - int(m_num_connecting_seeds) <= num_peers()
			, num_peers() - (int(m_num_connecting) + int(m_num_seeds) - int(m_num_connecting_seeds)));

		if (has_picker())
		{
			for (std::map<piece_block, int>::iterator i = num_requests.begin()
				, end(num_requests.end()); i != end; ++i)
			{
				piece_block b = i->first;
				int count = i->second;
				int picker_count = m_picker->num_peers(b);
				// if we're no longer downloading the piece
				// (for instance, it may be fully downloaded and waiting
				// for the hash check to return), the piece picker always
				// returns 0 requests, regardless of how many peers may still
				// have the block in their queue
				if (!m_picker->is_downloaded(b) && m_picker->is_downloading(b.piece_index))
				{
					if (picker_count != count)
					{
						std::fprintf(stderr, "picker count discrepancy: "
							"picker: %d != peerlist: %d\n", picker_count, count);

						for (const_peer_iterator j = this->begin(); j != this->end(); ++j)
						{
							peer_connection const& p = *(*j);
							std::fprintf(stderr, "peer: %s\n", print_endpoint(p.remote()).c_str());
							for (auto const& k : p.request_queue())
							{
								std::fprintf(stderr, "  rq: (%d, %d) %s %s %s\n"
									, static_cast<int>(k.block.piece_index)
									, k.block.block_index, k.not_wanted ? "not-wanted" : ""
									, k.timed_out ? "timed-out" : "", k.busy ? "busy": "");
							}
							for (auto const& k : p.download_queue())
							{
								std::fprintf(stderr, "  dq: (%d, %d) %s %s %s\n"
									, static_cast<int>(k.block.piece_index)
									, k.block.block_index, k.not_wanted ? "not-wanted" : ""
									, k.timed_out ? "timed-out" : "", k.busy ? "busy": "");
							}
						}
						TORRENT_ASSERT_FAIL();
					}
				}
			}
		}

		if (valid_metadata())
		{
			TORRENT_ASSERT(m_abort || m_error || !m_picker || m_picker->num_pieces() == m_torrent_file->num_pieces());
		}
		else
		{
			TORRENT_ASSERT(m_abort || m_error || !m_picker || m_picker->num_pieces() == 0);
		}

#ifdef TORRENT_EXPENSIVE_INVARIANT_CHECKS
		// make sure we haven't modified the peer object
		// in a way that breaks the sort order
		if (m_peer_list && m_peer_list->begin() != m_peer_list->end())
		{
			auto i = m_peer_list->begin();
			auto p = i++;
			auto end(m_peer_list->end());
			peer_address_compare cmp;
			for (; i != end; ++i, ++p)
			{
				TORRENT_ASSERT(!cmp(*i, *p));
			}
		}
#endif

/*
		if (m_picker && !m_abort)
		{
			// make sure that pieces that have completed the download
			// of all their blocks are in the disk io thread's queue
			// to be checked.
			std::vector<piece_picker::downloading_piece> dl_queue
				= m_picker->get_download_queue();
			for (std::vector<piece_picker::downloading_piece>::const_iterator i =
				dl_queue.begin(); i != dl_queue.end(); ++i)
			{
				const int blocks_per_piece = m_picker->blocks_in_piece(i->index);

				bool complete = true;
				for (int j = 0; j < blocks_per_piece; ++j)
				{
					if (i->info[j].state == piece_picker::block_info::state_finished)
						continue;
					complete = false;
					break;
				}
				TORRENT_ASSERT(complete);
			}
		}
*/
		if (m_files_checked && valid_metadata())
		{
			TORRENT_ASSERT(block_size() > 0);
		}
	}
#endif

	void torrent::set_sequential_download(bool const sd)
	{
		TORRENT_ASSERT(is_single_thread());
		if (m_sequential_download == sd) return;
		m_sequential_download = sd;
#ifndef TORRENT_DISABLE_LOGGING
		debug_log("*** set-sequential-download: %d", sd);
#endif

		set_need_save_resume();

		state_updated();
	}

	void torrent::queue_up()
	{
		// finished torrents may not change their queue positions, as it's set to
		// -1
		if (m_abort || is_finished()) return;

		set_queue_position(queue_position() == queue_position_t{0}
			? queue_position() : prev(queue_position()));
	}

	void torrent::queue_down()
	{
		set_queue_position(next(queue_position()));
	}

	void torrent::set_queue_position(queue_position_t const p)
	{
		TORRENT_ASSERT(is_single_thread());

		// finished torrents may not change their queue positions, as it's set to
		// -1
		if ((m_abort || is_finished()) && p != no_pos) return;

		TORRENT_ASSERT((p == no_pos) == is_finished()
			|| (!m_auto_managed && p == no_pos)
			|| (m_abort && p == no_pos)
			|| (!m_added && p == no_pos));
		if (p == m_sequence_number) return;

		TORRENT_ASSERT(p >= no_pos);

		state_updated();

		m_ses.set_queue_position(this, p);
	}

	void torrent::set_max_uploads(int limit, bool const state_update)
	{
		TORRENT_ASSERT(is_single_thread());
		TORRENT_ASSERT(limit >= -1);
		if (limit <= 0) limit = (1 << 24) - 1;
		if (int(m_max_uploads)!= limit && state_update) state_updated();
		m_max_uploads = aux::numeric_cast<std::uint32_t>(limit);
#ifndef TORRENT_DISABLE_LOGGING
		if (should_log() && state_update)
			debug_log("*** set-max-uploads: %d", m_max_uploads);
#endif

		if (state_update)
			set_need_save_resume();
	}

	void torrent::set_max_connections(int limit, bool const state_update)
	{
		TORRENT_ASSERT(is_single_thread());
		TORRENT_ASSERT(limit >= -1);
		if (limit <= 0) limit = (1 << 24) - 1;
		if (int(m_max_connections) != limit && state_update) state_updated();
		m_max_connections = aux::numeric_cast<std::uint32_t>(limit);
		update_want_peers();

#ifndef TORRENT_DISABLE_LOGGING
		if (should_log() && state_update)
			debug_log("*** set-max-connections: %d", m_max_connections);
#endif

		if (num_peers() > int(m_max_connections))
		{
			disconnect_peers(num_peers() - m_max_connections
				, errors::too_many_connections);
		}

		if (state_update)
			set_need_save_resume();
	}

	void torrent::set_upload_limit(int const limit)
	{
		set_limit_impl(limit, peer_connection::upload_channel);
		set_need_save_resume();
#ifndef TORRENT_DISABLE_LOGGING
		debug_log("*** set-upload-limit: %d", limit);
#endif
	}

	void torrent::set_download_limit(int const limit)
	{
		set_limit_impl(limit, peer_connection::download_channel);
		set_need_save_resume();
#ifndef TORRENT_DISABLE_LOGGING
		debug_log("*** set-download-limit: %d", limit);
#endif
	}

	void torrent::set_limit_impl(int limit, int const channel, bool const state_update)
	{
		TORRENT_ASSERT(is_single_thread());
		TORRENT_ASSERT(limit >= -1);
		if (limit <= 0) limit = 0;

		if (m_peer_class == peer_class_t{0})
		{
			if (limit == 0) return;
			setup_peer_class();
		}

		struct peer_class* tpc = m_ses.peer_classes().at(m_peer_class);
		TORRENT_ASSERT(tpc);
		if (tpc->channel[channel].throttle() != limit && state_update)
			state_updated();
		tpc->channel[channel].throttle(limit);
	}

	void torrent::setup_peer_class()
	{
		TORRENT_ASSERT(m_peer_class == peer_class_t{0});
		m_peer_class = m_ses.peer_classes().new_peer_class(name());
		add_class(m_ses.peer_classes(), m_peer_class);
	}

	int torrent::limit_impl(int const channel) const
	{
		TORRENT_ASSERT(is_single_thread());

		if (m_peer_class == peer_class_t{0}) return -1;
		int limit = m_ses.peer_classes().at(m_peer_class)->channel[channel].throttle();
		if (limit == std::numeric_limits<int>::max()) limit = -1;
		return limit;
	}

	int torrent::upload_limit() const
	{
		return limit_impl(peer_connection::upload_channel);
	}

	int torrent::download_limit() const
	{
		return limit_impl(peer_connection::download_channel);
	}

	bool torrent::delete_files(remove_flags_t const options)
	{
		TORRENT_ASSERT(is_single_thread());

#ifndef TORRENT_DISABLE_LOGGING
		log_to_all_peers("deleting files");
#endif

		disconnect_all(errors::torrent_removed, operation_t::bittorrent);
		stop_announcing();

		// storage may be nullptr during shutdown
		if (m_storage)
		{
			TORRENT_ASSERT(m_storage);
			m_ses.disk_thread().async_delete_files(m_storage, options
				, std::bind(&torrent::on_files_deleted, shared_from_this(), _1));
			m_deleted = true;
			return true;
		}
		return false;
	}

	void torrent::clear_error()
	{
		TORRENT_ASSERT(is_single_thread());
		if (!m_error) return;
		bool const checking_files = should_check_files();
		m_ses.trigger_auto_manage();
		m_error.clear();
		m_error_file = torrent_status::error_file_none;

		update_gauge();
		state_updated();
		update_want_peers();
		update_state_list();

		// if the error happened during initialization, try again now
		if (!m_torrent_initialized && valid_metadata()) init();
		if (!checking_files && should_check_files())
			start_checking();
	}
	std::string torrent::resolve_filename(file_index_t const file) const
	{
		if (file == torrent_status::error_file_none) return "";
		if (file == torrent_status::error_file_ssl_ctx) return "SSL Context";
		if (file == torrent_status::error_file_exception) return "exception";
		if (file == torrent_status::error_file_partfile) return "partfile";
		if (file == torrent_status::error_file_metadata) return "metadata";

		if (m_storage && file >= file_index_t(0))
		{
			file_storage const& st = m_torrent_file->files();
			return st.file_path(file, m_save_path);
		}
		else
		{
			return m_save_path;
		}
	}

	void torrent::set_error(error_code const& ec, file_index_t const error_file)
	{
		TORRENT_ASSERT(is_single_thread());
		m_error = ec;
		m_error_file = error_file;

		update_gauge();

		if (alerts().should_post<torrent_error_alert>())
			alerts().emplace_alert<torrent_error_alert>(get_handle(), ec
				, resolve_filename(error_file));

#ifndef TORRENT_DISABLE_LOGGING
		if (ec)
		{
			char buf[1024];
			std::snprintf(buf, sizeof(buf), "error %s: %s", ec.message().c_str()
				, resolve_filename(error_file).c_str());
			log_to_all_peers(buf);
		}
#endif

		state_updated();
		update_state_list();
	}

	void torrent::auto_managed(bool a)
	{
		TORRENT_ASSERT(is_single_thread());
		INVARIANT_CHECK;

		if (m_auto_managed == a) return;
		bool const checking_files = should_check_files();
		m_auto_managed = a;
		update_gauge();
		update_want_scrape();
		update_state_list();

		state_updated();

		// we need to save this new state as well
		set_need_save_resume();

		// recalculate which torrents should be
		// paused
		m_ses.trigger_auto_manage();

		if (!checking_files && should_check_files())
		{
			start_checking();
		}
	}

	namespace {

	std::uint16_t clamped_subtract_u16(int const a, int const b)
	{
		if (a < b) return 0;
		return std::uint16_t(a - b);
	}

	} // anonymous namespace

	// this is called every time the session timer takes a step back. Since the
	// session time is meant to fit in 16 bits, it only covers a range of
	// about 18 hours. This means every few hours the whole epoch of this
	// clock is shifted forward. All timestamp in this clock must then be
	// shifted backwards to remain the same. Anything that's shifted back
	// beyond the new epoch is clamped to 0 (to represent the oldest timestamp
	// currently representable by the session_time)
	void torrent::step_session_time(int const seconds)
	{
		if (m_peer_list)
		{
			for (auto pe : *m_peer_list)
			{
				pe->last_optimistically_unchoked
					= clamped_subtract_u16(pe->last_optimistically_unchoked, seconds);
				pe->last_connected = clamped_subtract_u16(pe->last_connected, seconds);
			}
		}
	}

	// the higher seed rank, the more important to seed
	int torrent::seed_rank(aux::session_settings const& s) const
	{
		TORRENT_ASSERT(is_single_thread());
		enum flags
		{
			seed_ratio_not_met = 0x40000000,
			no_seeds           = 0x20000000,
			recently_started   = 0x10000000,
			prio_mask          = 0x0fffffff
		};

		if (!is_finished()) return 0;

		int scale = 1000;
		if (!is_seed()) scale = 500;

		int ret = 0;

		seconds32 const act_time = active_time();
		seconds32 const fin_time = finished_time();
		seconds32 const download_time = act_time - fin_time;

		// if we haven't yet met the seed limits, set the seed_ratio_not_met
		// flag. That will make this seed prioritized
		// downloaded may be 0 if the torrent is 0-sized
		std::int64_t const downloaded = std::max(m_total_downloaded, m_torrent_file->total_size());
		if (fin_time < seconds(s.get_int(settings_pack::seed_time_limit))
			&& (download_time.count() > 1
				&& fin_time * 100 / download_time < s.get_int(settings_pack::seed_time_ratio_limit))
			&& downloaded > 0
			&& m_total_uploaded * 100 / downloaded < s.get_int(settings_pack::share_ratio_limit))
			ret |= seed_ratio_not_met;

		// if this torrent is running, and it was started less
		// than 30 minutes ago, give it priority, to avoid oscillation
		if (!is_paused() && act_time < minutes(30))
			ret |= recently_started;

		// if we have any scrape data, use it to calculate
		// seed rank
		int seeds = 0;
		int downloaders = 0;

		if (m_complete != 0xffffff) seeds = m_complete;
		else seeds = m_peer_list ? m_peer_list->num_seeds() : 0;

		if (m_incomplete != 0xffffff) downloaders = m_incomplete;
		else downloaders = m_peer_list ? m_peer_list->num_peers() - m_peer_list->num_seeds() : 0;

		if (seeds == 0)
		{
			ret |= no_seeds;
			ret |= downloaders & prio_mask;
		}
		else
		{
			ret |= ((1 + downloaders) * scale / seeds) & prio_mask;
		}

		return ret;
	}

	// this is an async operation triggered by the client
	// TODO: add a flag to ignore stats, and only care about resume data for
	// content. For unchanged files, don't trigger a load of the metadata
	// just to save an empty resume data file
	void torrent::save_resume_data(resume_data_flags_t const flags)
	{
		TORRENT_ASSERT(is_single_thread());
		INVARIANT_CHECK;

		if (!valid_metadata())
		{
			alerts().emplace_alert<save_resume_data_failed_alert>(get_handle()
				, errors::no_metadata);
			return;
		}

		if ((flags & torrent_handle::only_if_modified) && !m_need_save_resume_data)
		{
			alerts().emplace_alert<save_resume_data_failed_alert>(get_handle()
				, errors::resume_data_not_modified);
			return;
		}

		m_need_save_resume_data = false;
		m_save_resume_flags = flags;
		state_updated();

		if ((flags & torrent_handle::flush_disk_cache) && m_storage)
			m_ses.disk_thread().async_release_files(m_storage);

		state_updated();

		add_torrent_params atp;
		write_resume_data(atp);
		alerts().emplace_alert<save_resume_data_alert>(std::move(atp), get_handle());
	}

	bool torrent::should_check_files() const
	{
		TORRENT_ASSERT(is_single_thread());
		return m_state == torrent_status::checking_files
			&& !m_paused
			&& !has_error()
			&& !m_abort
			&& !m_session_paused;
	}

	void torrent::flush_cache()
	{
		TORRENT_ASSERT(is_single_thread());

		// storage may be nullptr during shutdown
		if (!m_storage)
		{
			TORRENT_ASSERT(m_abort);
			return;
		}
		m_ses.disk_thread().async_release_files(m_storage
			, std::bind(&torrent::on_cache_flushed, shared_from_this(), true));
	}

	void torrent::on_cache_flushed(bool const manually_triggered) try
	{
		TORRENT_ASSERT(is_single_thread());

		if (m_ses.is_aborted()) return;

		if (manually_triggered || alerts().should_post<cache_flushed_alert>())
			alerts().emplace_alert<cache_flushed_alert>(get_handle());
	}
	catch (...) { handle_exception(); }

	void torrent::on_torrent_aborted()
	{
		TORRENT_ASSERT(is_single_thread());

		// there should be no more disk activity for this torrent now, we can
		// release the disk io handle
		m_storage.reset();
	}

	bool torrent::is_paused() const
	{
		return m_paused || m_session_paused;
	}

	void torrent::pause(pause_flags_t const flags)
	{
		TORRENT_ASSERT(is_single_thread());
		INVARIANT_CHECK;

		if (!m_paused)
		{
			// we need to save this new state
			set_need_save_resume();
		}

		set_paused(true, flags | torrent_handle::clear_disk_cache);
	}

	void torrent::do_pause(pause_flags_t const flags)
	{
		TORRENT_ASSERT(is_single_thread());
		if (!is_paused()) return;

		// this torrent may be about to consider itself inactive. If so, we want
		// to prevent it from doing so, since it's being paused unconditionally
		// now. An illustrative example of this is a torrent that completes
		// downloading when active_seeds = 0. It completes, it gets paused and it
		// should not come back to life again.
		if (m_pending_active_change)
		{
			m_inactivity_timer.cancel();
		}

#ifndef TORRENT_DISABLE_EXTENSIONS
		for (auto& ext : m_extensions)
		{
			if (ext->on_pause()) return;
		}
#endif

		m_connect_boost_counter
			= static_cast<std::uint8_t>(settings().get_int(settings_pack::torrent_connect_boost));
		m_inactive = false;

		update_state_list();
		update_want_tick();

		const time_point now = aux::time_now();

		m_active_time +=
			duration_cast<seconds32>(now - m_started);

		if (is_seed()) m_seeding_time +=
			duration_cast<seconds32>(now - m_became_seed);

		if (is_finished()) m_finished_time +=
			duration_cast<seconds32>(now - m_became_finished);

		m_announce_to_dht = false;
		m_announce_to_trackers = false;
		m_announce_to_lsd = false;

		state_updated();
		update_want_peers();
		update_want_scrape();
		update_gauge();
		update_state_list();

#ifndef TORRENT_DISABLE_LOGGING
		log_to_all_peers("pausing");
#endif

		// when checking and being paused in graceful pause mode, we
		// post the paused alert when the last outstanding disk job completes
		if (m_state == torrent_status::checking_files)
		{
			if (m_checking_piece == m_num_checked_pieces)
			{
				if (alerts().should_post<torrent_paused_alert>())
					alerts().emplace_alert<torrent_paused_alert>(get_handle());
			}
			disconnect_all(errors::torrent_paused, operation_t::bittorrent);
			return;
		}

		if (!m_graceful_pause_mode)
		{
			// this will make the storage close all
			// files and flush all cached data
			if (m_storage && (flags & torrent_handle::clear_disk_cache))
			{
				// the torrent_paused alert will be posted from on_torrent_paused
				m_ses.disk_thread().async_stop_torrent(m_storage
					, [self = shared_from_this()] { self->on_torrent_paused(); });
			}
			else
			{
				if (alerts().should_post<torrent_paused_alert>())
					alerts().emplace_alert<torrent_paused_alert>(get_handle());
			}

			disconnect_all(errors::torrent_paused, operation_t::bittorrent);
		}
		else
		{
			// disconnect all peers with no outstanding data to receive
			// and choke all remaining peers to prevent responding to new
			// requests
			for (auto p : m_connections)
			{
				TORRENT_INCREMENT(m_iterating_connections);
				TORRENT_ASSERT(p->associated_torrent().lock().get() == this);

				if (p->is_disconnecting()) continue;

				if (p->outstanding_bytes() > 0)
				{
#ifndef TORRENT_DISABLE_LOGGING
					p->peer_log(peer_log_alert::info, "CHOKING_PEER", "torrent graceful paused");
#endif
					// remove any un-sent requests from the queue
					p->clear_request_queue();
					// don't accept new requests from the peer
					p->choke_this_peer();
					continue;
				}

				// since we're currently in graceful pause mode, the last peer to
				// disconnect (assuming all peers end up begin disconnected here)
				// will post the torrent_paused_alert
#ifndef TORRENT_DISABLE_LOGGING
				p->peer_log(peer_log_alert::info, "CLOSING_CONNECTION", "torrent_paused");
#endif
				p->disconnect(errors::torrent_paused, operation_t::bittorrent);
			}
		}

		stop_announcing();
	}

#ifndef TORRENT_DISABLE_LOGGING
	void torrent::log_to_all_peers(char const* message)
	{
		TORRENT_ASSERT(is_single_thread());

		bool const log_peers = !m_connections.empty()
			&& m_connections.front()->should_log(peer_log_alert::info);

		if (log_peers)
		{
			for (auto const p : m_connections)
			{
				TORRENT_INCREMENT(m_iterating_connections);
				p->peer_log(peer_log_alert::info, "TORRENT", "%s", message);
			}
		}

		debug_log("%s", message);
	}
#endif

	// add or remove a url that will be attempted for
	// finding the file(s) in this torrent.
	web_seed_t* torrent::add_web_seed(std::string const& url
		, web_seed_entry::type_t const type
		, std::string const& auth
		, web_seed_entry::headers_t const& extra_headers
		, web_seed_flag_t const flags)
	{
		web_seed_t ent(url, type, auth, extra_headers);
		ent.ephemeral = bool(flags & ephemeral);

		// don't add duplicates
		auto const it = std::find(m_web_seeds.begin(), m_web_seeds.end(), ent);
		if (it != m_web_seeds.end()) return &*it;
		m_web_seeds.push_back(ent);
		set_need_save_resume();
		return &m_web_seeds.back();
	}

	void torrent::set_session_paused(bool const b)
	{
		if (m_session_paused == b) return;
		bool const paused_before = is_paused();
		m_session_paused = b;

		if (paused_before == is_paused()) return;

		if (b) do_pause();
		else do_resume();
	}

	void torrent::set_paused(bool const b, pause_flags_t flags)
	{
		TORRENT_ASSERT(is_single_thread());

		// if there are no peers, there is no point in a graceful pause mode. In
		// fact, the promise to post the torrent_paused_alert exactly once is
		// maintained by the last peer to be disconnected in graceful pause mode,
		// if there are no peers, we must not enter graceful pause mode, and post
		// the torrent_paused_alert immediately instead.
		if (num_peers() == 0)
			flags &= ~torrent_handle::graceful_pause;

		if (m_paused == b)
		{
			// there is one special case here. If we are
			// currently in graceful pause mode, and we just turned into regular
			// paused mode, we need to actually pause the torrent properly
			if (m_paused == true
				&& m_graceful_pause_mode == true
				&& !(flags & torrent_handle::graceful_pause))
			{
				m_graceful_pause_mode = false;
				update_gauge();
				do_pause();
			}
			return;
		}

		bool const paused_before = is_paused();

		m_paused = b;

		// the session may still be paused, in which case
		// the effective state of the torrent did not change
		if (paused_before == is_paused()) return;

		m_graceful_pause_mode = bool(flags & torrent_handle::graceful_pause);

		if (b) do_pause(flags & torrent_handle::clear_disk_cache);
		else do_resume();
	}

	void torrent::resume()
	{
		TORRENT_ASSERT(is_single_thread());
		INVARIANT_CHECK;

		if (!m_paused
			&& m_announce_to_dht
			&& m_announce_to_trackers
			&& m_announce_to_lsd) return;

		m_announce_to_dht = true;
		m_announce_to_trackers = true;
		m_announce_to_lsd = true;
		m_paused = false;
		if (!m_session_paused) m_graceful_pause_mode = false;

		update_gauge();

		// we need to save this new state
		set_need_save_resume();

		do_resume();
	}

	void torrent::do_resume()
	{
		TORRENT_ASSERT(is_single_thread());
		if (is_paused())
		{
			update_want_tick();
			return;
		}

#ifndef TORRENT_DISABLE_EXTENSIONS
		for (auto& ext : m_extensions)
		{
			if (ext->on_resume()) return;
		}
#endif

		if (alerts().should_post<torrent_resumed_alert>())
			alerts().emplace_alert<torrent_resumed_alert>(get_handle());

		m_started = aux::time_now32();
		if (is_seed()) m_became_seed = m_started;
		if (is_finished()) m_became_finished = m_started;

		clear_error();

		if (m_state == torrent_status::checking_files)
		{
			if (m_auto_managed) m_ses.trigger_auto_manage();
			if (should_check_files()) start_checking();
		}

		state_updated();
		update_want_peers();
		update_want_tick();
		update_want_scrape();
		update_gauge();

		if (should_check_files()) start_checking();

		if (m_state == torrent_status::checking_files) return;

		start_announcing();

		do_connect_boost();
	}

	namespace
	{
		struct timer_state
		{
			explicit timer_state(aux::listen_socket_handle const& s)
				: socket(s) {}

			aux::listen_socket_handle socket;

			struct state_t
			{
				int tier = INT_MAX;
				bool found_working = false;
				bool done = false;
			};
			aux::array<state_t, num_protocols, protocol_version> state;
		};
	}

	void torrent::update_tracker_timer(time_point32 const now)
	{
		TORRENT_ASSERT(is_single_thread());
		if (!m_announcing)
		{
#ifndef TORRENT_DISABLE_LOGGING
			debug_log("*** update tracker timer: not announcing");
#endif
			return;
		}

#ifdef __clang__
#pragma clang diagnostic push
#pragma clang diagnostic ignored "-Wmissing-braces"
#endif
		aux::array<bool const, num_protocols, protocol_version> const supports_protocol{
		{
			m_info_hash.has_v1(),
			m_info_hash.has_v2()
		}};
#ifdef __clang__
#pragma clang diagnostic pop
#endif

		time_point32 next_announce = time_point32::max();

		std::vector<timer_state> listen_socket_states;

		for (auto const& t : m_trackers)
		{
			for (auto const& aep : t.endpoints)
			{
				auto aep_state_iter = std::find_if(listen_socket_states.begin(), listen_socket_states.end()
					, [&](timer_state const& s) { return s.socket == aep.socket; });
				if (aep_state_iter == listen_socket_states.end())
				{
					listen_socket_states.emplace_back(aep.socket);
					aep_state_iter = listen_socket_states.end() - 1;
				}
				timer_state& ep_state = *aep_state_iter;

				for (protocol_version const ih : all_versions)
				{
					if (!supports_protocol[ih]) continue;

					auto& state = ep_state.state[ih];
					auto& a = aep.info_hashes[ih];

					if (state.done) continue;

#ifndef TORRENT_DISABLE_LOGGING
					if (should_log())
					{
						debug_log("*** tracker: \"%s\" "
							"[ tiers: %d trackers: %d"
							" found: %d i->tier: %d tier: %d"
							" working: %d fails: %d limit: %d upd: %d ]"
							, t.url.c_str(), settings().get_bool(settings_pack::announce_to_all_tiers)
							, settings().get_bool(settings_pack::announce_to_all_trackers), state.found_working
							, t.tier, state.tier, a.is_working(), a.fails, t.fail_limit
							, a.updating);
					}
#endif

					if (settings().get_bool(settings_pack::announce_to_all_tiers)
						&& state.found_working
						&& t.tier <= state.tier
						&& state.tier != INT_MAX)
						continue;

					if (t.tier > state.tier && !settings().get_bool(settings_pack::announce_to_all_tiers)) break;
					if (a.is_working()) { state.tier = t.tier; state.found_working = false; }
					if (a.fails >= t.fail_limit && t.fail_limit != 0) continue;
					if (a.updating)
					{
						state.found_working = true;
					}
					else
					{
						time_point32 const next_tracker_announce = std::max(a.next_announce, a.min_announce);
						if (next_tracker_announce < next_announce
							&& (!state.found_working || a.is_working()))
							next_announce = next_tracker_announce;
					}
					if (a.is_working()) state.found_working = true;
					if (state.found_working
						&& !settings().get_bool(settings_pack::announce_to_all_trackers)
						&& !settings().get_bool(settings_pack::announce_to_all_tiers))
						state.done = true;
				}
			}

			if (std::all_of(listen_socket_states.begin(), listen_socket_states.end()
				, [supports_protocol](timer_state const& s) {
					for (protocol_version const ih : all_versions)
					{
						if (supports_protocol[ih] && !s.state[ih].done)
							return false;
					}
					return true;
				}))
				break;
		}

		if (next_announce <= now) next_announce = now;

#ifndef TORRENT_DISABLE_LOGGING
		debug_log("*** update tracker timer: next_announce < now %d"
			" m_waiting_tracker: %d next_announce_in: %d"
			, next_announce <= now, m_waiting_tracker
			, int(total_seconds(now - next_announce)));
#endif

		// don't re-issue the timer if it's the same expiration time as last time
		// if m_waiting_tracker is 0, expires_at() is undefined
		if (m_waiting_tracker && m_tracker_timer.expiry() == next_announce) return;

		m_tracker_timer.expires_at(next_announce);
		ADD_OUTSTANDING_ASYNC("tracker::on_tracker_announce");
		++m_waiting_tracker;
		m_tracker_timer.async_wait([self = shared_from_this()](error_code const& e)
			{ self->wrap(&torrent::on_tracker_announce, e); });
	}

	void torrent::start_announcing()
	{
		TORRENT_ASSERT(is_single_thread());
		TORRENT_ASSERT(state() != torrent_status::checking_files);
		if (is_paused())
		{
#ifndef TORRENT_DISABLE_LOGGING
			debug_log("start_announcing(), paused");
#endif
			return;
		}
		// if we don't have metadata, we need to announce
		// before checking files, to get peers to
		// request the metadata from
		if (!m_files_checked && valid_metadata())
		{
#ifndef TORRENT_DISABLE_LOGGING
			debug_log("start_announcing(), files not checked (with valid metadata)");
#endif
			return;
		}
		if (m_announcing) return;

		m_announcing = true;

#ifndef TORRENT_DISABLE_DHT
		if ((!m_peer_list || m_peer_list->num_peers() < 50) && m_ses.dht())
		{
			// we don't have any peers, prioritize
			// announcing this torrent with the DHT
			m_ses.prioritize_dht(shared_from_this());
		}
#endif

		if (!m_trackers.empty())
		{
			// tell the tracker that we're back
			for (auto& t : m_trackers) t.reset();
		}

		// reset the stats, since from the tracker's
		// point of view, this is a new session
		m_total_failed_bytes = 0;
		m_total_redundant_bytes = 0;
		m_stat.clear();

		update_want_tick();

		announce_with_tracker();

		lsd_announce();
	}

	void torrent::stop_announcing()
	{
		TORRENT_ASSERT(is_single_thread());
		if (!m_announcing) return;

		m_tracker_timer.cancel();

		m_announcing = false;

		time_point32 const now = aux::time_now32();
		for (auto& t : m_trackers)
		{
			for (auto& aep : t.endpoints)
			{
				for (auto& a : aep.info_hashes)
				{
					a.next_announce = now;
					a.min_announce = now;
				}
#if TORRENT_ABI_VERSION <= 2
#include "libtorrent/aux_/disable_warnings_push.hpp"
				aep.next_announce = now;
				aep.min_announce = now;
#include "libtorrent/aux_/disable_warnings_pop.hpp"
#endif
			}
		}
		announce_with_tracker(event_t::stopped);
	}

	seconds32 torrent::finished_time() const
	{
		if(!is_finished() || is_paused())
			return m_finished_time;

		return m_finished_time + duration_cast<seconds32>(
			aux::time_now() - m_became_finished);
	}

	seconds32 torrent::active_time() const
	{
		if(is_paused())
			return m_active_time;

		// m_active_time does not account for the current "session", just the
		// time before we last started this torrent. To get the current time, we
		// need to add the time since we started it
		return m_active_time + duration_cast<seconds32>(
			aux::time_now() - m_started);
	}

	seconds32 torrent::seeding_time() const
	{
		if(!is_seed() || is_paused())
			return m_seeding_time;
		// m_seeding_time does not account for the current "session", just the
		// time before we last started this torrent. To get the current time, we
		// need to add the time since we started it
		return m_seeding_time + duration_cast<seconds32>(
			aux::time_now() - m_became_seed);
	}

	seconds32 torrent::upload_mode_time() const
	{
		if(!m_upload_mode)
			return seconds32(0);

		return aux::time_now32() - m_upload_mode_time;
	}

	void torrent::second_tick(int const tick_interval_ms)
	{
		TORRENT_ASSERT(want_tick());
		TORRENT_ASSERT(is_single_thread());
		INVARIANT_CHECK;

		auto self = shared_from_this();

#ifndef TORRENT_DISABLE_EXTENSIONS
		for (auto const& ext : m_extensions)
		{
			ext->tick();
		}

		if (m_abort) return;
#endif

		// if we're in upload only mode and we're auto-managed
		// leave upload mode every 10 minutes hoping that the error
		// condition has been fixed
		if (m_upload_mode && m_auto_managed && upload_mode_time() >=
			seconds(settings().get_int(settings_pack::optimistic_disk_retry)))
		{
			set_upload_mode(false);
		}

		if (is_paused() && !m_graceful_pause_mode)
		{
			// let the stats fade out to 0
			// check the rate before ticking the stats so that the last update is sent
			// with the rate equal to zero
			if (m_stat.low_pass_upload_rate() > 0 || m_stat.low_pass_download_rate() > 0)
				state_updated();
			m_stat.second_tick(tick_interval_ms);
			// if the rate is 0, there's no update because of network transfers
			if (!(m_stat.low_pass_upload_rate() > 0 || m_stat.low_pass_download_rate() > 0))
				update_want_tick();

			return;
		}

		if (settings().get_bool(settings_pack::rate_limit_ip_overhead))
		{
			int const up_limit = upload_limit();
			int const down_limit = download_limit();

			if (down_limit > 0
				&& m_stat.download_ip_overhead() >= down_limit
				&& alerts().should_post<performance_alert>())
			{
				alerts().emplace_alert<performance_alert>(get_handle()
					, performance_alert::download_limit_too_low);
			}

			if (up_limit > 0
				&& m_stat.upload_ip_overhead() >= up_limit
				&& alerts().should_post<performance_alert>())
			{
				alerts().emplace_alert<performance_alert>(get_handle()
					, performance_alert::upload_limit_too_low);
			}
		}

		// ---- TIME CRITICAL PIECES ----

#if TORRENT_DEBUG_STREAMING > 0
		std::vector<partial_piece_info> queue;
		get_download_queue(&queue);

		std::vector<peer_info> peer_list;
		get_peer_info(peer_list);

		std::sort(queue.begin(), queue.end(), [](partial_piece_info const& lhs, partial_piece_info const& rhs)
			{ return lhs.piece_index < rhs.piece_index;; });

		std::printf("average piece download time: %.2f s (+/- %.2f s)\n"
			, m_average_piece_time / 1000.f
			, m_piece_time_deviation / 1000.f);
		for (auto& i : queue)
		{
			extern void print_piece(libtorrent::partial_piece_info* pp
				, std::vector<libtorrent::peer_info> const& peers
				, std::vector<time_critical_piece> const& time_critical);

			print_piece(&i, peer_list, m_time_critical_pieces);
		}
#endif // TORRENT_DEBUG_STREAMING

		if (!m_time_critical_pieces.empty() && !upload_mode())
		{
			request_time_critical_pieces();
		}

		// ---- WEB SEEDS ----

		maybe_connect_web_seeds();

		m_swarm_last_seen_complete = m_last_seen_complete;
		for (auto p : m_connections)
		{
			TORRENT_INCREMENT(m_iterating_connections);

			// look for the peer that saw a seed most recently
			m_swarm_last_seen_complete = std::max(p->last_seen_complete(), m_swarm_last_seen_complete);

			// updates the peer connection's ul/dl bandwidth
			// resource requests
			p->second_tick(tick_interval_ms);
		}
		if (m_ses.alerts().should_post<stats_alert>())
			m_ses.alerts().emplace_alert<stats_alert>(get_handle(), tick_interval_ms, m_stat);

		m_total_uploaded += m_stat.last_payload_uploaded();
		m_total_downloaded += m_stat.last_payload_downloaded();
		m_stat.second_tick(tick_interval_ms);

		// these counters are saved in the resume data, since they updated
		// we need to save the resume data too
		m_need_save_resume_data = true;

		// if the rate is 0, there's no update because of network transfers
		if (m_stat.low_pass_upload_rate() > 0 || m_stat.low_pass_download_rate() > 0)
			state_updated();

		// this section determines whether the torrent is active or not. When it
		// changes state, it may also trigger the auto-manage logic to reconsider
		// which torrents should be queued and started. There is a low pass
		// filter in order to avoid flapping (auto_manage_startup).
		bool is_inactive = is_inactive_internal();

		if (settings().get_bool(settings_pack::dont_count_slow_torrents))
		{
			if (is_inactive != m_inactive && !m_pending_active_change)
			{
				int const delay = settings().get_int(settings_pack::auto_manage_startup);
				m_inactivity_timer.expires_after(seconds(delay));
				m_inactivity_timer.async_wait([self](error_code const& ec) {
					self->wrap(&torrent::on_inactivity_tick, ec); });
				m_pending_active_change = true;
			}
			else if (is_inactive == m_inactive
				&& m_pending_active_change)
			{
				m_inactivity_timer.cancel();
			}
		}

		update_want_tick();
	}

	bool torrent::is_inactive_internal() const
	{
		if (is_finished())
			return m_stat.upload_payload_rate()
				< settings().get_int(settings_pack::inactive_up_rate);
		else
			return m_stat.download_payload_rate()
				< settings().get_int(settings_pack::inactive_down_rate);
	}

	void torrent::on_inactivity_tick(error_code const& ec) try
	{
		m_pending_active_change = false;

		if (ec) return;

		bool const is_inactive = is_inactive_internal();
		if (is_inactive == m_inactive) return;

		m_inactive = is_inactive;

		update_state_list();
		update_want_tick();

		if (settings().get_bool(settings_pack::dont_count_slow_torrents))
			m_ses.trigger_auto_manage();
	}
	catch (...) { handle_exception(); }

	namespace {
		int zero_or(int const val, int const def_val)
		{ return (val <= 0) ? def_val : val; }
	}

	void torrent::maybe_connect_web_seeds()
	{
		if (m_abort) return;

		// if we have everything we want we don't need to connect to any web-seed
		if (m_web_seeds.empty()
			|| is_finished()
			|| !m_files_checked
			|| num_peers() >= int(m_max_connections)
			|| m_ses.num_connections() >= settings().get_int(settings_pack::connections_limit))
		{
			return;
		}

		// when set to unlimited, use 100 as the limit
		int limit = zero_or(settings().get_int(settings_pack::max_web_seed_connections)
			, 100);

		auto const now = aux::time_now32();

		// keep trying web-seeds if there are any
		// first find out which web seeds we are connected to
		for (auto i = m_web_seeds.begin(); i != m_web_seeds.end() && limit > 0;)
		{
			auto const w = i++;
			if (w->removed || w->retry > now || !w->interesting)
				continue;

			--limit;
			if (w->peer_info.connection || w->resolving)
				continue;

			connect_to_url_seed(w);
		}
	}

	void torrent::recalc_share_mode()
	{
		TORRENT_ASSERT(share_mode());
		if (is_seed()) return;

		int const pieces_in_torrent = m_torrent_file->num_pieces();
		int num_seeds = 0;
		int num_peers = 0;
		int num_downloaders = 0;
		int missing_pieces = 0;
		int num_interested = 0;
		for (auto const p : m_connections)
		{
			TORRENT_INCREMENT(m_iterating_connections);
			if (p->is_connecting()) continue;
			if (p->is_disconnecting()) continue;
			++num_peers;
			if (p->is_seed())
			{
				++num_seeds;
				continue;
			}

			if (p->share_mode()) continue;
			if (p->upload_only()) continue;

			if (p->is_peer_interested()) ++num_interested;

			++num_downloaders;
			missing_pieces += pieces_in_torrent - p->num_have_pieces();
		}

		if (num_peers == 0) return;

		if (num_seeds * 100 / num_peers > 50
			&& (num_peers * 100 / m_max_connections > 90
				|| num_peers > 20))
		{
			// we are connected to more than 50% seeds (and we're beyond
			// 90% of the max number of connections). That will
			// limit our ability to upload. We need more downloaders.
			// disconnect some seeds so that we don't have more than 50%
			int const to_disconnect = num_seeds - num_peers / 2;
			aux::vector<peer_connection*> seeds;
			seeds.reserve(num_seeds);
			std::copy_if(m_connections.begin(), m_connections.end(), std::back_inserter(seeds)
				, [](peer_connection const* p) { return p->is_seed(); });

			aux::random_shuffle(seeds);
			TORRENT_ASSERT(to_disconnect <= seeds.end_index());
			for (auto const& p : span<peer_connection*>(seeds).first(to_disconnect))
				p->disconnect(errors::upload_upload_connection, operation_t::bittorrent);
		}

		if (num_downloaders == 0) return;

		// assume that the seeds are about as fast as us. During the time
		// we can download one piece, and upload one piece, each seed
		// can upload two pieces.
		missing_pieces -= 2 * num_seeds;

		if (missing_pieces <= 0) return;

		// missing_pieces represents our opportunity to download pieces
		// and share them more than once each

		// now, download at least one piece, otherwise download one more
		// piece if our downloaded (and downloading) pieces is less than 50%
		// of the uploaded bytes
		int const num_downloaded_pieces = std::max(m_picker->have().num_pieces
			, m_picker->want().num_pieces);

		if (std::int64_t(num_downloaded_pieces) * m_torrent_file->piece_length()
			* settings().get_int(settings_pack::share_mode_target) > m_total_uploaded
			&& num_downloaded_pieces > 0)
			return;

		// don't have more pieces downloading in parallel than 5% of the total
		// number of pieces we have downloaded
		if (m_picker->get_download_queue_size() > num_downloaded_pieces / 20)
			return;

		// one more important property is that there are enough pieces
		// that more than one peer wants to download
		// make sure that there are enough downloaders for the rarest
		// piece. Go through all pieces, figure out which one is the rarest
		// and how many peers that has that piece

		aux::vector<piece_index_t> rarest_pieces;

		int const num_pieces = m_torrent_file->num_pieces();
		int rarest_rarity = INT_MAX;
		for (piece_index_t i(0); i < piece_index_t(num_pieces); ++i)
		{
			piece_picker::piece_stats_t ps = m_picker->piece_stats(i);
			if (ps.peer_count == 0) continue;
			if (ps.priority == 0 && (ps.have || ps.downloading))
			{
				m_picker->set_piece_priority(i, default_priority);
				continue;
			}
			// don't count pieces we already have or are trying to download
			if (ps.priority > 0 || ps.have) continue;
			if (ps.peer_count > rarest_rarity) continue;
			if (ps.peer_count == rarest_rarity)
			{
				rarest_pieces.push_back(i);
				continue;
			}

			rarest_pieces.clear();
			rarest_rarity = ps.peer_count;
			rarest_pieces.push_back(i);
		}

		update_gauge();
		update_want_peers();

		// now, rarest_pieces is a list of all pieces that are the rarest ones.
		// and rarest_rarity is the number of peers that have the rarest pieces

		// if there's only a single peer that doesn't have the rarest piece
		// it's impossible for us to download one piece and upload it
		// twice. i.e. we cannot get a positive share ratio
		if (num_peers - rarest_rarity
			< settings().get_int(settings_pack::share_mode_target))
			return;

		// now, pick one of the rarest pieces to download
		int const pick = int(random(aux::numeric_cast<std::uint32_t>(rarest_pieces.end_index() - 1)));
		bool const was_finished = is_finished();
		m_picker->set_piece_priority(rarest_pieces[pick], default_priority);
		update_gauge();
		update_peer_interest(was_finished);
		update_want_peers();
	}

	void torrent::sent_bytes(int const bytes_payload, int const bytes_protocol)
	{
		m_stat.sent_bytes(bytes_payload, bytes_protocol);
		m_ses.sent_bytes(bytes_payload, bytes_protocol);
	}

	void torrent::received_bytes(int const bytes_payload, int const bytes_protocol)
	{
		m_stat.received_bytes(bytes_payload, bytes_protocol);
		m_ses.received_bytes(bytes_payload, bytes_protocol);
	}

	void torrent::trancieve_ip_packet(int const bytes, bool const ipv6)
	{
		m_stat.trancieve_ip_packet(bytes, ipv6);
		m_ses.trancieve_ip_packet(bytes, ipv6);
	}

	void torrent::sent_syn(bool const ipv6)
	{
		m_stat.sent_syn(ipv6);
		m_ses.sent_syn(ipv6);
	}

	void torrent::received_synack(bool const ipv6)
	{
		m_stat.received_synack(ipv6);
		m_ses.received_synack(ipv6);
	}

#if TORRENT_DEBUG_STREAMING > 0
	char const* esc(char const* code)
	{
		// this is a silly optimization
		// to avoid copying of strings
		int const num_strings = 200;
		static char buf[num_strings][20];
		static int round_robin = 0;
		char* ret = buf[round_robin];
		++round_robin;
		if (round_robin >= num_strings) round_robin = 0;
		ret[0] = '\033';
		ret[1] = '[';
		int i = 2;
		int j = 0;
		while (code[j]) ret[i++] = code[j++];
		ret[i++] = 'm';
		ret[i++] = 0;
		return ret;
	}

	int peer_index(libtorrent::tcp::endpoint addr
		, std::vector<libtorrent::peer_info> const& peers)
	{
		std::vector<peer_info>::const_iterator i = std::find_if(peers.begin()
			, peers.end(), std::bind(&peer_info::ip, _1) == addr);
		if (i == peers.end()) return -1;

		return i - peers.begin();
	}

	void print_piece(libtorrent::partial_piece_info* pp
		, std::vector<libtorrent::peer_info> const& peers
		, std::vector<time_critical_piece> const& time_critical)
	{
		time_point const now = clock_type::now();

		float deadline = 0.f;
		float last_request = 0.f;
		int timed_out = -1;

		int piece = pp->piece_index;
		std::vector<time_critical_piece>::const_iterator i
			= std::find_if(time_critical.begin(), time_critical.end()
				, std::bind(&time_critical_piece::piece, _1) == piece);
		if (i != time_critical.end())
		{
			deadline = total_milliseconds(i->deadline - now) / 1000.f;
			if (i->last_requested == min_time())
				last_request = -1;
			else
				last_request = total_milliseconds(now - i->last_requested) / 1000.f;
			timed_out = i->timed_out;
		}

		int num_blocks = pp->blocks_in_piece;

		std::printf("%5d: [", piece);
		for (int j = 0; j < num_blocks; ++j)
		{
			int index = pp ? peer_index(pp->blocks[j].peer(), peers) % 36 : -1;
			char chr = '+';
			if (index >= 0)
				chr = (index < 10)?'0' + index:'A' + index - 10;

			char const* color = "";
			char const* multi_req = "";

			if (pp->blocks[j].num_peers > 1)
				multi_req = esc("1");

			if (pp->blocks[j].bytes_progress > 0
				&& pp->blocks[j].state == block_info::requested)
			{
				color = esc("33;7");
				chr = '0' + (pp->blocks[j].bytes_progress * 10 / pp->blocks[j].block_size);
			}
			else if (pp->blocks[j].state == block_info::finished) color = esc("32;7");
			else if (pp->blocks[j].state == block_info::writing) color = esc("36;7");
			else if (pp->blocks[j].state == block_info::requested) color = esc("0");
			else { color = esc("0"); chr = ' '; }

			std::printf("%s%s%c%s", color, multi_req, chr, esc("0"));
		}
		std::printf("%s]", esc("0"));
		if (deadline != 0.f)
			std::printf(" deadline: %f last-req: %f timed_out: %d\n"
				, deadline, last_request, timed_out);
		else
			std::printf("\n");
	}
#endif // TORRENT_DEBUG_STREAMING

	namespace {

	struct busy_block_t
	{
		int peers;
		int index;
		bool operator<(busy_block_t const& rhs) const { return peers < rhs.peers; }
	};

	void pick_busy_blocks(piece_picker const* picker
		, piece_index_t const piece
		, int const blocks_in_piece
		, int const timed_out
		, std::vector<piece_block>& interesting_blocks
		, piece_picker::downloading_piece const& pi)
	{
		// if there aren't any free blocks in the piece, and the piece is
		// old enough, we may switch into busy mode for this piece. In this
		// case busy_blocks and busy_count are set to contain the eligible
		// busy blocks we may pick
		// first, figure out which blocks are eligible for picking
		// in "busy-mode"
		TORRENT_ALLOCA(busy_blocks, busy_block_t, blocks_in_piece);
		int busy_count = 0;

		// pick busy blocks from the piece
		int idx = -1;
		for (auto const& info : picker->blocks_for_piece(pi))
		{
			++idx;
			// only consider blocks that have been requested
			// and we're still waiting for them
			if (info.state != piece_picker::block_info::state_requested)
				continue;

			piece_block b(piece, idx);

			// only allow a single additional request per block, in order
			// to spread it out evenly across all stalled blocks
			if (int(info.num_peers) > timed_out)
				continue;

			busy_blocks[busy_count].peers = info.num_peers;
			busy_blocks[busy_count].index = idx;
			++busy_count;

#if TORRENT_DEBUG_STREAMING > 1
			std::printf(" [%d (%d)]", b.block_index, info.num_peers);
#endif
		}
#if TORRENT_DEBUG_STREAMING > 1
		std::printf("\n");
#endif

		busy_blocks = busy_blocks.first(busy_count);

		// then sort blocks by the number of peers with requests
		// to the blocks (request the blocks with the fewest peers
		// first)
		std::sort(busy_blocks.begin(), busy_blocks.end());

		// then insert them into the interesting_blocks vector
		for (auto const& block : busy_blocks)
			interesting_blocks.emplace_back(piece, block.index);
	}

	void pick_time_critical_block(std::vector<peer_connection*>& peers
		, std::vector<peer_connection*>& ignore_peers
		, std::set<peer_connection*>& peers_with_requests
		, piece_picker::downloading_piece const& pi
		, time_critical_piece* i
		, piece_picker const* picker
		, int const blocks_in_piece
		, int const timed_out)
	{
		std::vector<piece_block> interesting_blocks;
		std::vector<piece_block> backup1;
		std::vector<piece_block> backup2;
		std::vector<piece_index_t> ignore;

		time_point const now = aux::time_now();

		// loop until every block has been requested from this piece (i->piece)
		do
		{
			// if this peer's download time exceeds 2 seconds, we're done.
			// We don't want to build unreasonably long request queues
			if (!peers.empty() && peers[0]->download_queue_time() > milliseconds(2000))
			{
#if TORRENT_DEBUG_STREAMING > 1
				std::printf("queue time: %d ms, done\n"
					, int(total_milliseconds(peers[0]->download_queue_time())));
#endif
				break;
			}

			// pick the peer with the lowest download_queue_time that has i->piece
			auto p = std::find_if(peers.begin(), peers.end()
				, std::bind(&peer_connection::has_piece, _1, i->piece));

			// obviously we'll have to skip it if we don't have a peer that has
			// this piece
			if (p == peers.end())
			{
#if TORRENT_DEBUG_STREAMING > 1
				std::printf("out of peers, done\n");
#endif
				break;
			}
			peer_connection& c = **p;

			interesting_blocks.clear();
			backup1.clear();
			backup2.clear();

			// specifically request blocks with no affinity towards fast or slow
			// pieces. If we would, the picked block might end up in one of
			// the backup lists
			picker->add_blocks(i->piece, c.get_bitfield(), interesting_blocks
				, backup1, backup2, blocks_in_piece, 0, c.peer_info_struct()
				, ignore, {});

			interesting_blocks.insert(interesting_blocks.end()
				, backup1.begin(), backup1.end());
			interesting_blocks.insert(interesting_blocks.end()
				, backup2.begin(), backup2.end());

			bool busy_mode = false;

			if (interesting_blocks.empty())
			{
				busy_mode = true;

#if TORRENT_DEBUG_STREAMING > 1
				std::printf("interesting_blocks.empty()\n");
#endif

				// there aren't any free blocks to pick, and the piece isn't
				// old enough to pick busy blocks yet. break to continue to
				// the next piece.
				if (timed_out == 0)
				{
#if TORRENT_DEBUG_STREAMING > 1
					std::printf("not timed out, moving on to next piece\n");
#endif
					break;
				}

#if TORRENT_DEBUG_STREAMING > 1
				std::printf("pick busy blocks\n");
#endif

				pick_busy_blocks(picker, i->piece, blocks_in_piece, timed_out
					, interesting_blocks, pi);
			}

			// we can't pick anything from this piece, we're done with it.
			// move on to the next one
			if (interesting_blocks.empty()) break;

			piece_block const b = interesting_blocks.front();

			// in busy mode we need to make sure we don't do silly
			// things like requesting the same block twice from the
			// same peer
			std::vector<pending_block> const& dq = c.download_queue();

			bool const already_requested = std::find_if(dq.begin(), dq.end()
				, aux::has_block(b)) != dq.end();

			if (already_requested)
			{
				// if the piece is stalled, we may end up picking a block
				// that we've already requested from this peer. If so, we should
				// simply disregard this peer from this piece, since this peer
				// is likely to be causing the stall. We should request it
				// from the next peer in the list
				// the peer will be put back in the set for the next piece
				ignore_peers.push_back(*p);
				peers.erase(p);
#if TORRENT_DEBUG_STREAMING > 1
				std::printf("piece already requested by peer, try next peer\n");
#endif
				// try next peer
				continue;
			}

			std::vector<pending_block> const& rq = c.request_queue();

			bool const already_in_queue = std::find_if(rq.begin(), rq.end()
				, aux::has_block(b)) != rq.end();

			if (already_in_queue)
			{
				if (!c.make_time_critical(b))
				{
#if TORRENT_DEBUG_STREAMING > 1
					std::printf("piece already time-critical and in queue for peer, trying next peer\n");
#endif
					ignore_peers.push_back(*p);
					peers.erase(p);
					continue;
				}
				i->last_requested = now;

#if TORRENT_DEBUG_STREAMING > 1
				std::printf("piece already in queue for peer, making time-critical\n");
#endif

				// we inserted a new block in the request queue, this
				// makes us actually send it later
				peers_with_requests.insert(peers_with_requests.begin(), &c);
			}
			else
			{
				if (!c.add_request(b, peer_connection::time_critical
					| (busy_mode ? peer_connection::busy : request_flags_t{})))
				{
#if TORRENT_DEBUG_STREAMING > 1
					std::printf("failed to request block [%d, %d]\n"
						, b.piece_index, b.block_index);
#endif
					ignore_peers.push_back(*p);
					peers.erase(p);
					continue;
				}

#if TORRENT_DEBUG_STREAMING > 1
				std::printf("requested block [%d, %d]\n"
					, b.piece_index, b.block_index);
#endif
				peers_with_requests.insert(peers_with_requests.begin(), &c);
			}

			if (!busy_mode) i->last_requested = now;

			if (i->first_requested == min_time()) i->first_requested = now;

			if (!c.can_request_time_critical())
			{
#if TORRENT_DEBUG_STREAMING > 1
				std::printf("peer cannot pick time critical pieces\n");
#endif
				peers.erase(p);
				// try next peer
				continue;
			}

			// resort p, since it will have a higher download_queue_time now
			while (p != peers.end()-1 && (*p)->download_queue_time()
				> (*(p+1))->download_queue_time())
			{
				std::iter_swap(p, p+1);
				++p;
			}
		} while (!interesting_blocks.empty());
	}

	} // anonymous namespace

	void torrent::request_time_critical_pieces()
	{
		TORRENT_ASSERT(is_single_thread());
		TORRENT_ASSERT(!upload_mode());

		// build a list of peers and sort it by download_queue_time
		// we use this sorted list to determine which peer we should
		// request a block from. The earlier a peer is in the list,
		// the sooner we will fully download the block we request.
		aux::vector<peer_connection*> peers;
		peers.reserve(num_peers());

		// some peers are marked as not being able to request time critical
		// blocks from. For instance, peers that have choked us, peers that are
		// on parole (i.e. they are believed to have sent us bad data), peers
		// that are being disconnected, in upload mode etc.
		std::remove_copy_if(m_connections.begin(), m_connections.end()
			, std::back_inserter(peers), [] (peer_connection* p)
			{ return !p->can_request_time_critical(); });

		// sort by the time we believe it will take this peer to send us all
		// blocks we've requested from it. The shorter time, the better candidate
		// it is to request a time critical block from.
		std::sort(peers.begin(), peers.end()
			, [] (peer_connection const* lhs, peer_connection const* rhs)
			{ return lhs->download_queue_time(16*1024) < rhs->download_queue_time(16*1024); });

		// remove the bottom 10% of peers from the candidate set.
		// this is just to remove outliers that might stall downloads
		int const new_size = (peers.end_index() * 9 + 9) / 10;
		TORRENT_ASSERT(new_size <= peers.end_index());
		peers.resize(new_size);

		// remember all the peers we issued requests to, so we can commit them
		// at the end of this function. Instead of sending the requests right
		// away, we batch them up and send them in a single write to the TCP
		// socket, increasing the chance that they will all be sent in the same
		// packet.
		std::set<peer_connection*> peers_with_requests;

		// peers that should be temporarily ignored for a specific piece
		// in order to give priority to other peers. They should be used for
		// subsequent pieces, so they are stored in this vector until the
		// piece is done
		std::vector<peer_connection*> ignore_peers;

		time_point const now = clock_type::now();

		// now, iterate over all time critical pieces, in order of importance, and
		// request them from the peers, in order of responsiveness. i.e. request
		// the most time critical pieces from the fastest peers.
		bool first_piece{true};
		for (auto& i : m_time_critical_pieces)
		{
#if TORRENT_DEBUG_STREAMING > 1
			std::printf("considering %d\n", i->piece);
#endif

			if (peers.empty())
			{
#if TORRENT_DEBUG_STREAMING > 1
				std::printf("out of peers, done\n");
#endif
				break;
			}

			// the +1000 is to compensate for the fact that we only call this
			// function once per second, so if we need to request it 500 ms from
			// now, we should request it right away
			if (!first_piece && i.deadline > now
				+ milliseconds(m_average_piece_time + m_piece_time_deviation * 4 + 1000))
			{
				// don't request pieces whose deadline is too far in the future
				// this is one of the termination conditions. We don't want to
				// send requests for all pieces in the torrent right away
#if TORRENT_DEBUG_STREAMING > 0
				std::printf("reached deadline horizon [%f + %f * 4 + 1]\n"
					, m_average_piece_time / 1000.f
					, m_piece_time_deviation / 1000.f);
#endif
				break;
			}
			first_piece = false;

			piece_picker::downloading_piece pi;
			m_picker->piece_info(i.piece, pi);

			// the number of "times" this piece has timed out.
			int timed_out = 0;

			int const blocks_in_piece = m_picker->blocks_in_piece(i.piece);

#if TORRENT_DEBUG_STREAMING > 0
			i.timed_out = timed_out;
#endif
			int const free_to_request = blocks_in_piece
				- pi.finished - pi.writing - pi.requested;

			if (free_to_request == 0)
			{
				if (i.last_requested == min_time())
					i.last_requested = now;

				// if it's been more than half of the typical download time
				// of a piece since we requested the last block, allow
				// one more request per block
				if (m_average_piece_time > 0)
					timed_out = int(total_milliseconds(now - i.last_requested)
						/ std::max(int(m_average_piece_time + m_piece_time_deviation / 2), 1));

#if TORRENT_DEBUG_STREAMING > 0
				i.timed_out = timed_out;
#endif
				// every block in this piece is already requested
				// there's no need to consider this piece, unless it
				// appears to be stalled.
				if (pi.requested == 0 || timed_out == 0)
				{
#if TORRENT_DEBUG_STREAMING > 1
					std::printf("skipping %d (full) [req: %d timed_out: %d ]\n"
						, i.piece, pi.requested
						, timed_out);
#endif

					// if requested is 0, it means all blocks have been received, and
					// we're just waiting for it to flush them to disk.
					// if last_requested is recent enough, we should give it some
					// more time
					// skip to the next piece
					continue;
				}

				// it's been too long since we requested the last block from
				// this piece. Allow re-requesting blocks from this piece
#if TORRENT_DEBUG_STREAMING > 1
				std::printf("timed out [average-piece-time: %d ms ]\n"
					, m_average_piece_time);
#endif
			}

			// pick all blocks for this piece. the peers list is kept up to date
			// and sorted. when we issue a request to a peer, its download queue
			// time will increase and it may need to be bumped in the peers list,
			// since it's ordered by download queue time
			pick_time_critical_block(peers, ignore_peers
				, peers_with_requests
				, pi, &i, m_picker.get()
				, blocks_in_piece, timed_out);

			// put back the peers we ignored into the peer list for the next piece
			if (!ignore_peers.empty())
			{
				peers.insert(peers.begin(), ignore_peers.begin(), ignore_peers.end());
				ignore_peers.clear();

				// TODO: instead of resorting the whole list, insert the peers
				// directly into the right place
				std::sort(peers.begin(), peers.end()
					, [] (peer_connection const* lhs, peer_connection const* rhs)
					{ return lhs->download_queue_time(16*1024) < rhs->download_queue_time(16*1024); });
			}

			// if this peer's download time exceeds 2 seconds, we're done.
			// We don't want to build unreasonably long request queues
			if (!peers.empty() && peers[0]->download_queue_time() > milliseconds(2000))
				break;
		}

		// commit all the time critical requests
		for (auto p : peers_with_requests)
		{
			p->send_block_requests();
		}
	}

	std::set<std::string> torrent::web_seeds(web_seed_entry::type_t const type) const
	{
		TORRENT_ASSERT(is_single_thread());
		std::set<std::string> ret;
		for (auto const& s : m_web_seeds)
		{
			if (s.peer_info.banned) continue;
			if (s.removed) continue;
			if (s.type != type) continue;
			ret.insert(s.url);
		}
		return ret;
	}

	void torrent::remove_web_seed(std::string const& url, web_seed_entry::type_t const type)
	{
		auto const i = std::find_if(m_web_seeds.begin(), m_web_seeds.end()
			, [&] (web_seed_t const& w) { return w.url == url && w.type == type; });

		if (i != m_web_seeds.end())
		{
			remove_web_seed_iter(i);
			set_need_save_resume();
		}
	}

	void torrent::disconnect_web_seed(peer_connection* p)
	{
		auto const i = std::find_if(m_web_seeds.begin(), m_web_seeds.end()
			, [p] (web_seed_t const& ws) { return ws.peer_info.connection == p; });

		// this happens if the web server responded with a redirect
		// or with something incorrect, so that we removed the web seed
		// immediately, before we disconnected
		if (i == m_web_seeds.end()) return;

		TORRENT_ASSERT(i->resolving == false);

		TORRENT_ASSERT(i->peer_info.connection);
		i->peer_info.connection = nullptr;
	}

	void torrent::remove_web_seed_conn(peer_connection* p, error_code const& ec
		, operation_t const op, disconnect_severity_t const error)
	{
		auto const i = std::find_if(m_web_seeds.begin(), m_web_seeds.end()
			, [p] (web_seed_t const& ws) { return ws.peer_info.connection == p; });

		TORRENT_ASSERT(i != m_web_seeds.end());
		if (i == m_web_seeds.end()) return;

		auto* peer = static_cast<peer_connection*>(i->peer_info.connection);
		if (peer != nullptr)
		{
			// if we have a connection for this web seed, we also need to
			// disconnect it and clear its reference to the peer_info object
			// that's part of the web_seed_t we're about to remove
			TORRENT_ASSERT(peer->m_in_use == 1337);
			peer->disconnect(ec, op, error);
			peer->set_peer_info(nullptr);
		}
		remove_web_seed_iter(i);
	}

	void torrent::retry_web_seed(peer_connection* p, boost::optional<seconds32> const retry)
	{
		TORRENT_ASSERT(is_single_thread());
		auto const i = std::find_if(m_web_seeds.begin(), m_web_seeds.end()
			, [p] (web_seed_t const& ws) { return ws.peer_info.connection == p; });

		TORRENT_ASSERT(i != m_web_seeds.end());
		if (i == m_web_seeds.end()) return;
		if (i->removed) return;
		i->retry = aux::time_now32() + value_or(retry, seconds32(
			settings().get_int(settings_pack::urlseed_wait_retry)));
	}

	torrent_state torrent::get_peer_list_state()
	{
		torrent_state ret;
		ret.is_paused = is_paused();
		ret.is_finished = is_finished();
		ret.allow_multiple_connections_per_ip = settings().get_bool(settings_pack::allow_multiple_connections_per_ip);
		ret.max_peerlist_size = is_paused()
			? settings().get_int(settings_pack::max_paused_peerlist_size)
			: settings().get_int(settings_pack::max_peerlist_size);
		ret.min_reconnect_time = settings().get_int(settings_pack::min_reconnect_time);

		ret.ip = m_ses.external_address();
		ret.port = m_ses.listen_port();
		ret.max_failcount = settings().get_int(settings_pack::max_failcount);
		return ret;
	}

	bool torrent::try_connect_peer()
	{
		TORRENT_ASSERT(is_single_thread());
		TORRENT_ASSERT(want_peers());

		torrent_state st = get_peer_list_state();
		need_peer_list();
		torrent_peer* p = m_peer_list->connect_one_peer(m_ses.session_time(), &st);
		peers_erased(st.erased);
		inc_stats_counter(counters::connection_attempt_loops, st.loop_counter);

		if (p == nullptr)
		{
			m_stats_counters.inc_stats_counter(counters::no_peer_connection_attempts);
			update_want_peers();
			return false;
		}

		if (!connect_to_peer(p))
		{
			m_stats_counters.inc_stats_counter(counters::missed_connection_attempts);
			m_peer_list->inc_failcount(p);
			update_want_peers();
			return false;
		}
		update_want_peers();

		return true;
	}

	torrent_peer* torrent::add_peer(tcp::endpoint const& adr
		, peer_source_flags_t const source, pex_flags_t flags)
	{
		TORRENT_ASSERT(is_single_thread());

#ifndef TORRENT_DISABLE_DHT
		if (source != peer_info::resume_data)
		{
			// try to send a DHT ping to this peer
			// as well, to figure out if it supports
			// DHT (uTorrent and BitComet don't
			// advertise support)
			session().add_dht_node({adr.address(), adr.port()});
		}
#endif

		if (m_apply_ip_filter
			&& m_ip_filter
			&& m_ip_filter->access(adr.address()) & ip_filter::blocked)
		{
			if (alerts().should_post<peer_blocked_alert>())
				alerts().emplace_alert<peer_blocked_alert>(get_handle()
					, adr, peer_blocked_alert::ip_filter);

#ifndef TORRENT_DISABLE_EXTENSIONS
			notify_extension_add_peer(adr, source, torrent_plugin::filtered);
#endif
			return nullptr;
		}

		if (m_ses.get_port_filter().access(adr.port()) & port_filter::blocked)
		{
			if (alerts().should_post<peer_blocked_alert>())
				alerts().emplace_alert<peer_blocked_alert>(get_handle()
					, adr, peer_blocked_alert::port_filter);
#ifndef TORRENT_DISABLE_EXTENSIONS
			notify_extension_add_peer(adr, source, torrent_plugin::filtered);
#endif
			return nullptr;
		}

#if TORRENT_USE_I2P
		// if this is an i2p torrent, and we don't allow mixed mode
		// no regular peers should ever be added!
		if (!settings().get_bool(settings_pack::allow_i2p_mixed) && is_i2p())
		{
			if (alerts().should_post<peer_blocked_alert>())
				alerts().emplace_alert<peer_blocked_alert>(get_handle()
					, adr, peer_blocked_alert::i2p_mixed);
			return nullptr;
		}
#endif

		if (settings().get_bool(settings_pack::no_connect_privileged_ports) && adr.port() < 1024)
		{
			if (alerts().should_post<peer_blocked_alert>())
				alerts().emplace_alert<peer_blocked_alert>(get_handle()
					, adr, peer_blocked_alert::privileged_ports);
#ifndef TORRENT_DISABLE_EXTENSIONS
			notify_extension_add_peer(adr, source, torrent_plugin::filtered);
#endif
			return nullptr;
		}

		if (!torrent_file().info_hash().has_v1())
			flags |= pex_lt_v2;

		need_peer_list();
		torrent_state st = get_peer_list_state();
		torrent_peer* p = m_peer_list->add_peer(adr, source, flags, &st);
		peers_erased(st.erased);

		if (p)
		{
			state_updated();
#ifndef TORRENT_DISABLE_EXTENSIONS
			notify_extension_add_peer(adr, source
				, st.first_time_seen
					? torrent_plugin::first_time
					: add_peer_flags_t{});
#endif
		}
		else
		{
#ifndef TORRENT_DISABLE_EXTENSIONS
			notify_extension_add_peer(adr, source, torrent_plugin::filtered);
#endif
		}
		update_want_peers();
		state_updated();
		return p;
	}

	bool torrent::ban_peer(torrent_peer* tp)
	{
		if (!settings().get_bool(settings_pack::ban_web_seeds) && tp->web_seed)
			return false;

		need_peer_list();
		if (!m_peer_list->ban_peer(tp)) return false;
		update_want_peers();

		inc_stats_counter(counters::num_banned_peers);
		return true;
	}

	void torrent::set_seed(torrent_peer* p, bool const s)
	{
		if (p->seed != s)
		{
			if (s)
			{
				TORRENT_ASSERT(m_num_seeds < 0xffff);
				++m_num_seeds;
			}
			else
			{
				TORRENT_ASSERT(m_num_seeds > 0);
				--m_num_seeds;
			}
		}

		need_peer_list();
		m_peer_list->set_seed(p, s);
		update_auto_sequential();
	}

	void torrent::clear_failcount(torrent_peer* p)
	{
		need_peer_list();
		m_peer_list->set_failcount(p, 0);
		update_want_peers();
	}

	std::pair<peer_list::iterator, peer_list::iterator> torrent::find_peers(address const& a)
	{
		need_peer_list();
		return m_peer_list->find_peers(a);
	}

	void torrent::update_peer_port(int const port, torrent_peer* p
		, peer_source_flags_t const src)
	{
		need_peer_list();
		torrent_state st = get_peer_list_state();
		m_peer_list->update_peer_port(port, p, src, &st);
		peers_erased(st.erased);
		update_want_peers();
	}

	// verify piece is used when checking resume data or when the user
	// adds a piece
	void torrent::verify_piece(piece_index_t const piece)
	{
		TORRENT_ASSERT(m_storage);
		TORRENT_ASSERT(!m_picker->is_hashing(piece));

		disk_job_flags_t flags;
		if (torrent_file().info_hash().has_v1())
			flags |= disk_interface::v1_hash;
		aux::vector<sha256_hash> hashes;
		if (torrent_file().info_hash().has_v2())
		{
			hashes.resize(torrent_file().orig_files().blocks_in_piece2(piece));
		}

		if (settings().get_bool(settings_pack::disable_hash_checks))
		{
			// short-circuit the hash check if it's disabled
			m_picker->started_hash_job(piece);
			on_piece_verified(std::move(hashes), piece, sha1_hash(), storage_error{});
			return;
		}

		span<sha256_hash> v2_span(hashes);
		m_ses.disk_thread().async_hash(m_storage, piece, v2_span, flags
			, [self = shared_from_this(), hashes = std::move(hashes)]
			(piece_index_t p, sha1_hash const& h, storage_error const& error) mutable
			{ self->on_piece_verified(std::move(hashes), p, h, error); });
		m_picker->started_hash_job(piece);
	}

	announce_entry* torrent::find_tracker(std::string const& url)
	{
		auto i = std::find_if(m_trackers.begin(), m_trackers.end()
			, [&url](announce_entry const& ae) { return ae.url == url; });
		if (i == m_trackers.end()) return nullptr;
		return &*i;
	}

	void torrent::ip_filter_updated()
	{
		if (!m_apply_ip_filter) return;
		if (!m_peer_list) return;
		if (!m_ip_filter) return;

		torrent_state st = get_peer_list_state();
		std::vector<address> banned;
		m_peer_list->apply_ip_filter(*m_ip_filter, &st, banned);

		if (alerts().should_post<peer_blocked_alert>())
		{
			for (auto const& addr : banned)
				alerts().emplace_alert<peer_blocked_alert>(get_handle()
					, tcp::endpoint(addr, 0)
					, peer_blocked_alert::ip_filter);
		}

		peers_erased(st.erased);
	}

	void torrent::port_filter_updated()
	{
		if (!m_apply_ip_filter) return;
		if (!m_peer_list) return;

		torrent_state st = get_peer_list_state();
		std::vector<address> banned;
		m_peer_list->apply_port_filter(m_ses.get_port_filter(), &st, banned);

		if (alerts().should_post<peer_blocked_alert>())
		{
			for (auto const& addr : banned)
				alerts().emplace_alert<peer_blocked_alert>(get_handle()
					, tcp::endpoint(addr, 0)
					, peer_blocked_alert::port_filter);
		}

		peers_erased(st.erased);
	}

	// this is called when torrent_peers are removed from the peer_list
	// (peer-list). It removes any references we may have to those torrent_peers,
	// so we don't leave then dangling
	void torrent::peers_erased(std::vector<torrent_peer*> const& peers)
	{
		if (!has_picker()) return;

		for (auto const p : peers)
		{
			m_picker->clear_peer(p);
		}
#if TORRENT_USE_INVARIANT_CHECKS
		m_picker->check_peers();
#endif
	}

#if TORRENT_ABI_VERSION == 1
#if !TORRENT_NO_FPU
	void torrent::file_progress_float(aux::vector<float, file_index_t>& fp)
	{
		TORRENT_ASSERT(is_single_thread());
		if (!valid_metadata())
		{
			fp.clear();
			return;
		}

		fp.resize(m_torrent_file->num_files(), 1.f);
		if (is_seed()) return;

		aux::vector<std::int64_t, file_index_t> progress;
		file_progress(progress);
		file_storage const& fs = m_torrent_file->files();
		for (auto const i : fs.file_range())
		{
			std::int64_t file_size = m_torrent_file->files().file_size(i);
			if (file_size == 0) fp[i] = 1.f;
			else fp[i] = float(progress[i]) / file_size;
		}
	}
#endif
#endif // TORRENT_ABI_VERSION

	void torrent::file_progress(aux::vector<std::int64_t, file_index_t>& fp, int const flags)
	{
		TORRENT_ASSERT(is_single_thread());
		if (!valid_metadata())
		{
			fp.clear();
			return;
		}

		// if we're a seed, we don't have an m_file_progress anyway
		// since we don't need one. We know we have all files
		// just fill in the full file sizes as a shortcut
		if (is_seed())
		{
			fp.resize(m_torrent_file->num_files());
			file_storage const& fs = m_torrent_file->files();
			for (auto const i : fs.file_range())
				fp[i] = fs.file_size(i);
			return;
		}

		if (num_have() == 0 || m_file_progress.empty())
		{
			// if we don't have any pieces, just return zeroes
			fp.clear();
			fp.resize(m_torrent_file->num_files(), 0);
			return;
		}

		m_file_progress.export_progress(fp);

		if (flags & torrent_handle::piece_granularity)
			return;

		TORRENT_ASSERT(has_picker());

		std::vector<piece_picker::downloading_piece> q = m_picker->get_download_queue();

		file_storage const& fs = m_torrent_file->files();
		for (auto const& dp : q)
		{
			std::int64_t offset = std::int64_t(static_cast<int>(dp.index))
				* m_torrent_file->piece_length();
			file_index_t file = fs.file_index_at_offset(offset);
			int idx = -1;
			for (auto const& info : m_picker->blocks_for_piece(dp))
			{
				++idx;
				TORRENT_ASSERT(file < fs.end_file());
				TORRENT_ASSERT(offset == std::int64_t(static_cast<int>(dp.index))
					* m_torrent_file->piece_length()
					+ idx * block_size());
				TORRENT_ASSERT(offset < m_torrent_file->total_size());
				while (offset >= fs.file_offset(file) + fs.file_size(file))
				{
					++file;
				}
				TORRENT_ASSERT(file < fs.end_file());

				std::int64_t block = block_size();

				if (info.state == piece_picker::block_info::state_none)
				{
					offset += block;
					continue;
				}

				if (info.state == piece_picker::block_info::state_requested)
				{
					block = 0;
					torrent_peer* p = info.peer;
					if (p != nullptr && p->connection)
					{
						auto* peer = static_cast<peer_connection*>(p->connection);
						auto pbp = peer->downloading_piece_progress();
						if (pbp.piece_index == dp.index && pbp.block_index == idx)
							block = pbp.bytes_downloaded;
						TORRENT_ASSERT(block <= block_size());
					}

					if (block == 0)
					{
						offset += block_size();
						continue;
					}
				}

				if (offset + block > fs.file_offset(file) + fs.file_size(file))
				{
					std::int64_t left_over = block_size() - block;
					// split the block on multiple files
					while (block > 0)
					{
						TORRENT_ASSERT(offset <= fs.file_offset(file) + fs.file_size(file));
						std::int64_t const slice = std::min(fs.file_offset(file) + fs.file_size(file) - offset
							, block);
						fp[file] += slice;
						offset += slice;
						block -= slice;
						TORRENT_ASSERT(offset <= fs.file_offset(file) + fs.file_size(file));
						if (offset == fs.file_offset(file) + fs.file_size(file))
						{
							++file;
							if (file == fs.end_file())
							{
								offset += block;
								break;
							}
						}
					}
					offset += left_over;
					TORRENT_ASSERT(offset == std::int64_t(static_cast<int>(dp.index))
						* m_torrent_file->piece_length()
						+ (idx + 1) * block_size());
				}
				else
				{
					fp[file] += block;
					offset += block_size();
				}
				TORRENT_ASSERT(file <= fs.end_file());
			}
		}
	}

	void torrent::new_external_ip()
	{
		if (m_peer_list) m_peer_list->clear_peer_prio();
	}

	void torrent::stop_when_ready(bool const b)
	{
		m_stop_when_ready = b;

		// to avoid race condition, if we're already in a downloading state,
		// trigger the stop-when-ready logic immediately.
		if (m_stop_when_ready && is_downloading_state(m_state))
		{
#ifndef TORRENT_DISABLE_LOGGING
			debug_log("stop_when_ready triggered");
#endif
			auto_managed(false);
			pause();
			m_stop_when_ready = false;
		}
	}

	void torrent::set_state(torrent_status::state_t const s)
	{
		TORRENT_ASSERT(is_single_thread());
		TORRENT_ASSERT(s != 0); // this state isn't used anymore

#if TORRENT_USE_ASSERTS

		if (s == torrent_status::seeding)
		{
			TORRENT_ASSERT(is_seed());
			TORRENT_ASSERT(is_finished());
		}
		if (s == torrent_status::finished)
			TORRENT_ASSERT(is_finished());
		if (s == torrent_status::downloading && m_state == torrent_status::finished)
			TORRENT_ASSERT(!is_finished());
#endif

		if (int(m_state) == s) return;

		if (m_ses.alerts().should_post<state_changed_alert>())
		{
			m_ses.alerts().emplace_alert<state_changed_alert>(get_handle()
				, s, static_cast<torrent_status::state_t>(m_state));
		}

		if (s == torrent_status::finished
			&& alerts().should_post<torrent_finished_alert>())
		{
			alerts().emplace_alert<torrent_finished_alert>(
				get_handle());
		}

		if (m_stop_when_ready
			&& !is_downloading_state(m_state)
			&& is_downloading_state(s))
		{
#ifndef TORRENT_DISABLE_LOGGING
			debug_log("stop_when_ready triggered");
#endif
			// stop_when_ready is set, and we're transitioning from a downloading
			// state to a non-downloading state. pause the torrent. Note that
			// "downloading" is defined broadly to include any state where we
			// either upload or download (for the purpose of this flag).
			auto_managed(false);
			pause();
			m_stop_when_ready = false;
		}

		m_state = s;

#ifndef TORRENT_DISABLE_LOGGING
		debug_log("set_state() %d", m_state);
#endif

		update_gauge();
		update_want_peers();
		update_state_list();

		state_updated();

#ifndef TORRENT_DISABLE_EXTENSIONS
		for (auto& ext : m_extensions)
		{
			ext->on_state(state());
		}
#endif
	}

#ifndef TORRENT_DISABLE_EXTENSIONS
	void torrent::notify_extension_add_peer(tcp::endpoint const& ip
		, peer_source_flags_t const src, add_peer_flags_t const flags)
	{
		for (auto& ext : m_extensions)
		{
			ext->on_add_peer(ip, src, flags);
		}
	}
#endif

	void torrent::state_updated()
	{
		// if this fails, this function is probably called
		// from within the torrent constructor, which it
		// shouldn't be. Whichever function ends up calling
		// this should probably be moved to torrent::start()
		TORRENT_ASSERT(shared_from_this());

		// we can't call state_updated() while the session
		// is building the status update alert
		TORRENT_ASSERT(!m_ses.is_posting_torrent_updates());

		// we're not subscribing to this torrent, don't add it
		if (!m_state_subscription) return;

		aux::vector<torrent*>& list = m_ses.torrent_list(aux::session_interface::torrent_state_updates);

		// if it has already been updated this round, no need to
		// add it to the list twice
		if (m_links[aux::session_interface::torrent_state_updates].in_list())
		{
#ifdef TORRENT_EXPENSIVE_INVARIANT_CHECKS
			TORRENT_ASSERT(find(list.begin(), list.end(), this) != list.end());
#endif
			return;
		}

#ifdef TORRENT_EXPENSIVE_INVARIANT_CHECKS
		TORRENT_ASSERT(find(list.begin(), list.end(), this) == list.end());
#endif

		m_links[aux::session_interface::torrent_state_updates].insert(list, this);
	}

	void torrent::status(torrent_status* st, status_flags_t const flags)
	{
		INVARIANT_CHECK;

		time_point32 const now = aux::time_now32();

		st->handle = get_handle();
		st->info_hash = info_hash();
#if TORRENT_ABI_VERSION == 1
		st->is_loaded = true;
#endif

		if (flags & torrent_handle::query_name)
			st->name = name();

		if (flags & torrent_handle::query_save_path)
			st->save_path = save_path();

		if (flags & torrent_handle::query_torrent_file)
			st->torrent_file = m_torrent_file;

		st->has_incoming = m_has_incoming;
		st->errc = m_error;
		st->error_file = m_error_file;

#if TORRENT_ABI_VERSION == 1
		if (m_error) st->error = convert_from_native(m_error.message())
			+ ": " + resolve_filename(m_error_file);
		st->seed_mode = m_seed_mode;
#endif
		st->moving_storage = m_moving_storage;

		st->announcing_to_trackers = m_announce_to_trackers;
		st->announcing_to_lsd = m_announce_to_lsd;
		st->announcing_to_dht = m_announce_to_dht;
#if TORRENT_ABI_VERSION == 1
		st->stop_when_ready = m_stop_when_ready;
#endif

		st->added_time = m_added_time;
		st->completed_time = m_completed_time;

#if TORRENT_ABI_VERSION == 1
		st->last_scrape = static_cast<int>(total_seconds(aux::time_now32() - m_last_scrape));
#endif

#if TORRENT_ABI_VERSION == 1
		st->share_mode = m_share_mode;
		st->upload_mode = m_upload_mode;
#endif
		st->up_bandwidth_queue = 0;
		st->down_bandwidth_queue = 0;
#if TORRENT_ABI_VERSION == 1
		st->priority = priority();
#endif

		st->num_peers = num_peers() - m_num_connecting;

		st->list_peers = m_peer_list ? m_peer_list->num_peers() : 0;
		st->list_seeds = m_peer_list ? m_peer_list->num_seeds() : 0;
		st->connect_candidates = m_peer_list ? m_peer_list->num_connect_candidates() : 0;
		st->seed_rank = seed_rank(settings());

		st->all_time_upload = m_total_uploaded;
		st->all_time_download = m_total_downloaded;

		// activity time
#if TORRENT_ABI_VERSION == 1
		st->finished_time = int(total_seconds(finished_time()));
		st->active_time = int(total_seconds(active_time()));
		st->seeding_time = int(total_seconds(seeding_time()));

		time_point32 const unset{seconds32(0)};

		st->time_since_upload = m_last_upload == unset ? -1
			: static_cast<int>(total_seconds(aux::time_now32() - m_last_upload));
		st->time_since_download = m_last_download == unset ? -1
			: static_cast<int>(total_seconds(aux::time_now32() - m_last_download));
#endif

		st->finished_duration = finished_time();
		st->active_duration = active_time();
		st->seeding_duration = seeding_time();

		st->last_upload = m_last_upload;
		st->last_download = m_last_download;

		st->storage_mode = static_cast<storage_mode_t>(m_storage_mode);

		st->num_complete = (m_complete == 0xffffff) ? -1 : m_complete;
		st->num_incomplete = (m_incomplete == 0xffffff) ? -1 : m_incomplete;
#if TORRENT_ABI_VERSION == 1
		st->paused = is_torrent_paused();
		st->auto_managed = m_auto_managed;
		st->sequential_download = m_sequential_download;
#endif
		st->is_seeding = is_seed();
		st->is_finished = is_finished();
#if TORRENT_ABI_VERSION == 1
		st->super_seeding = m_super_seeding;
#endif
		st->has_metadata = valid_metadata();
		bytes_done(*st, flags);
		TORRENT_ASSERT(st->total_wanted_done >= 0);
		TORRENT_ASSERT(st->total_done >= st->total_wanted_done);

		// payload transfer
		st->total_payload_download = m_stat.total_payload_download();
		st->total_payload_upload = m_stat.total_payload_upload();

		// total transfer
		st->total_download = m_stat.total_payload_download()
			+ m_stat.total_protocol_download();
		st->total_upload = m_stat.total_payload_upload()
			+ m_stat.total_protocol_upload();

		// failed bytes
		st->total_failed_bytes = m_total_failed_bytes;
		st->total_redundant_bytes = m_total_redundant_bytes;

		// transfer rate
		st->download_rate = m_stat.download_rate();
		st->upload_rate = m_stat.upload_rate();
		st->download_payload_rate = m_stat.download_payload_rate();
		st->upload_payload_rate = m_stat.upload_payload_rate();

		if (is_paused() || m_tracker_timer.expiry() < now)
			st->next_announce = seconds(0);
		else
			st->next_announce = m_tracker_timer.expiry() - now;

		if (st->next_announce.count() < 0)
			st->next_announce = seconds(0);

#if TORRENT_ABI_VERSION == 1
		st->announce_interval = seconds(0);
#endif

		st->current_tracker.clear();
		if (m_last_working_tracker >= 0)
		{
			TORRENT_ASSERT(m_last_working_tracker < m_trackers.end_index());
			const int i = m_last_working_tracker;
			st->current_tracker = m_trackers[i].url;
		}
		else
		{
#ifdef __clang__
#pragma clang diagnostic push
#pragma clang diagnostic ignored "-Wmissing-braces"
#endif
			aux::array<bool const, num_protocols, protocol_version> const supports_protocol{
			{
				m_info_hash.has_v1(),
				m_info_hash.has_v2()
			}};
#ifdef __clang__
#pragma clang diagnostic pop
#endif

			for (auto const& t : m_trackers)
			{
				if (std::any_of(t.endpoints.begin(), t.endpoints.end()
					, [supports_protocol](announce_endpoint const& aep) {
						for (protocol_version const ih : all_versions)
						{
							if (supports_protocol[ih] && aep.info_hashes[ih].updating)
								return false;
						}
						return true;
					})) continue;
				if (!t.verified) continue;
				st->current_tracker = t.url;
				break;
			}
		}

		if ((flags & torrent_handle::query_verified_pieces))
		{
			st->verified_pieces = m_verified;
		}

		st->num_uploads = m_num_uploads;
		st->uploads_limit = m_max_uploads == (1 << 24) - 1 ? -1 : m_max_uploads;
		st->num_connections = num_peers();
		st->connections_limit = m_max_connections == (1 << 24) - 1 ? -1 : m_max_connections;
		// if we don't have any metadata, stop here

		st->queue_position = queue_position();
		st->need_save_resume = need_save_resume_data();
#if TORRENT_ABI_VERSION == 1
		st->ip_filter_applies = m_apply_ip_filter;
#endif

		st->state = static_cast<torrent_status::state_t>(m_state);
		st->flags = this->flags();

#if TORRENT_USE_ASSERTS
		if (st->state == torrent_status::finished
			|| st->state == torrent_status::seeding)
		{
			// it may be tempting to assume that st->is_finished == true here, but
			// this assumption does not always hold. We transition to "finished"
			// when we receive the last block of the last piece, which is before
			// the hash check comes back. "is_finished" is set to true once all the
			// pieces have been hash checked. So, there's a short window where it
			// doesn't hold.
		}
#endif

		if (!valid_metadata())
		{
			st->state = torrent_status::downloading_metadata;
			st->progress_ppm = m_progress_ppm;
#if !TORRENT_NO_FPU
			st->progress = m_progress_ppm / 1000000.f;
#endif
			st->block_size = 0;
			return;
		}

		st->block_size = block_size();

		if (m_state == torrent_status::checking_files)
		{
			st->progress_ppm = m_progress_ppm;
#if !TORRENT_NO_FPU
			st->progress = m_progress_ppm / 1000000.f;
#endif
		}
		else if (st->total_wanted == 0)
		{
			st->progress_ppm = 1000000;
			st->progress = 1.f;
		}
		else
		{
			st->progress_ppm = int(st->total_wanted_done * 1000000
				/ st->total_wanted);
#if !TORRENT_NO_FPU
			st->progress = st->progress_ppm / 1000000.f;
#endif
		}

		if (flags & torrent_handle::query_pieces)
		{
			int const num_pieces = m_torrent_file->num_pieces();
			if (has_picker())
			{
				st->pieces.resize(num_pieces, false);
				for (auto const i : st->pieces.range())
					if (m_picker->has_piece_passed(i)) st->pieces.set_bit(i);
			}
			else if (m_have_all)
			{
				st->pieces.resize(num_pieces, true);
			}
			else
			{
				st->pieces.resize(num_pieces, false);
			}
		}
		st->num_pieces = num_have();
		st->num_seeds = num_seeds();
		if ((flags & torrent_handle::query_distributed_copies) && m_picker.get())
		{
			std::tie(st->distributed_full_copies, st->distributed_fraction) =
				m_picker->distributed_copies();
#if TORRENT_NO_FPU
			st->distributed_copies = -1.f;
#else
			st->distributed_copies = st->distributed_full_copies
				+ float(st->distributed_fraction) / 1000;
#endif
		}
		else
		{
			st->distributed_full_copies = -1;
			st->distributed_fraction = -1;
			st->distributed_copies = -1.f;
		}

		st->last_seen_complete = m_swarm_last_seen_complete;
	}

	int torrent::priority() const
	{
		int priority = 0;
		for (int i = 0; i < num_classes(); ++i)
		{
			int const* prio = m_ses.peer_classes().at(class_at(i))->priority;
			priority = std::max(priority, prio[peer_connection::upload_channel]);
			priority = std::max(priority, prio[peer_connection::download_channel]);
		}
		return priority;
	}

#if TORRENT_ABI_VERSION == 1
	void torrent::set_priority(int const prio)
	{
		// priority 1 is default
		if (prio == 1 && m_peer_class == peer_class_t{}) return;

		if (m_peer_class == peer_class_t{})
			setup_peer_class();

		struct peer_class* tpc = m_ses.peer_classes().at(m_peer_class);
		TORRENT_ASSERT(tpc);
		tpc->priority[peer_connection::download_channel] = prio;
		tpc->priority[peer_connection::upload_channel] = prio;

		state_updated();
	}
#endif

	void torrent::add_redundant_bytes(int const b, waste_reason const reason)
	{
		TORRENT_ASSERT(is_single_thread());
		TORRENT_ASSERT(b > 0);
		TORRENT_ASSERT(static_cast<int>(reason) >= 0);
		TORRENT_ASSERT(static_cast<int>(reason) < static_cast<int>(waste_reason::max));

		if (m_total_redundant_bytes <= std::numeric_limits<std::int32_t>::max() - b)
			m_total_redundant_bytes += b;
		else
			m_total_redundant_bytes = std::numeric_limits<std::int32_t>::max();

		// the stats counters are 64 bits, so we don't check for overflow there
		m_stats_counters.inc_stats_counter(counters::recv_redundant_bytes, b);
		m_stats_counters.inc_stats_counter(counters::waste_piece_timed_out + static_cast<int>(reason), b);
	}

	void torrent::add_failed_bytes(int const b)
	{
		TORRENT_ASSERT(is_single_thread());
		TORRENT_ASSERT(b > 0);
		if (m_total_failed_bytes <= std::numeric_limits<std::int32_t>::max() - b)
			m_total_failed_bytes += b;
		else
			m_total_failed_bytes = std::numeric_limits<std::int32_t>::max();

		// the stats counters are 64 bits, so we don't check for overflow there
		m_stats_counters.inc_stats_counter(counters::recv_failed_bytes, b);
	}

	// the number of connected peers that are seeds
	int torrent::num_seeds() const
	{
		TORRENT_ASSERT(is_single_thread());
		INVARIANT_CHECK;

		return int(m_num_seeds) - int(m_num_connecting_seeds);
	}

	// the number of connected peers that are not seeds
	int torrent::num_downloaders() const
	{
		TORRENT_ASSERT(is_single_thread());
		INVARIANT_CHECK;

		int const ret = num_peers()
			- m_num_seeds
			- m_num_connecting
			+ m_num_connecting_seeds;
		TORRENT_ASSERT(ret >= 0);
		return ret;
	}

	void torrent::tracker_request_error(tracker_request const& r
		, error_code const& ec, std::string const& msg
		, seconds32 const retry_interval)
	{
		TORRENT_ASSERT(is_single_thread());

		INVARIANT_CHECK;

#ifndef TORRENT_DISABLE_LOGGING
		if (should_log())
		{
			debug_log("*** tracker error: (%d) %s %s", ec.value()
				, ec.message().c_str(), msg.c_str());
		}
#endif
		if (!(r.kind & tracker_request::scrape_request))
		{
			// announce request
			announce_entry* ae = find_tracker(r.url);
			int fails = 0;
			tcp::endpoint local_endpoint;
			if (ae)
			{
				auto aep = std::find_if(ae->endpoints.begin(), ae->endpoints.end()
					, [&](announce_endpoint const& e) { return e.socket == r.outgoing_socket; });

				if (aep != ae->endpoints.end())
				{
					protocol_version const hash_version = r.info_hash == m_info_hash.v1
						? protocol_version::V1 : protocol_version::V2;
					auto& a = aep->info_hashes[hash_version];
					local_endpoint = aep->local_endpoint;
					a.failed(settings().get_int(settings_pack::tracker_backoff)
						, retry_interval);
					a.last_error = ec;
					a.message = msg;
					fails = a.fails;

#if TORRENT_ABI_VERSION <= 2
#include "libtorrent/aux_/disable_warnings_push.hpp"
					if (hash_version == protocol_version::V1)
					{
						aep->fails = a.fails;
						aep->next_announce = a.next_announce;
						aep->updating = a.updating;
						aep->last_error = ec;
						aep->message = msg;
					}
#include "libtorrent/aux_/disable_warnings_pop.hpp"
#endif

#ifndef TORRENT_DISABLE_LOGGING
					debug_log("*** increment tracker fail count [%d]", a.fails);
#endif
				}
				else if (r.outgoing_socket)
				{
#ifndef TORRENT_DISABLE_LOGGING
					debug_log("*** no matching endpoint for request [%s, %s]", r.url.c_str(), print_endpoint(r.outgoing_socket.get_local_endpoint()).c_str());
#endif
				}

				int const tracker_index = int(ae - m_trackers.data());

				// never talk to this tracker again
				if (ec == error_code(410, http_category())) ae->fail_limit = 1;

				deprioritize_tracker(tracker_index);
			}
			if (m_ses.alerts().should_post<tracker_error_alert>()
				|| r.triggered_manually)
			{
				m_ses.alerts().emplace_alert<tracker_error_alert>(get_handle()
					, local_endpoint, fails, r.url, ec, msg);
			}
		}
		else
		{
			announce_entry* ae = find_tracker(r.url);

			// scrape request
			if (ec == error_code(410, http_category()))
			{
				// never talk to this tracker again
				if (ae != nullptr) ae->fail_limit = 1;
			}

			// if this was triggered manually we need to post this unconditionally,
			// since the client expects a response from its action, regardless of
			// whether all tracker events have been enabled by the alert mask
			if (m_ses.alerts().should_post<scrape_failed_alert>()
				|| r.triggered_manually)
			{
				tcp::endpoint local_endpoint;
				if (ae != nullptr)
				{
					auto aep = ae->find_endpoint(r.outgoing_socket);
					if (aep != nullptr) local_endpoint = aep->local_endpoint;
				}

				m_ses.alerts().emplace_alert<scrape_failed_alert>(get_handle(), local_endpoint, r.url, ec);
			}
		}
		// announce to the next working tracker
		if ((!m_abort && !is_paused()) || r.event == event_t::stopped)
			announce_with_tracker(r.event);
		update_tracker_timer(aux::time_now32());
	}

#ifndef TORRENT_DISABLE_LOGGING
	bool torrent::should_log() const
	{
		return alerts().should_post<torrent_log_alert>();
	}

	TORRENT_FORMAT(2,3)
	void torrent::debug_log(char const* fmt, ...) const noexcept try
	{
		if (!alerts().should_post<torrent_log_alert>()) return;

		va_list v;
		va_start(v, fmt);
		alerts().emplace_alert<torrent_log_alert>(
			const_cast<torrent*>(this)->get_handle(), fmt, v);
		va_end(v);
	}
	catch (std::exception const&) {}
#endif

}<|MERGE_RESOLUTION|>--- conflicted
+++ resolved
@@ -3194,20 +3194,23 @@
 				if (!a.complete_sent && r.event == event_t::completed)
 					a.complete_sent = true;
 				ae->verified = true;
-<<<<<<< HEAD
 				a.next_announce = now + interval;
 				a.min_announce = now + resp.min_interval;
 				a.updating = false;
 				a.fails = 0;
-=======
-				aep->next_announce = now + interval;
-				aep->min_announce = now + resp.min_interval;
-				aep->updating = false;
-				aep->fails = 0;
-				aep->last_error.clear();
-				aep->message = !resp.warning_message.empty() ? resp.warning_message : std::string();
->>>>>>> b329d579
-				int tracker_index = int(ae - m_trackers.data());
+				a.last_error.clear();
+				a.message = !resp.warning_message.empty() ? resp.warning_message : std::string();
+#if TORRENT_ABI_VERSION <= 2
+#include "libtorrent/aux_/disable_warnings_push.hpp"
+				if (v == protocol_version::V1)
+				{
+					aep->last_error.clear();
+					aep->message = a.message;
+					aep->fails = 0;
+				}
+#include "libtorrent/aux_/disable_warnings_pop.hpp"
+#endif
+				int const tracker_index = int(ae - m_trackers.data());
 				m_last_working_tracker = std::int8_t(prioritize_tracker(tracker_index));
 
 				if ((!resp.trackerid.empty()) && (ae->trackerid != resp.trackerid))
