--- conflicted
+++ resolved
@@ -9975,12 +9975,7 @@
 			: settings().get_int(settings_pack::max_peerlist_size);
 		ret.min_reconnect_time = settings().get_int(settings_pack::min_reconnect_time);
 
-<<<<<<< HEAD
-		ret.peer_allocator = m_ses.get_peer_allocator();
 		ret.ip = m_ses.external_address();
-=======
-		ret.ip = &m_ses.external_address();
->>>>>>> f0801490
 		ret.port = m_ses.listen_port();
 		ret.max_failcount = settings().get_int(settings_pack::max_failcount);
 		return ret;
