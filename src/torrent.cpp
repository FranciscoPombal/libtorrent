--- conflicted
+++ resolved
@@ -108,32 +108,8 @@
 
 using namespace std::placeholders;
 
-<<<<<<< HEAD
 namespace libtorrent {
 namespace {
-=======
-	boost::uint32_t const unset = std::numeric_limits<boost::uint32_t>::max();
-
-	bool is_downloading_state(int st)
-	{
-		switch (st)
-		{
-			case torrent_status::checking_files:
-			case torrent_status::allocating:
-			case torrent_status::checking_resume_data:
-				return false;
-			case torrent_status::downloading_metadata:
-			case torrent_status::downloading:
-			case torrent_status::finished:
-			case torrent_status::seeding:
-				return true;
-			default:
-				// unexpected state
-				TORRENT_ASSERT_VAL(false, st);
-				return false;
-		}
-	}
->>>>>>> f5e33932
 
 bool is_downloading_state(int const st)
 {
@@ -205,6 +181,8 @@
 		, bool const session_paused
 		, add_torrent_params const& p)
 		: torrent_hot_members(ses, p, session_paused)
+		, m_total_uploaded(p.total_uploaded)
+		, m_total_downloaded(p.total_downloaded)
 		, m_tracker_timer(ses.get_io_service())
 		, m_inactivity_timer(ses.get_io_service())
 		, m_trackerid(p.trackerid)
@@ -248,27 +226,13 @@
 		, m_announce_to_dht(!(p.flags & torrent_flags::paused))
 		, m_ssl_torrent(false)
 		, m_deleted(false)
-<<<<<<< HEAD
+		, m_last_download(seconds32(p.last_download))
+		, m_last_upload(seconds32(p.last_upload))
 		, m_auto_managed(p.flags & torrent_flags::auto_managed)
 		, m_current_gauge_state(static_cast<std::uint32_t>(no_gauge_state))
 		, m_moving_storage(false)
 		, m_inactive(false)
 		, m_downloaded(0xffffff)
-=======
-		, m_pinned((p.flags & add_torrent_params::flag_pinned) != 0)
-		, m_should_be_loaded(true)
-		, m_last_download(unset)
-		, m_num_seeds(0)
-		, m_num_connecting_seeds(0)
-		, m_last_upload(unset)
-		, m_storage_tick(0)
-		, m_auto_managed(p.flags & add_torrent_params::flag_auto_managed)
-		, m_current_gauge_state(no_gauge_state)
-		, m_moving_storage(false)
-		, m_inactive(false)
-		, m_downloaded(0xffffff)
-		, m_last_scrape(unset)
->>>>>>> f5e33932
 		, m_progress_ppm(0)
 	{
 		// we cannot log in the constructor, because it relies on shared_from_this
@@ -3004,25 +2968,12 @@
 		update_tracker_timer(now);
 	}
 
-<<<<<<< HEAD
 	void torrent::scrape_tracker(int idx, bool const user_triggered)
 	{
 		TORRENT_ASSERT(is_single_thread());
 #ifndef TORRENT_NO_DEPRECATE
-		m_last_scrape = std::int16_t(m_ses.session_time());
-#endif
-=======
-	int torrent::seconds_since_last_scrape() const
-	{
-		return m_last_scrape == unset ? -1
-		: total_seconds(clock_type::now() - time_point(seconds(m_last_scrape)));
-	}
-
-	void torrent::scrape_tracker(int idx, bool user_triggered)
-	{
-		TORRENT_ASSERT(is_single_thread());
-		m_last_scrape = total_seconds(clock_type::now().time_since_epoch());
->>>>>>> f5e33932
+		m_last_scrape = aux::time_now32();
+#endif
 
 		if (m_trackers.empty()) return;
 
@@ -3204,12 +3155,8 @@
 
 #ifndef TORRENT_NO_DEPRECATE
 		if (resp.complete >= 0 && resp.incomplete >= 0)
-<<<<<<< HEAD
-			m_last_scrape = std::int16_t(m_ses.session_time());
-#endif
-=======
-			m_last_scrape = total_seconds(clock_type::now().time_since_epoch());
->>>>>>> f5e33932
+			m_last_scrape = aux::time_now32();
+#endif
 
 #ifndef TORRENT_DISABLE_LOGGING
 		if (should_log())
@@ -3986,11 +3933,7 @@
 				// is deallocated by the torrent once it starts seeding
 			}
 
-<<<<<<< HEAD
 			m_last_download = aux::time_now32();
-=======
-			m_last_download = total_seconds(clock_type::now().time_since_epoch());
->>>>>>> f5e33932
 
 			if (m_share_mode)
 				recalc_share_mode();
@@ -6148,34 +6091,8 @@
 		if (c->is_disconnecting()) return;
 
 #ifndef TORRENT_DISABLE_LOGGING
-<<<<<<< HEAD
 		debug_log("START queue peer [%p] (%d)", static_cast<void*>(c.get())
 			, num_peers());
-=======
-			debug_log("loaded resume data: max-uploads: %d max-connections: %d "
-				"upload-limit: %d download-limit: %d paused: %d sequential-download: %d "
-				"super-seeding: %d auto-managed: %d"
-				, max_uploads_, max_connections_, up_limit_, down_limit_
-				, paused_, sequential_, super_seeding_, auto_managed_);
-#endif
-		}
-
-		boost::int64_t tmp = rd.dict_find_int_value("last_scrape", -1);
-		m_last_scrape = tmp == -1 ? unset : tmp;
-		tmp = rd.dict_find_int_value("last_download", -1);
-		m_last_download = tmp == -1 ? unset : tmp;
-		tmp = rd.dict_find_int_value("last_upload", -1);
-		m_last_upload = tmp == -1 ? unset : tmp;
-
-		if (m_use_resume_save_path)
-		{
-			std::string p = rd.dict_find_string_value("save_path");
-			if (!p.empty())
-			{
-				m_save_path = p;
-#ifndef TORRENT_DISABLE_LOGGING
-				debug_log("loaded resume data: save-path: %s", m_save_path.c_str());
->>>>>>> f5e33932
 #endif
 	}
 
@@ -6192,20 +6109,13 @@
 		ret.total_uploaded = m_total_uploaded;
 		ret.total_downloaded = m_total_downloaded;
 
-<<<<<<< HEAD
 		// cast to seconds in case that internal values doesn't have ratio<1>
 		ret.active_time = static_cast<int>(total_seconds(active_time()));
 		ret.finished_time = static_cast<int>(total_seconds(finished_time()));
 		ret.seeding_time = static_cast<int>(total_seconds(seeding_time()));
 		ret.last_seen_complete = m_last_seen_complete;
-=======
-		ret["num_complete"] = m_complete;
-		ret["num_incomplete"] = m_incomplete;
-		ret["num_downloaded"] = m_downloaded;
-		ret["last_upload"] = m_last_upload == unset ? -1 : boost::int64_t(m_last_upload);
-		ret["last_download"] = m_last_download == unset ? -1 : boost::int64_t(m_last_download);
-		ret["last_scrape"] = m_last_scrape == unset ? -1 : boost::int64_t(m_last_scrape);
->>>>>>> f5e33932
+		ret.last_upload = total_seconds(m_last_upload.time_since_epoch());
+		ret.last_download = total_seconds(m_last_download.time_since_epoch());
 
 		ret.num_complete = m_complete;
 		ret.num_incomplete = m_incomplete;
@@ -8392,18 +8302,7 @@
 		if (a < b) return 0;
 		return std::uint16_t(a - b);
 	}
-<<<<<<< HEAD
-#ifndef TORRENT_NO_DEPRECATE
-	std::int16_t clamped_subtract_s16(int a, int b)
-	{
-		if (a + std::numeric_limits<std::int16_t>::min() < b)
-			return std::numeric_limits<std::int16_t>::min();
-		return std::int16_t(a - b);
-	}
-#endif
-=======
-
->>>>>>> f5e33932
+
 	} // anonymous namespace
 
 	// this is called every time the session timer takes a step back. Since the
@@ -8424,45 +8323,6 @@
 				pe->last_connected = clamped_subtract_u16(pe->last_connected, seconds);
 			}
 		}
-
-<<<<<<< HEAD
-#ifndef TORRENT_NO_DEPRECATE
-		m_last_scrape = clamped_subtract_s16(m_last_scrape, seconds);
-#endif
-=======
-		// m_active_time, m_seeding_time and m_finished_time are absolute cunters
-		// of the historical time we've spent in each state. The current time
-		// we've spent in those states (this session) is calculated by
-		// session_time() - m_started
-		// session_time() - m_became_seed
-		// session_time() - m_became_finished respectively. If any of the
-		// comparison points were pulled back to the oldest representable value (0)
-		// the left-over time must be transferred into the m_*_time counters.
-
-		if (m_started < seconds && !is_paused())
-		{
-			int lost_seconds = seconds - m_started;
-			m_active_time += lost_seconds;
-		}
-		m_started = clamped_subtract(m_started, seconds);
-
-		if (m_became_seed < seconds && is_seed())
-		{
-			int lost_seconds = seconds - m_became_seed;
-			m_seeding_time += lost_seconds;
-		}
-		m_became_seed = clamped_subtract(m_became_seed, seconds);
-
-		if (m_became_finished < seconds && is_finished())
-		{
-			int lost_seconds = seconds - m_became_finished;
-			m_finished_time += lost_seconds;
-		}
-		m_became_finished = clamped_subtract(m_became_finished, seconds);
-
-		m_last_saved_resume = clamped_subtract(m_last_saved_resume, seconds);
-		m_upload_mode_time = clamped_subtract(m_upload_mode_time, seconds);
->>>>>>> f5e33932
 	}
 
 	// the higher seed rank, the more important to seed
@@ -10771,15 +10631,9 @@
 		st->added_time = m_added_time;
 		st->completed_time = m_completed_time;
 
-<<<<<<< HEAD
 #ifndef TORRENT_NO_DEPRECATE
-		st->last_scrape = m_last_scrape == std::numeric_limits<std::int16_t>::min() ? -1
-			: clamped_subtract_u16(m_ses.session_time(), m_last_scrape);
-#endif
-=======
-		st->last_scrape = m_last_scrape == unset ? -1
-			: total_seconds(clock_type::now() - time_point(seconds(m_last_scrape)));
->>>>>>> f5e33932
+		st->last_scrape = static_cast<int>(total_seconds(aux::time_now32() - m_last_scrape));
+#endif
 
 #ifndef TORRENT_NO_DEPRECATE
 		st->share_mode = m_share_mode;
@@ -10802,16 +10656,17 @@
 		st->all_time_download = m_total_downloaded;
 
 		// activity time
-<<<<<<< HEAD
 #ifndef TORRENT_NO_DEPRECATE
 		st->finished_time = int(total_seconds(finished_time()));
 		st->active_time = int(total_seconds(active_time()));
 		st->seeding_time = int(total_seconds(seeding_time()));
 
-		st->time_since_upload = int(total_seconds(aux::time_now()
-			- m_last_upload));
-		st->time_since_download = int(total_seconds(aux::time_now()
-			- m_last_download));
+		time_point32 const unset{seconds32(0)};
+
+		st->time_since_upload = m_last_upload == unset ? -1
+			: static_cast<int>(total_seconds(aux::time_now32() - m_last_upload));
+		st->time_since_download = m_last_download == unset ? -1
+			: static_cast<int>(total_seconds(aux::time_now32() - m_last_download));
 #endif
 
 		st->finished_duration = finished_time();
@@ -10820,15 +10675,6 @@
 
 		st->last_upload = m_last_upload;
 		st->last_download = m_last_download;
-=======
-		st->finished_time = finished_time();
-		st->active_time = active_time();
-		st->seeding_time = seeding_time();
-		st->time_since_upload = m_last_upload == unset ? -1
-			: total_seconds(clock_type::now() - time_point(seconds(m_last_upload)));
-		st->time_since_download = m_last_download == unset ? -1
-			: total_seconds(clock_type::now() - time_point(seconds(m_last_download)));
->>>>>>> f5e33932
 
 		st->storage_mode = static_cast<storage_mode_t>(m_storage_mode);
 
