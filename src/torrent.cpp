--- conflicted
+++ resolved
@@ -94,16 +94,8 @@
 #include "libtorrent/aux_/path.hpp"
 #include "libtorrent/aux_/generate_peer_id.hpp"
 #include "libtorrent/aux_/announce_entry.hpp"
-<<<<<<< HEAD
 #include "libtorrent/aux_/ssl.hpp"
-=======
-#include "libtorrent/ssl.hpp"
 #include "libtorrent/aux_/apply_pad_files.hpp"
-
-#ifdef TORRENT_SSL_PEERS
-#include "libtorrent/ssl_stream.hpp"
-#endif // TORRENT_SSL_PEERS
->>>>>>> 1a4e2769
 
 #ifndef TORRENT_DISABLE_LOGGING
 #include "libtorrent/aux_/session_impl.hpp" // for tracker_logger
@@ -247,7 +239,7 @@
 		{
 			error_code ec = initialize_merkle_trees();
 			if (ec) throw system_error(ec);
-			m_size_on_disk = aux::size_on_disk(m_torrent_file->files());
+			m_size_on_disk = m_torrent_file->files().size_on_disk();
 		}
 
 		// --- WEB SEEDS ---
@@ -7579,7 +7571,7 @@
 
 		m_info_hash = m_torrent_file->info_hashes();
 
-		m_size_on_disk = aux::size_on_disk(m_torrent_file->files());
+		m_size_on_disk = m_torrent_file->files().size_on_disk();
 
 		m_ses.update_torrent_info_hash(shared_from_this(), old_ih);
 
