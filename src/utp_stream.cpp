/*

Copyright (c) 2009-2018, Arvid Norberg
All rights reserved.

Redistribution and use in source and binary forms, with or without
modification, are permitted provided that the following conditions
are met:

    * Redistributions of source code must retain the above copyright
      notice, this list of conditions and the following disclaimer.
    * Redistributions in binary form must reproduce the above copyright
      notice, this list of conditions and the following disclaimer in
      the documentation and/or other materials provided with the distribution.
    * Neither the name of the author nor the names of its
      contributors may be used to endorse or promote products derived
      from this software without specific prior written permission.

THIS SOFTWARE IS PROVIDED BY THE COPYRIGHT HOLDERS AND CONTRIBUTORS "AS IS"
AND ANY EXPRESS OR IMPLIED WARRANTIES, INCLUDING, BUT NOT LIMITED TO, THE
IMPLIED WARRANTIES OF MERCHANTABILITY AND FITNESS FOR A PARTICULAR PURPOSE
ARE DISCLAIMED. IN NO EVENT SHALL THE COPYRIGHT OWNER OR CONTRIBUTORS BE
LIABLE FOR ANY DIRECT, INDIRECT, INCIDENTAL, SPECIAL, EXEMPLARY, OR
CONSEQUENTIAL DAMAGES (INCLUDING, BUT NOT LIMITED TO, PROCUREMENT OF
SUBSTITUTE GOODS OR SERVICES; LOSS OF USE, DATA, OR PROFITS; OR BUSINESS
INTERRUPTION) HOWEVER CAUSED AND ON ANY THEORY OF LIABILITY, WHETHER IN
CONTRACT, STRICT LIABILITY, OR TORT (INCLUDING NEGLIGENCE OR OTHERWISE)
ARISING IN ANY WAY OUT OF THE USE OF THIS SOFTWARE, EVEN IF ADVISED OF THE
POSSIBILITY OF SUCH DAMAGE.

*/

#include "libtorrent/config.hpp"
#include "libtorrent/utp_stream.hpp"
#include "libtorrent/sliding_average.hpp"
#include "libtorrent/utp_socket_manager.hpp"
#include "libtorrent/aux_/alloca.hpp"
#include "libtorrent/timestamp_history.hpp"
#include "libtorrent/error.hpp"
#include "libtorrent/random.hpp"
#include "libtorrent/invariant_check.hpp"
#include "libtorrent/performance_counters.hpp"
#include "libtorrent/io_service.hpp"
#include <cstdint>
#include <limits>

#if TORRENT_USE_INVARIANT_CHECKS
#include <numeric> // for accumulate
#endif

#if TORRENT_UTP_LOG
#include <cstdarg>
#include <cinttypes> // for PRId64 et.al.
#include "libtorrent/socket_io.hpp"
#endif

namespace libtorrent {

#if TORRENT_UTP_LOG

static char const* packet_type_names[] = { "ST_DATA", "ST_FIN", "ST_STATE", "ST_RESET", "ST_SYN" };
static char const* socket_state_names[] = { "NONE", "SYN_SENT", "CONNECTED", "FIN_SENT", "ERROR", "DELETE" };

static struct utp_logger
{
	FILE* utp_log_file;
	std::mutex utp_log_mutex;

	utp_logger() : utp_log_file(nullptr) {}
	~utp_logger()
	{
		if (utp_log_file) fclose(utp_log_file);
	}
} log_file_holder;

TORRENT_FORMAT(1, 2)
void utp_log(char const* fmt, ...)
{
	if (log_file_holder.utp_log_file == nullptr) return;

	std::lock_guard<std::mutex> lock(log_file_holder.utp_log_mutex);
	static time_point start = clock_type::now();
	std::fprintf(log_file_holder.utp_log_file, "[%012" PRId64 "] ", total_microseconds(clock_type::now() - start));
	va_list l;
	va_start(l, fmt);
	vfprintf(log_file_holder.utp_log_file, fmt, l);
	va_end(l);
}

bool is_utp_stream_logging() {
	return log_file_holder.utp_log_file != nullptr;
}

void set_utp_stream_logging(bool enable) {
	if (enable)
	{
		if (log_file_holder.utp_log_file == nullptr)
		{
			log_file_holder.utp_log_file = fopen("utp.log", "w+");
		}
	}
	else
	{
		if (log_file_holder.utp_log_file != nullptr)
		{
			FILE* f = log_file_holder.utp_log_file;
			log_file_holder.utp_log_file = nullptr;
			fclose(f);
		}
	}
}

#define UTP_LOG utp_log
#if TORRENT_VERBOSE_UTP_LOG
#define UTP_LOGV utp_log
#else
#define UTP_LOGV TORRENT_WHILE_0 printf
#endif

#else

#if __cplusplus >= 201103L || defined __clang__

#define UTP_LOG(...) do {} while(false)
#define UTP_LOGV(...) do {} while(false)

#else

#define UTP_LOG TORRENT_WHILE_0 printf
#define UTP_LOGV TORRENT_WHILE_0 printf

#endif // cplusplus

#endif

enum
{
	ACK_MASK = 0xffff,

	// if a packet receives more than this number of
	// duplicate acks, we'll trigger a fast re-send
	dup_ack_limit = 3
};

// compare if lhs is less than rhs, taking wrapping
// into account. if lhs is close to UINT_MAX and rhs
// is close to 0, lhs is assumed to have wrapped and
// considered smaller
bool compare_less_wrap(std::uint32_t lhs
	, std::uint32_t rhs, std::uint32_t mask)
{
	// distance walking from lhs to rhs, downwards
	std::uint32_t dist_down = (lhs - rhs) & mask;
	// distance walking from lhs to rhs, upwards
	std::uint32_t dist_up = (rhs - lhs) & mask;

	// if the distance walking up is shorter, lhs
	// is less than rhs. If the distance walking down
	// is shorter, then rhs is less than lhs
	return dist_up < dist_down;
}

// since the uTP socket state may be needed after the
// utp_stream is closed, it's kept in a separate struct
// whose lifetime is not tied to the lifetime of utp_stream

// the utp socket is closely modelled after the asio async
// operations and handler model. For writing to the socket,
// the client provides a list of buffers (for gather/writev
// style of I/O) and whenever the socket can write another
// packet to the stream, it picks up data from these buffers.
// When all of the data has been written, or enough time has
// passed since we first started writing, the write handler
// is called and the write buffer is reset. This means that
// we're not writing anything at all while waiting for the
// client to re-issue a write request.

// reading is a little bit more complicated, since we must
// be able to receive data even when the user doesn't have
// an outstanding read operation on the socket. When the user
// does however, we want to receive data directly into the
// user's buffer instead of first copying it into our receive
// buffer. This is why the receive case is more complicated.
// There are two receive buffers. One provided by the user,
// which when present is always used. The other one is used
// when the user doesn't have an outstanding read request,
// and hence hasn't provided any buffer space to receive into.

// the user provided read buffer is called "m_read_buffer" and
// its size is "m_read_buffer_size". The buffer we spill over
// into when the user provided buffer is full or when there
// is none, is "m_receive_buffer" and "m_receive_buffer_size"
// respectively.

// in order to know when to trigger the read and write handlers
// there are two counters, m_read and m_written, which count
// the number of bytes we've stuffed into the user provided
// read buffer or written to the stream from the write buffer.
// These are used to trigger the handlers if we're written a
// large number of bytes. It's also triggered if we're filled
// the whole read buffer, or written the entire write buffer.
// The last way the handlers can be triggered is if we're read
// or written some, and enough time has elapsed since then.

// when we receive data into m_receive_buffer (i.e. the buffer
// used when there's no user provided one) is stored as a
// number of heap allocated packets. This is just because it's
// simple to reuse the data structured and it provides all the
// functionality needed for this buffer.

struct utp_socket_impl
{
	utp_socket_impl(std::uint16_t recv_id, std::uint16_t send_id
		, void* userdata, utp_socket_manager& sm)
		: m_sm(sm)
		, m_userdata(userdata)
		, m_timeout(clock_type::now() + milliseconds(m_sm.connect_timeout()))
		, m_send_id(send_id)
		, m_recv_id(recv_id)
		, m_delay_sample_idx(0)
		, m_state(UTP_STATE_NONE)
		, m_eof(false)
		, m_attached(true)
		, m_nagle(true)
		, m_slow_start(true)
		, m_cwnd_full(false)
		, m_null_buffers(false)
		, m_deferred_ack(false)
		, m_subscribe_drained(false)
		, m_stalled(false)
		, m_confirmed(false)
	{
		TORRENT_ASSERT((m_recv_id == ((m_send_id + 1) & 0xffff))
			|| (m_send_id == ((m_recv_id + 1) & 0xffff)));
		m_sm.inc_stats_counter(counters::num_utp_idle);
		TORRENT_ASSERT(m_userdata);
		m_delay_sample_hist.fill(std::numeric_limits<std::uint32_t>::max());
	}

	~utp_socket_impl();

	void tick(time_point now);
	void init_mtu(int link_mtu, int utp_mtu);
	bool incoming_packet(span<std::uint8_t const> buf
		, udp::endpoint const& ep, time_point receive_time);
	void writable();

	bool should_delete() const;
	tcp::endpoint remote_endpoint(error_code& ec) const
	{
		if (m_state == UTP_STATE_NONE)
			ec = boost::asio::error::not_connected;
		else
			TORRENT_ASSERT(m_remote_address != address_v4::any());
		return tcp::endpoint(m_remote_address, m_port);
	}
	std::size_t available() const;
	// returns true if there were handlers cancelled
	// if it returns false, we can detach immediately
	bool destroy();
	void set_close_reason(close_reason_t code);
	void detach();
	void send_syn();
	void send_fin();

	void subscribe_drained();
	void defer_ack();
	void remove_sack_header(packet* p);

	enum packet_flags_t { pkt_ack = 1, pkt_fin = 2 };
	bool send_pkt(int flags = 0);
	bool resend_packet(packet* p, bool fast_resend = false);
	void send_reset(utp_header const* ph);
	std::pair<std::uint32_t, int> parse_sack(std::uint16_t packet_ack, std::uint8_t const* ptr
		, int size, time_point now);
	void parse_close_reason(std::uint8_t const* ptr, int size);
	void write_payload(std::uint8_t* ptr, int size);
	void maybe_inc_acked_seq_nr();
	std::uint32_t ack_packet(packet_ptr p, time_point receive_time
		, std::uint16_t seq_nr);
	void write_sack(std::uint8_t* buf, int size) const;
	void incoming(std::uint8_t const* buf, int size, packet_ptr p, time_point now);
	void do_ledbat(int acked_bytes, int delay, int in_flight);
	int packet_timeout() const;
	bool test_socket_state();
	void maybe_trigger_receive_callback();
	void maybe_trigger_send_callback();
	bool cancel_handlers(error_code const& ec, bool shutdown);
	bool consume_incoming_data(
		utp_header const* ph, std::uint8_t const* ptr, int payload_size, time_point now);
	void update_mtu_limits();
<<<<<<< HEAD
	void experienced_loss(std::uint32_t seq_nr);
=======
	void experienced_loss(int seq_nr, time_point now);
>>>>>>> b443d334

	void set_state(int s);

	packet_ptr acquire_packet(int const allocate) { return m_sm.acquire_packet(allocate); }
	void release_packet(packet_ptr p) { m_sm.release_packet(std::move(p)); }

	// non-copyable
	utp_socket_impl(utp_socket_impl const&) = delete;
	utp_socket_impl const& operator=(utp_socket_impl const&) = delete;

	// TODO: 2 it would be nice if not everything would have to be public here

#if TORRENT_USE_INVARIANT_CHECKS
	void check_receive_buffers() const;
	void check_invariant() const;
#endif

	utp_socket_manager& m_sm;
	std::weak_ptr<utp_socket_interface> m_sock;

	// userdata pointer passed along
	// with any callback. This is initialized to 0
	// then set to point to the utp_stream when
	// hooked up, and then reset to 0 once the utp_stream
	// detaches. This is used to know whether or not
	// the socket impl is still attached to a utp_stream
	// object. When it isn't, we'll never be able to
	// signal anything back to the client, and in case
	// of errors, we just have to delete ourselves
	// i.e. transition to the UTP_STATE_DELETED state
	void* m_userdata;

	// This is a platform-independent replacement
	// for the regular iovec type in posix. Since
	// it's not used in any system call, we might as
	// well define our own type instead of wrapping
	// the system's type.
	struct iovec_t
	{
		iovec_t(void* b, std::size_t l): buf(b), len(l) {}
		void* buf;
		std::size_t len;
	};

	// if there's currently an async read or write
	// operation in progress, these buffers are initialized
	// and used, otherwise any bytes received are stuck in
	// m_receive_buffer until another read is made
	// as we flush from the write buffer, individual iovecs
	// are updated to only refer to unflushed portions of the
	// buffers. Buffers that empty are erased from the vector.
	std::vector<iovec_t> m_write_buffer;

	// if this is non nullptr, it's a packet. This packet was held off because
	// of NAGLE. We couldn't send it immediately. It's left
	// here to accrue more bytes before we send it.
	packet_ptr m_nagle_packet;

	// the user provided read buffer. If this has a size greater
	// than 0, we'll always prefer using it over putting received
	// data in the m_receive_buffer. As data is stored in the
	// read buffer, the iovec_t elements are adjusted to only
	// refer to the unwritten portions of the buffers, and the
	// ones that fill up are erased from the vector
	std::vector<iovec_t> m_read_buffer;

	// packets we've received without a read operation
	// active. Store them here until the client triggers
	// an async_read_some
	std::vector<packet_ptr> m_receive_buffer;

	// this is the error on this socket. If m_state is
	// set to UTP_STATE_ERROR_WAIT, this error should be
	// forwarded to the client as soon as we have a new
	// async operation initiated
	error_code m_error;

	// these indicate whether or not there is an outstanding read/write or
	// connect operation. i.e. is there upper layer subscribed to these events.
	bool m_read_handler = false;
	bool m_write_handler = false;
	bool m_connect_handler = false;

	// the address of the remote endpoint
	address m_remote_address;

	// the send and receive buffers
	// maps packet sequence numbers
	packet_buffer m_inbuf;
	packet_buffer m_outbuf;

	// the time when the last packet we sent times out. Including re-sends.
	// if we ever end up not having sent anything in one second (
	// or one mean rtt + 2 average deviations, whichever is greater)
	// we set our cwnd to 1 MSS. This condition can happen either because
	// a packet has timed out and needs to be resent or because our
	// cwnd is set to less than one MSS during congestion control.
	// it can also happen if the other end sends an advertised window
	// size less than one MSS.
	time_point m_timeout;

	// the last time we stepped the timestamp history
	time_point m_last_history_step = clock_type::now();

	// the next time we allow a lost packet to halve cwnd. We only do this once every
	// 100 ms
	time_point m_next_loss;

	// the max number of bytes in-flight. This is a fixed point
	// value, to get the true number of bytes, shift right 16 bits
	// the value is always >= 0, but the calculations performed on
	// it in do_ledbat() are signed.
	std::int64_t m_cwnd = TORRENT_ETHERNET_MTU << 16;

	timestamp_history m_delay_hist;
	timestamp_history m_their_delay_hist;

	// the slow-start threshold. This is the congestion window size (m_cwnd)
	// in bytes the last time we left slow-start mode. This is used as a
	// threshold to leave slow-start earlier next time, to avoid packet-loss
	std::int32_t m_ssthres = 0;

	// the number of bytes we have buffered in m_inbuf
	std::int32_t m_buffered_incoming_bytes = 0;

	// the timestamp diff in the last packet received
	// this is what we'll send back
	std::uint32_t m_reply_micro = 0;

	// this is the advertised receive window the other end sent
	// we'll never have more un-acked bytes in flight
	// if this ever gets set to zero, we'll try one packet every
	// second until the window opens up again
	std::uint32_t m_adv_wnd = TORRENT_ETHERNET_MTU;

	// the number of un-acked bytes we have sent
	std::int32_t m_bytes_in_flight = 0;

	// the number of bytes read into the user provided
	// buffer. If this grows too big, we'll trigger the
	// read handler.
	std::int32_t m_read = 0;

	// the sum of the lengths of all iovec in m_write_buffer
	std::int32_t m_write_buffer_size = 0;

	// the number of bytes already written to packets
	// from m_write_buffer
	std::int32_t m_written = 0;

	// the sum of all packets stored in m_receive_buffer
	std::int32_t m_receive_buffer_size = 0;

	// the sum of all buffers in m_read_buffer
	std::int32_t m_read_buffer_size = 0;

	// max number of bytes to allocate for receive buffer
	std::int32_t m_receive_buffer_capacity = 1024 * 1024;

	// this holds the 3 last delay measurements,
	// these are the actual corrected delay measurements.
	// the lowest of the 3 last ones is used in the congestion
	// controller. This is to not completely close the cwnd
	// by a single outlier.
	std::array<std::uint32_t, 3> m_delay_sample_hist;

	// counters
	std::uint32_t m_in_packets = 0;
	std::uint32_t m_out_packets = 0;

	// the last send delay sample
	std::int32_t m_send_delay = 0;
	// the last receive delay sample
	std::int32_t m_recv_delay = 0;

	// average RTT
	sliding_average<int, 16> m_rtt;

	// if this is != 0, it means the upper layer provided a reason for why
	// the connection is being closed. The reason is indicated by this
	// non-zero value which is included in a packet header extension
	close_reason_t m_close_reason = close_reason_t::none;

	// port of destination endpoint
	std::uint16_t m_port = 0;

	std::uint16_t m_send_id;
	std::uint16_t m_recv_id;

	// this is the ack we're sending back. We have
	// received all packets up to this sequence number
	std::uint16_t m_ack_nr = 0;

	// the sequence number of the next packet
	// we'll send
	std::uint16_t m_seq_nr = 0;

	// this is the sequence number of the packet that
	// everything has been ACKed up to. Everything we've
	// sent up to this point has been received by the other
	// end.
	std::uint16_t m_acked_seq_nr = 0;

	// each packet gets one chance of "fast resend". i.e.
	// if we have multiple duplicate acks, we may send a
	// packet immediately, if m_fast_resend_seq_nr is set
	// to that packet's sequence number
	std::uint16_t m_fast_resend_seq_nr = 0;

	// this is the sequence number of the FIN packet
	// we've received. This sequence number is only
	// valid if m_eof is true. We should not accept
	// any packets beyond this sequence number from the
	// other end
	std::uint16_t m_eof_seq_nr = 0;

	// this is the lowest sequence number that, when lost,
	// will cause the window size to be cut in half
	std::uint16_t m_loss_seq_nr = 0;

	// the max number of bytes we can send in a packet
	// including the header
	std::uint16_t m_mtu = TORRENT_ETHERNET_MTU - TORRENT_IPV4_HEADER - TORRENT_UDP_HEADER - 8 - 24 - 36;

	// the floor is the largest packet that we have
	// been able to get through without fragmentation
	std::uint16_t m_mtu_floor = TORRENT_INET_MIN_MTU - TORRENT_IPV4_HEADER - TORRENT_UDP_HEADER;

	// the ceiling is the largest packet that we might
	// be able to get through without fragmentation.
	// i.e. ceiling +1 is very likely to not get through
	// or we have in fact experienced a drop or ICMP
	// message indicating that it is
	std::uint16_t m_mtu_ceiling = TORRENT_ETHERNET_MTU - TORRENT_IPV4_HEADER - TORRENT_UDP_HEADER;

	// the sequence number of the probe in-flight
	// this is 0 if there is no probe in flight
	std::uint16_t m_mtu_seq = 0;

	// this is a counter of how many times the current m_acked_seq_nr
	// has been ACKed. If it's ACKed more than 3 times, we assume the
	// packet with the next sequence number has been lost, and we trigger
	// a re-send. Obviously an ACK only counts as a duplicate as long as
	// we have outstanding packets following it.
	std::uint8_t m_duplicate_acks = 0;

	// the number of packet timeouts we've seen in a row
	// this affects the packet timeout time
	std::uint8_t m_num_timeouts = 0;

	// it's important that these match the enums in performance_counters for
	// num_utp_idle etc.
	enum state_t {
		// not yet connected
		UTP_STATE_NONE,
		// sent a syn packet, not received any acks
		UTP_STATE_SYN_SENT,
		// syn-ack received and in normal operation
		// of sending and receiving data
		UTP_STATE_CONNECTED,
		// fin sent, but all packets up to the fin packet
		// have not yet been acked. We might still be waiting
		// for a FIN from the other end
		UTP_STATE_FIN_SENT,

		// ====== states beyond this point =====
		// === are considered closing states ===
		// === and will cause the socket to ====
		// ============ be deleted =============

		// the socket has been gracefully disconnected
		// and is waiting for the client to make a
		// socket call so that we can communicate this
		// fact and actually delete all the state, or
		// there is an error on this socket and we're
		// waiting to communicate this to the client in
		// a callback. The error in either case is stored
		// in m_error. If the socket has gracefully shut
		// down, the error is error::eof.
		UTP_STATE_ERROR_WAIT,

		// there are no more references to this socket
		// and we can delete it
		UTP_STATE_DELETE
	};

	// this is the cursor into m_delay_sample_hist
	std::uint8_t m_delay_sample_idx:2;

	// the state the socket is in
	std::uint8_t m_state:3;

	// this is set to true when we receive a fin
	bool m_eof:1;

	// is this socket state attached to a user space socket?
	bool m_attached:1;

	// this is true if nagle is enabled (which it is by default)
	bool m_nagle:1;

	// this is true while the socket is in slow start mode. It's
	// only in slow-start during the start-up phase. Slow start
	// (contrary to what its name suggest) means that we're growing
	// the congestion window (cwnd) exponentially rather than linearly.
	// this is done at startup of a socket in order to find its
	// link capacity faster. This behaves similar to TCP slow start
	bool m_slow_start:1;

	// this is true as long as we have as many packets in
	// flight as allowed by the congestion window (cwnd)
	bool m_cwnd_full:1;

	// this is set to one if the current read operation
	// has a null_buffer. i.e. we're not reading into a user-provided
	// buffer, we're just signalling when there's something
	// to read from our internal receive buffer
	bool m_null_buffers:1;

	// this is set to true when this socket has added itself to
	// the utp socket manager's list of deferred acks. Once the
	// burst of incoming UDP packets is all drained, the utp socket
	// manager will send acks for all sockets on this list.
	bool m_deferred_ack:1;

	// this is true if this socket has subscribed to be notified
	// when this receive round is done
	bool m_subscribe_drained:1;

	// if this socket tries to send a packet via the utp socket
	// manager, and it fails with EWOULDBLOCK, the socket
	// is stalled and this is set. It's also added to a list
	// of sockets in the utp_socket_manager to be notified of
	// the socket being writable again
	bool m_stalled:1;

	// this is false by default and set to true once we've received a non-SYN
	// packet for this connection with a correct ack_nr, confirming that the
	// other end is not spoofing its source IP
	bool m_confirmed:1;
};

utp_socket_impl* construct_utp_impl(std::uint16_t recv_id
	, std::uint16_t send_id, void* userdata
	, utp_socket_manager& sm)
{
	return new utp_socket_impl(recv_id, send_id, userdata, sm);
}

void detach_utp_impl(utp_socket_impl* s)
{
	s->detach();
}

void delete_utp_impl(utp_socket_impl* s)
{
	delete s;
}

void utp_abort(utp_socket_impl* s)
{
	s->m_error = boost::asio::error::connection_aborted;
	s->set_state(utp_socket_impl::UTP_STATE_ERROR_WAIT);
	s->test_socket_state();
}

bool should_delete(utp_socket_impl* s)
{
	return s->should_delete();
}

bool bound_to_udp_socket(utp_socket_impl* s, std::weak_ptr<utp_socket_interface> sock)
{
	return s->m_sock.lock() == sock.lock();
}

void tick_utp_impl(utp_socket_impl* s, time_point now)
{
	s->tick(now);
}

void utp_init_mtu(utp_socket_impl* s, int link_mtu, int utp_mtu)
{
	s->init_mtu(link_mtu, utp_mtu);
}

void utp_init_socket(utp_socket_impl* s, std::weak_ptr<utp_socket_interface> sock)
{
	s->m_sock = std::move(sock);
}

bool utp_incoming_packet(utp_socket_impl* s
	, span<char const> p
	, udp::endpoint const& ep, time_point const receive_time)
{
	return s->incoming_packet({reinterpret_cast<std::uint8_t const*>(p.data()), p.size()}
		, ep, receive_time);
}

bool utp_match(utp_socket_impl* s, udp::endpoint const& ep, std::uint16_t const id)
{
	return s->m_recv_id == id
		&& s->m_port == ep.port()
		&& s->m_remote_address == ep.address();
}

udp::endpoint utp_remote_endpoint(utp_socket_impl* s)
{
	return udp::endpoint(s->m_remote_address, s->m_port);
}

std::uint16_t utp_receive_id(utp_socket_impl* s)
{
	return s->m_recv_id;
}

void utp_writable(utp_socket_impl* s)
{
	TORRENT_ASSERT(s->m_stalled);
	s->m_stalled = false;
	s->writable();
}

void utp_send_ack(utp_socket_impl* s)
{
	TORRENT_ASSERT(s->m_deferred_ack);
	s->m_deferred_ack = false;
	s->send_pkt(utp_socket_impl::pkt_ack);
}

void utp_socket_drained(utp_socket_impl* s)
{
	s->m_subscribe_drained = false;

	// at this point, we know we won't receive any
	// more packets this round. So, we may want to
	// call the receive callback function to
	// let the user consume it

	s->maybe_trigger_receive_callback();
	s->maybe_trigger_send_callback();
}

void utp_socket_impl::update_mtu_limits()
{
	INVARIANT_CHECK;

	if (m_mtu_floor > m_mtu_ceiling) m_mtu_floor = m_mtu_ceiling;

	m_mtu = (m_mtu_floor + m_mtu_ceiling) / 2;

	if ((m_cwnd >> 16) < m_mtu) m_cwnd = std::int64_t(m_mtu) * (1 << 16);

	UTP_LOGV("%8p: updating MTU to: %d [%d, %d]\n"
		, static_cast<void*>(this), m_mtu, m_mtu_floor, m_mtu_ceiling);

	// clear the mtu probe sequence number since
	// it was either dropped or acked
	m_mtu_seq = 0;
}

int utp_socket_state(utp_socket_impl const* s)
{
	return s->m_state;
}

int utp_stream::send_delay() const
{
	return m_impl ? m_impl->m_send_delay : 0;
}

int utp_stream::recv_delay() const
{
	return m_impl ? m_impl->m_recv_delay : 0;
}

utp_stream::utp_stream(io_service& io_service)
	: m_io_service(io_service)
	, m_impl(nullptr)
	, m_open(false)
{
}

utp_socket_impl* utp_stream::get_impl()
{
	return m_impl;
}

void utp_stream::set_close_reason(close_reason_t code)
{
	if (!m_impl) return;
	m_impl->set_close_reason(code);
}

close_reason_t utp_stream::get_close_reason()
{
	return m_incoming_close_reason;
}

void utp_stream::close()
{
	if (!m_impl) return;
	if (!m_impl->destroy())
	{
		if (!m_impl) return;
		detach_utp_impl(m_impl);
		m_impl = nullptr;
	}
}

std::size_t utp_stream::available() const
{
	return m_impl ? m_impl->available() : 0;
}

utp_stream::endpoint_type utp_stream::remote_endpoint(error_code& ec) const
{
	if (!m_impl)
	{
		ec = boost::asio::error::not_connected;
		return endpoint_type();
	}
	return m_impl->remote_endpoint(ec);
}

utp_stream::endpoint_type utp_stream::local_endpoint(error_code& ec) const
{
	if (m_impl == nullptr)
	{
		ec = boost::asio::error::not_connected;
		return endpoint_type();
	}

	auto s = m_impl->m_sock.lock();
	if (!s)
	{
		ec = boost::asio::error::not_connected;
		return endpoint_type();
	}

	udp::endpoint ep = s->local_endpoint();
	return endpoint_type(ep.address(), ep.port());
}

utp_stream::~utp_stream()
{
	if (m_impl)
	{
		UTP_LOGV("%8p: utp_stream destructed\n", static_cast<void*>(m_impl));
		m_impl->destroy();
		detach_utp_impl(m_impl);
	}

	m_impl = nullptr;
}

void utp_stream::set_impl(utp_socket_impl* impl)
{
	TORRENT_ASSERT(m_impl == nullptr);
	TORRENT_ASSERT(!m_open);
	m_impl = impl;
	m_open = true;
}

int utp_stream::read_buffer_size() const
{
	TORRENT_ASSERT(m_impl);
	return m_impl->m_receive_buffer_size;
}

void utp_stream::on_close_reason(void* self, close_reason_t reason)
{
	auto* s = static_cast<utp_stream*>(self);

	// it's possible the socket has been unlinked already, in which case m_impl
	// will be nullptr
	if (s->m_impl)
		s->m_incoming_close_reason = reason;
}

void utp_stream::on_read(void* self, std::size_t const bytes_transferred
	, error_code const& ec, bool const shutdown)
{
	auto* s = static_cast<utp_stream*>(self);

	UTP_LOGV("%8p: calling read handler read:%d ec:%s shutdown:%d\n", static_cast<void*>(s->m_impl)
		, int(bytes_transferred), ec.message().c_str(), shutdown);

	TORRENT_ASSERT(s->m_read_handler);
	TORRENT_ASSERT(bytes_transferred > 0 || ec || s->m_impl->m_null_buffers);
	s->m_io_service.post(std::bind<void>(std::move(s->m_read_handler), ec, bytes_transferred));
	s->m_read_handler = nullptr;
	if (shutdown && s->m_impl)
	{
		TORRENT_ASSERT(ec);
		detach_utp_impl(s->m_impl);
		s->m_impl = nullptr;
	}
}

void utp_stream::on_write(void* self, std::size_t const bytes_transferred
	, error_code const& ec, bool const shutdown)
{
	auto* s = static_cast<utp_stream*>(self);

	UTP_LOGV("%8p: calling write handler written:%d ec:%s shutdown:%d\n"
		, static_cast<void*>(s->m_impl)
		, int(bytes_transferred), ec.message().c_str(), shutdown);

	TORRENT_ASSERT(s->m_write_handler);
	TORRENT_ASSERT(bytes_transferred > 0 || ec);
	s->m_io_service.post(std::bind<void>(std::move(s->m_write_handler), ec, bytes_transferred));
	s->m_write_handler = nullptr;
	if (shutdown && s->m_impl)
	{
		TORRENT_ASSERT(ec);
		detach_utp_impl(s->m_impl);
		s->m_impl = nullptr;
	}
}

void utp_stream::on_connect(void* self, error_code const& ec, bool const shutdown)
{
	auto* s = static_cast<utp_stream*>(self);
	TORRENT_ASSERT(s);

	UTP_LOGV("%8p: calling connect handler ec:%s shutdown:%d\n"
		, static_cast<void*>(s->m_impl), ec.message().c_str(), shutdown);

	TORRENT_ASSERT(s->m_connect_handler);
	s->m_io_service.post(std::bind<void>(std::move(s->m_connect_handler), ec));
	s->m_connect_handler = nullptr;
	if (shutdown && s->m_impl)
	{
		TORRENT_ASSERT(ec);
		detach_utp_impl(s->m_impl);
		s->m_impl = nullptr;
	}
}

void utp_stream::add_read_buffer(void* buf, std::size_t const len)
{
	TORRENT_ASSERT(m_impl);
	TORRENT_ASSERT(len < INT_MAX);
	TORRENT_ASSERT(len > 0);
	TORRENT_ASSERT(buf);
	m_impl->m_read_buffer.emplace_back(buf, len);
	m_impl->m_read_buffer_size += int(len);

	UTP_LOGV("%8p: add_read_buffer %d bytes\n", static_cast<void*>(m_impl), int(len));
}

// this is the wrapper to add a user provided write buffer to the
// utp_socket_impl. It makes sure the m_write_buffer_size is kept
// up to date
void utp_stream::add_write_buffer(void const* buf, std::size_t const len)
{
	TORRENT_ASSERT(m_impl);
	TORRENT_ASSERT(len < INT_MAX);
	TORRENT_ASSERT(len > 0);
	TORRENT_ASSERT(buf);

#if TORRENT_USE_ASSERTS
	int write_buffer_size = 0;
	for (auto const& i : m_impl->m_write_buffer)
	{
		TORRENT_ASSERT(std::numeric_limits<int>::max() - int(i.len) > write_buffer_size);
		write_buffer_size += int(i.len);
	}
	TORRENT_ASSERT(m_impl->m_write_buffer_size == write_buffer_size);
#endif

	m_impl->m_write_buffer.emplace_back(const_cast<void*>(buf), len);
	m_impl->m_write_buffer_size += int(len);

#if TORRENT_USE_ASSERTS
	write_buffer_size = 0;
	for (auto const& i : m_impl->m_write_buffer)
	{
		TORRENT_ASSERT(std::numeric_limits<int>::max() - int(i.len) > write_buffer_size);
		write_buffer_size += int(i.len);
	}
	TORRENT_ASSERT(m_impl->m_write_buffer_size == write_buffer_size);
#endif

	UTP_LOGV("%8p: add_write_buffer %d bytes\n", static_cast<void*>(m_impl), int(len));
}

// this is called when all user provided read buffers have been added
// and it's time to execute the async operation. The first thing we
// do is to copy any data stored in m_receive_buffer into the user
// provided buffer. This might be enough to in turn trigger the read
// handler immediately.
void utp_stream::issue_read()
{
	TORRENT_ASSERT(m_impl->m_userdata);
	TORRENT_ASSERT(!m_impl->m_read_handler);

	m_impl->m_null_buffers = m_impl->m_read_buffer_size == 0;

	m_impl->m_read_handler = true;
	if (m_impl->test_socket_state()) return;

	UTP_LOGV("%8p: new read handler. %d bytes in buffer\n"
		, static_cast<void*>(m_impl), m_impl->m_receive_buffer_size);

	// so, the client wants to read. If we already
	// have some data in the read buffer, move it into the
	// client's buffer right away

	m_impl->m_read += int(read_some(false));
	m_impl->maybe_trigger_receive_callback();
}

std::size_t utp_stream::read_some(bool const clear_buffers)
{
	if (m_impl->m_receive_buffer_size == 0)
	{
		if (clear_buffers)
		{
			m_impl->m_read_buffer_size = 0;
			m_impl->m_read_buffer.clear();
		}
		return 0;
	}

	auto target = m_impl->m_read_buffer.begin();

	std::size_t ret = 0;

	int pop_packets = 0;
	for (auto i = m_impl->m_receive_buffer.begin()
		, end(m_impl->m_receive_buffer.end()); i != end;)
	{
		if (target == m_impl->m_read_buffer.end())
		{
			UTP_LOGV("  No more target buffers: %d bytes left in buffer\n"
				, m_impl->m_receive_buffer_size);
			TORRENT_ASSERT(m_impl->m_read_buffer.empty());
			break;
		}

#if TORRENT_USE_INVARIANT_CHECKS
		m_impl->check_receive_buffers();
#endif

		packet* p = i->get();
		int to_copy = std::min(p->size - p->header_size, aux::numeric_cast<int>(target->len));
		TORRENT_ASSERT(to_copy >= 0);
		std::memcpy(target->buf, p->buf + p->header_size, std::size_t(to_copy));
		ret += std::size_t(to_copy);
		target->buf = static_cast<char*>(target->buf) + to_copy;
		TORRENT_ASSERT(target->len >= std::size_t(to_copy));
		target->len -= std::size_t(to_copy);
		m_impl->m_receive_buffer_size -= to_copy;
		TORRENT_ASSERT(m_impl->m_read_buffer_size >= to_copy);
		m_impl->m_read_buffer_size -= to_copy;
		p->header_size += std::uint16_t(to_copy);
		if (target->len == 0) target = m_impl->m_read_buffer.erase(target);

#if TORRENT_USE_INVARIANT_CHECKS
		m_impl->check_receive_buffers();
#endif

		TORRENT_ASSERT(m_impl->m_receive_buffer_size >= 0);

		// Consumed entire packet
		if (p->header_size == p->size)
		{
			m_impl->release_packet(std::move(*i));
			i->reset();
			++pop_packets;
			++i;
		}

		if (m_impl->m_receive_buffer_size == 0)
		{
			UTP_LOGV("%8p: Didn't fill entire target: %d bytes left in buffer\n"
				, static_cast<void*>(m_impl), m_impl->m_receive_buffer_size);
			break;
		}
	}
	// remove the packets from the receive_buffer that we already copied over
	// and freed
	m_impl->m_receive_buffer.erase(m_impl->m_receive_buffer.begin()
		, m_impl->m_receive_buffer.begin() + pop_packets);
	// we exited either because we ran out of bytes to copy
	// or because we ran out of space to copy the bytes to
	TORRENT_ASSERT(m_impl->m_receive_buffer_size == 0
		|| m_impl->m_read_buffer.empty());

	UTP_LOGV("%8p: %d packets moved from buffer to user space (%d bytes)\n"
		, static_cast<void*>(m_impl), pop_packets, int(ret));

	if (clear_buffers)
	{
		m_impl->m_read_buffer_size = 0;
		m_impl->m_read_buffer.clear();
	}
	TORRENT_ASSERT(ret > 0 || m_impl->m_null_buffers);
	return ret;
}

// this is called when all user provided write buffers have been
// added. Start trying to send packets with the payload immediately.
void utp_stream::issue_write()
{
	UTP_LOGV("%8p: new write handler. %d bytes to write\n"
		, static_cast<void*>(m_impl), m_impl->m_write_buffer_size);

	TORRENT_ASSERT(m_impl->m_write_buffer_size > 0);
	TORRENT_ASSERT(m_impl->m_write_handler == false);
	TORRENT_ASSERT(m_impl->m_userdata);

	m_impl->m_write_handler = true;
	m_impl->m_written = 0;
	if (m_impl->test_socket_state()) return;

	// try to write. send_pkt returns false if there's
	// no more payload to send or if the congestion window
	// is full and we can't send more packets right now
	while (m_impl->send_pkt());

	// if there was an error in send_pkt(), m_impl may be
	// 0 at this point
	if (m_impl) m_impl->maybe_trigger_send_callback();
}

void utp_stream::do_connect(tcp::endpoint const& ep)
{
	int link_mtu, utp_mtu;
	std::tie(link_mtu, utp_mtu) = m_impl->m_sm.mtu_for_dest(ep.address());
	m_impl->init_mtu(link_mtu, utp_mtu);
	TORRENT_ASSERT(m_impl->m_connect_handler == false);
	m_impl->m_remote_address = ep.address();
	m_impl->m_port = ep.port();

	m_impl->m_connect_handler = true;

	if (m_impl->test_socket_state()) return;
	m_impl->send_syn();
}

// =========== utp_socket_impl ============

utp_socket_impl::~utp_socket_impl()
{
	INVARIANT_CHECK;

	TORRENT_ASSERT(!m_attached);
	TORRENT_ASSERT(!m_deferred_ack);

	m_sm.inc_stats_counter(counters::num_utp_idle + m_state, -1);

	UTP_LOGV("%8p: destroying utp socket state\n", static_cast<void*>(this));

	// free any buffers we're holding
	for (std::uint16_t i = std::uint16_t(m_inbuf.cursor()), end((m_inbuf.cursor()
		+ m_inbuf.capacity()) & ACK_MASK);
		i != end; i = (i + 1) & ACK_MASK)
	{
		packet_ptr p = m_inbuf.remove(i);
		release_packet(std::move(p));
	}
	for (std::uint16_t i = std::uint16_t(m_outbuf.cursor()), end((m_outbuf.cursor()
		+ m_outbuf.capacity()) & ACK_MASK);
		i != end; i = (i + 1) & ACK_MASK)
	{
		packet_ptr p = m_outbuf.remove(i);
		release_packet(std::move(p));
	}

	for (auto& p : m_receive_buffer)
		release_packet(std::move(p));

	release_packet(std::move(m_nagle_packet));
	m_nagle_packet.reset();
}

bool utp_socket_impl::should_delete() const
{
	INVARIANT_CHECK;

	// if the socket state is not attached anymore we're free
	// to delete it from the client's point of view. The other
	// endpoint however might still need to be told that we're
	// closing the socket. Only delete the state if we're not
	// attached and we're in a state where the other end doesn't
	// expect the socket to still be alive
	// when m_stalled is true, it means the socket manager has a
	// pointer to this socket, waiting for the UDP socket to
	// become writable again. We have to wait for that, so that
	// the pointer is removed from that queue. Otherwise we would
	// leave a dangling pointer in the socket manager
	bool ret = (m_state >= UTP_STATE_ERROR_WAIT || m_state == UTP_STATE_NONE)
		&& !m_attached && !m_stalled;

	if (ret)
	{
		UTP_LOGV("%8p: should_delete() = true\n", static_cast<void const*>(this));
	}

	return ret;
}

void utp_socket_impl::maybe_trigger_receive_callback()
{
	INVARIANT_CHECK;

	if (m_read_handler == false) return;

	// nothing has been read or there's no outstanding read operation
	if (m_null_buffers && m_receive_buffer_size == 0) return;
	else if (!m_null_buffers && m_read == 0) return;

	UTP_LOGV("%8p: calling read handler read:%d\n", static_cast<void*>(this), m_read);
	m_read_handler = false;
	utp_stream::on_read(m_userdata, aux::numeric_cast<std::size_t>(m_read), m_error, false);
	m_read = 0;
	m_read_buffer_size = 0;
	m_read_buffer.clear();
}

void utp_socket_impl::maybe_trigger_send_callback()
{
	INVARIANT_CHECK;

	// nothing has been written or there's no outstanding write operation
	if (m_written == 0 || m_write_handler == false) return;

	UTP_LOGV("%8p: calling write handler written:%d\n", static_cast<void*>(this), m_written);

	m_write_handler = false;
	utp_stream::on_write(m_userdata, aux::numeric_cast<std::size_t>(m_written), m_error, false);
	m_written = 0;
	m_write_buffer_size = 0;
	m_write_buffer.clear();
}

void utp_socket_impl::set_close_reason(close_reason_t code)
{
#if TORRENT_UTP_LOG
	UTP_LOGV("%8p: set_close_reason: %d\n"
		, static_cast<void*>(this), static_cast<int>(m_close_reason));
#endif
	m_close_reason = code;
}

bool utp_socket_impl::destroy()
{
	INVARIANT_CHECK;

#if TORRENT_UTP_LOG
	UTP_LOGV("%8p: destroy state:%s (close-reason: %d)\n"
		, static_cast<void*>(this), socket_state_names[m_state], int(m_close_reason));
#endif

	if (m_userdata == nullptr) return false;

	if (m_state == UTP_STATE_CONNECTED)
		send_fin();

	bool cancelled = cancel_handlers(boost::asio::error::operation_aborted, true);

	m_userdata = nullptr;

	m_read_buffer.clear();
	m_read_buffer_size = 0;

	m_write_buffer.clear();
	m_write_buffer_size = 0;

	if ((m_state == UTP_STATE_ERROR_WAIT
		|| m_state == UTP_STATE_NONE
		|| m_state == UTP_STATE_SYN_SENT) && cancelled)
	{
		set_state(UTP_STATE_DELETE);
#if TORRENT_UTP_LOG
		UTP_LOGV("%8p: state:%s\n", static_cast<void*>(this), socket_state_names[m_state]);
#endif
	}

	return cancelled;

	// #error our end is closing. Wait for everything to be acked
}

void utp_socket_impl::detach()
{
	INVARIANT_CHECK;

	UTP_LOGV("%8p: detach()\n", static_cast<void*>(this));
	m_attached = false;
}

void utp_socket_impl::send_syn()
{
	INVARIANT_CHECK;

	m_seq_nr = std::uint16_t(random(0xffff));
	m_acked_seq_nr = (m_seq_nr - 1) & ACK_MASK;
	m_loss_seq_nr = m_acked_seq_nr;
	m_ack_nr = 0;
	m_fast_resend_seq_nr = m_seq_nr;

	packet_ptr p = acquire_packet(sizeof(utp_header));
	p->size = sizeof(utp_header);
	p->header_size = sizeof(utp_header);
	p->num_transmissions = 0;
	p->mtu_probe = false;
#if TORRENT_USE_ASSERTS
	p->num_fast_resend = 0;
#endif
	p->need_resend = false;
	auto* h = reinterpret_cast<utp_header*>(p->buf);
	h->type_ver = (ST_SYN << 4) | 1;
	h->extension = utp_no_extension;
	// using recv_id here is intentional! This is an odd
	// thing in uTP. The syn packet is sent with the connection
	// ID that it expects to receive the syn ack on. All
	// subsequent connection IDs will be this plus one.
	h->connection_id = m_recv_id;
	h->timestamp_difference_microseconds = m_reply_micro;
	h->wnd_size = 0;
	h->seq_nr = m_seq_nr;
	h->ack_nr = 0;

	time_point const now = clock_type::now();
	p->send_time = now;
	h->timestamp_microseconds = std::uint32_t(
		total_microseconds(now.time_since_epoch()) & 0xffffffff);

#if TORRENT_UTP_LOG
	UTP_LOGV("%8p: send_syn seq_nr:%d id:%d target:%s\n"
		, static_cast<void*>(this), int(m_seq_nr), int(m_recv_id)
		, print_endpoint(udp::endpoint(m_remote_address, m_port)).c_str());
#endif

	error_code ec;
	m_sm.send_packet(m_sock, udp::endpoint(m_remote_address, m_port)
		, reinterpret_cast<char const*>(h) , sizeof(utp_header), ec);

	if (ec == error::would_block || ec == error::try_again)
	{
#if TORRENT_UTP_LOG
		UTP_LOGV("%8p: socket stalled\n", static_cast<void*>(this));
#endif
		if (!m_stalled)
		{
			m_stalled = true;
			m_sm.subscribe_writable(this);
		}
	}
	else if (ec)
	{
		release_packet(std::move(p));
		m_error = ec;
		set_state(UTP_STATE_ERROR_WAIT);
		test_socket_state();
		return;
	}

	if (!m_stalled)
		++p->num_transmissions;

	TORRENT_ASSERT(!m_outbuf.at(m_seq_nr));
	TORRENT_ASSERT(h->seq_nr == m_seq_nr);
	TORRENT_ASSERT(p->buf == reinterpret_cast<std::uint8_t*>(h));
	m_outbuf.insert(m_seq_nr, std::move(p));

	m_seq_nr = (m_seq_nr + 1) & ACK_MASK;

	TORRENT_ASSERT(!m_error);
	set_state(UTP_STATE_SYN_SENT);
#if TORRENT_UTP_LOG
	UTP_LOGV("%8p: state:%s\n", static_cast<void*>(this), socket_state_names[m_state]);
#endif
}

// if a send ever failed with EWOULDBLOCK, we
// subscribe to the udp socket and will be
// signalled with this function.
void utp_socket_impl::writable()
{
#if TORRENT_UTP_LOG
	UTP_LOGV("%8p: writable\n", static_cast<void*>(this));
#endif
	if (should_delete()) return;

	while(send_pkt());

	maybe_trigger_send_callback();
}

void utp_socket_impl::send_fin()
{
	INVARIANT_CHECK;

	send_pkt(pkt_fin);
	// unless there was an error, we're now
	// in FIN-SENT state
	if (!m_error)
		set_state(UTP_STATE_FIN_SENT);

#if TORRENT_UTP_LOG
	UTP_LOGV("%8p: state:%s\n", static_cast<void*>(this), socket_state_names[m_state]);
#endif
}

void utp_socket_impl::send_reset(utp_header const* ph)
{
	INVARIANT_CHECK;

	utp_header h;
	h.type_ver = (ST_RESET << 4) | 1;
	h.extension = utp_no_extension;
	h.connection_id = m_send_id;
	h.timestamp_difference_microseconds = m_reply_micro;
	h.wnd_size = 0;
	h.seq_nr = std::uint16_t(random(0xffff));
	h.ack_nr = ph->seq_nr;
	time_point const now = clock_type::now();
	h.timestamp_microseconds = std::uint32_t(
		total_microseconds(now.time_since_epoch()) & 0xffffffff);

	UTP_LOGV("%8p: send_reset seq_nr:%d id:%d ack_nr:%d\n"
		, static_cast<void*>(this), int(h.seq_nr), int(m_send_id), int(ph->seq_nr));

	// ignore errors here
	error_code ec;
	m_sm.send_packet(m_sock, udp::endpoint(m_remote_address, m_port)
		, reinterpret_cast<char const*>(&h), sizeof(h), ec);
	if (ec)
	{
		UTP_LOGV("%8p: socket error: %s\n"
			, static_cast<void*>(this)
			, ec.message().c_str());
	}
}

std::size_t utp_socket_impl::available() const
{
	return aux::numeric_cast<std::size_t>(m_receive_buffer_size);
}

void utp_socket_impl::parse_close_reason(std::uint8_t const* ptr, int const size)
{
	if (size != 4) return;
	// skip reserved bytes
	ptr += 2;
	close_reason_t incoming_close_reason = static_cast<close_reason_t>(detail::read_uint16(ptr));

	UTP_LOGV("%8p: incoming close_reason: %d\n"
		, static_cast<void*>(this), int(incoming_close_reason));

	if (m_userdata == nullptr || !m_attached) return;

	utp_stream::on_close_reason(m_userdata, incoming_close_reason);
}

// returns (rtt, acked_bytes)
std::pair<std::uint32_t, int> utp_socket_impl::parse_sack(std::uint16_t const packet_ack
	, std::uint8_t const* ptr, int const size, time_point const now)
{
	INVARIANT_CHECK;

	if (size == 0) return { 0u, 0 };

	// this is the sequence number the current bit represents
	std::uint16_t ack_nr = (packet_ack + 2) & ACK_MASK;

#if TORRENT_VERBOSE_UTP_LOG
	std::string bitmask;
	bitmask.reserve(size);
	for (std::uint8_t const* b = ptr, *end = ptr + size; b != end; ++b)
	{
		unsigned char bitfield = unsigned(*b);
		unsigned char mask = 1;
		// for each bit
		for (int i = 0; i < 8; ++i)
		{
			bitmask += (mask & bitfield) ? "1" : "0";
			mask <<= 1;
		}
	}
	UTP_LOGV("%8p: got SACK first:%d %s our_seq_nr:%u fast_resend_seq_nr:%d\n"
		, static_cast<void*>(this), ack_nr, bitmask.c_str(), m_seq_nr, m_fast_resend_seq_nr);
#endif

	aux::array<std::uint16_t, 5> resend;
	int num_to_resend = 0;

	int acked_bytes = 0;
	std::uint32_t min_rtt = std::numeric_limits<std::uint32_t>::max();

	// this was implicitly lost
	if (!compare_less_wrap((packet_ack + 1) & ACK_MASK, m_fast_resend_seq_nr, ACK_MASK))
	{
		resend[num_to_resend++] = (packet_ack + 1) & ACK_MASK;
	}

	// for each byte
	std::uint8_t const* const start = ptr;
	std::uint8_t const* const end = ptr + size;
	for (; ptr != end; ++ptr)
	{
		std::uint8_t bitfield = *ptr;
		std::uint8_t mask = 1;
		// for each bit
		for (int i = 0; i < 8; ++i)
		{
			if (mask & bitfield)
			{
				// this bit was set, ack_nr was received
				packet_ptr p = m_outbuf.remove(aux::numeric_cast<packet_buffer::index_type>(ack_nr));
				if (p)
				{
					acked_bytes += p->size - p->header_size;
					// each ACKed packet counts as a duplicate ack
					UTP_LOGV("%8p: duplicate_acks:%u fast_resend_seq_nr:%u\n"
						, static_cast<void*>(this), m_duplicate_acks, m_fast_resend_seq_nr);
					min_rtt = std::min(min_rtt, ack_packet(std::move(p), now, std::uint16_t(ack_nr)));
				}
				else
				{
					// this packet might have been acked by a previous
					// selective ack
					maybe_inc_acked_seq_nr();
				}
			}
			else if (!compare_less_wrap(ack_nr, m_fast_resend_seq_nr, ACK_MASK)
				&& num_to_resend < int(resend.size()))
			{
				resend[num_to_resend++] = ack_nr;
			}

			mask <<= 1;
			ack_nr = (ack_nr + 1) & ACK_MASK;

			// we haven't sent packets past this point.
			// if there are any more bits set, we have to
			// ignore them anyway
			if (ack_nr == m_seq_nr) break;
		}
		if (ack_nr == m_seq_nr) break;
	}

	if (m_outbuf.empty()) m_duplicate_acks = 0;

	// now, scan the bits in reverse, and count the number of ACKed packets. Only
	// lost packets followed by 'dup_ack_limit' packets may be resent
	// start with the sequence number represented by the last bit in the SACK
	// bitmask
	std::uint16_t last_resend = (packet_ack + 1 + size * 8) & ACK_MASK;

	// the number of acked packets past the fast re-send sequence number
	// this is used to determine if we should trigger more fast re-sends
	int dups = 0;

	for (std::uint8_t const* i = end; i != start; --i)
	{
		std::uint8_t const bitfield = i[-1];
		std::uint8_t mask = 0x80;
		// for each bit
		for (int k = 0; k < 8; ++k)
		{
			if (mask & bitfield) ++dups;
			if (dups > dup_ack_limit) break;
			last_resend = (last_resend - 1) & ACK_MASK;
			mask >>= 1;
		}
		if (dups > dup_ack_limit) break;
	}

	// we did not get enough packets acked in this message to warrant a resend
	if (dups <= dup_ack_limit)
	{
		UTP_LOGV("%8p: only %d ACKs in SACK, requires more than %d to trigger fast retransmit\n"
			, static_cast<void*>(this), dups, dup_ack_limit);
		num_to_resend = 0;
	}

	// now we need to (likely) prune the tail of the resend list, since all
	// "unacked" packets that weren't followed by an acked one, don't count
	while (num_to_resend > 0 && !compare_less_wrap(resend[num_to_resend - 1], last_resend, ACK_MASK))
	{
		--num_to_resend;
	}

	TORRENT_ASSERT(m_outbuf.at((m_acked_seq_nr + 1) & ACK_MASK) || ((m_seq_nr - m_acked_seq_nr) & ACK_MASK) <= 1);

	bool cut_cwnd = true;

	// we received more than dup_ack_limit ACKs in this SACK message.
	// trigger fast re-send. This is not an equal check because 3 identical ACKS
	// are only 2 duplicates
	for (int i = 0; i < num_to_resend; ++i)
	{
		std::uint16_t const pkt_seq = resend[i];

		packet* p = m_outbuf.at(pkt_seq);
		UTP_LOGV("%8p: Packet %d lost. (fast_resend_seq_nr:%d trigger fast-resend)\n"
			, static_cast<void*>(this), pkt_seq, m_fast_resend_seq_nr);
		if (!p) continue;

		// don't cut cwnd if the packet we lost was the MTU probe
		// the logic to handle a lost MTU probe is in resend_packet()
		if (cut_cwnd && (pkt_seq != m_mtu_seq || m_mtu_seq == 0))
		{
			experienced_loss(pkt_seq, now);
			cut_cwnd = false;
		}

		if (resend_packet(p, true))
		{
			m_duplicate_acks = 0;
			m_fast_resend_seq_nr = (pkt_seq + 1) & ACK_MASK;
		}
	}

	return { min_rtt, acked_bytes };
}

// copies data from the write buffer into the packet
// pointed to by ptr
void utp_socket_impl::write_payload(std::uint8_t* ptr, int size)
{
	INVARIANT_CHECK;

#if TORRENT_USE_ASSERTS
	int write_buffer_size = 0;
	for (auto const& i : m_write_buffer)
	{
		TORRENT_ASSERT(std::numeric_limits<int>::max() - int(i.len) > write_buffer_size);
		write_buffer_size += int(i.len);
	}
	TORRENT_ASSERT(m_write_buffer_size == write_buffer_size);
#endif
	TORRENT_ASSERT(!m_write_buffer.empty() || size == 0);
	TORRENT_ASSERT(m_write_buffer_size >= size);
	auto i = m_write_buffer.begin();

	if (size == 0) return;

	int buffers_to_clear = 0;
	while (size > 0)
	{
		// i points to the iovec we'll start copying from
		int to_copy = std::min(size, int(i->len));
		TORRENT_ASSERT(to_copy >= 0);
		TORRENT_ASSERT(to_copy < INT_MAX / 2 && m_written < INT_MAX / 2);
		std::memcpy(ptr, static_cast<char const*>(i->buf), std::size_t(to_copy));
		size -= to_copy;
		m_written += to_copy;
		ptr += to_copy;
		i->len -= std::size_t(to_copy);
		TORRENT_ASSERT(m_write_buffer_size >= to_copy);
		m_write_buffer_size -= to_copy;
		i->buf = static_cast<char*>(i->buf) + to_copy;
		if (i->len == 0) ++buffers_to_clear;
		++i;
	}

	if (buffers_to_clear)
		m_write_buffer.erase(m_write_buffer.begin()
			, m_write_buffer.begin() + buffers_to_clear);

#if TORRENT_USE_ASSERTS
	write_buffer_size = 0;
	for (auto const& j : m_write_buffer)
	{
		TORRENT_ASSERT(std::numeric_limits<int>::max() - int(j.len) > write_buffer_size);
		write_buffer_size += int(j.len);
	}
	TORRENT_ASSERT(m_write_buffer_size == write_buffer_size);
#endif
}

void utp_socket_impl::subscribe_drained()
{
	INVARIANT_CHECK;

	if (m_subscribe_drained) return;

	UTP_LOGV("%8p: subscribe drained\n", static_cast<void*>(this));
	m_subscribe_drained = true;
	m_sm.subscribe_drained(this);
}

void utp_socket_impl::defer_ack()
{
	INVARIANT_CHECK;

	if (m_deferred_ack) return;

	UTP_LOGV("%8p: defer ack\n", static_cast<void*>(this));
	m_deferred_ack = true;
	m_sm.defer_ack(this);
}

void utp_socket_impl::remove_sack_header(packet* p)
{
	INVARIANT_CHECK;

	// remove the sack header
	std::uint8_t* ptr = p->buf + sizeof(utp_header);
	auto* h = reinterpret_cast<utp_header*>(p->buf);

	TORRENT_ASSERT(h->extension == utp_sack);

	h->extension = ptr[0];
	int sack_size = ptr[1];
	TORRENT_ASSERT(h->extension == utp_no_extension
		|| h->extension == utp_close_reason);

	UTP_LOGV("%8p: removing SACK header, %d bytes\n"
		, static_cast<void*>(this), sack_size + 2);

	TORRENT_ASSERT(p->size >= p->header_size);
	TORRENT_ASSERT(p->header_size >= sizeof(utp_header) + aux::numeric_cast<std::size_t>(sack_size) + 2);
	std::memmove(ptr, ptr + sack_size + 2, p->size - p->header_size);
	p->header_size -= std::uint16_t(sack_size + 2);
	p->size -= std::uint16_t(sack_size + 2);
}

// sends a packet, pulls data from the write buffer (if there's any)
// if ack is true, we need to send a packet regardless of if there's
// any data. Returns true if we could send more data (i.e. call
// send_pkt() again)
// returns true if there is more space for payload in our
// congestion window, false if there is no more space.
bool utp_socket_impl::send_pkt(int const flags)
{
#ifdef TORRENT_EXPENSIVE_INVARIANT_CHECKS
	INVARIANT_CHECK;
#endif

	bool const force = (flags & pkt_ack) || (flags & pkt_fin);

//	TORRENT_ASSERT(m_state != UTP_STATE_FIN_SENT || (flags & pkt_ack));

	// first see if we need to resend any packets

	// TODO: this loop is not very efficient. It could be fixed by having
	// a separate list of sequence numbers that need resending
	for (int i = (m_acked_seq_nr + 1) & ACK_MASK; i != m_seq_nr; i = (i + 1) & ACK_MASK)
	{
		packet* p = m_outbuf.at(aux::numeric_cast<packet_buffer::index_type>(i));
		if (!p) continue;
		if (!p->need_resend) continue;
		if (!resend_packet(p))
		{
			// we couldn't resend the packet. It probably doesn't
			// fit in our cwnd. If force is set, we need to continue
			// to send our packet anyway, if we don't have force set,
			// we might as well return
			if (!force) return false;
			// resend_packet might have failed
			if (m_state == UTP_STATE_ERROR_WAIT || m_state == UTP_STATE_DELETE) return false;
			break;
		}

		// don't fast-resend this packet
		if (m_fast_resend_seq_nr == i)
			m_fast_resend_seq_nr = (m_fast_resend_seq_nr + 1) & ACK_MASK;
	}

	// MTU DISCOVERY

	// under these conditions, the next packet we send should be an MTU probe.
	// MTU probes get to use the mid-point packet size, whereas other packets
	// use a conservative packet size of the largest known to work. The reason
	// for the cwnd condition is to make sure the probe is surrounded by non-
	// probes, to be able to distinguish a loss of the probe vs. just loss in
	// general.
	bool const mtu_probe = (m_mtu_seq == 0
		&& m_write_buffer_size >= m_mtu_floor * 3
		&& m_seq_nr != 0
		&& (m_cwnd >> 16) > m_mtu_floor * 3);
	// for non MTU-probes, use the conservative packet size
	int const effective_mtu = mtu_probe ? m_mtu : m_mtu_floor;

	std::uint32_t const close_reason = static_cast<std::uint32_t>(m_close_reason);

	int sack = 0;
	if (m_inbuf.size())
	{
		const int max_sack_size = effective_mtu
			- int(sizeof(utp_header))
			- 2 // for sack padding/header
			- (close_reason ? 6 : 0);

		// the SACK bitfield should ideally fit all
		// the pieces we have successfully received
		sack = (m_inbuf.span() + 7) / 8;
		if (sack > max_sack_size) sack = max_sack_size;
	}

	int const header_size = int(sizeof(utp_header))
		+ (sack ? sack + 2 : 0)
		+ (close_reason ? 6 : 0);

	// for non MTU-probes, use the conservative packet size
	int payload_size = std::min(m_write_buffer_size
		, effective_mtu - header_size);
	TORRENT_ASSERT(payload_size >= 0);

	// if we have one MSS worth of data, make sure it fits in our
	// congestion window and the advertised receive window from
	// the other end.
	if (m_bytes_in_flight + payload_size > std::min(int(m_cwnd >> 16)
		, int(m_adv_wnd)))
	{
		// this means there's not enough room in the send window for
		// another packet. We have to hold off sending this data.
		// we still need to send an ACK though
		// if we're trying to send a FIN, make an exception
		if ((flags & pkt_fin) == 0) payload_size = 0;

		// we're constrained by the window size
		m_cwnd_full = true;

		UTP_LOGV("%8p: no space in window send_buffer_size:%d cwnd:%d "
			"adv_wnd:%u in-flight:%d mtu:%u\n"
			, static_cast<void*>(this), m_write_buffer_size, int(m_cwnd >> 16)
			, m_adv_wnd, m_bytes_in_flight, m_mtu);

		if (!force)
		{
#if TORRENT_UTP_LOG
			UTP_LOGV("%8p: skipping send seq_nr:%d ack_nr:%d "
				"id:%d target:%s header_size:%d error:%s send_buffer_size:%d cwnd:%d "
				"adv_wnd:%d in-flight:%d mtu:%u effective-mtu:%d\n"
				, static_cast<void*>(this), int(m_seq_nr), int(m_ack_nr)
				, m_send_id, print_endpoint(udp::endpoint(m_remote_address, m_port)).c_str()
				, header_size, m_error.message().c_str(), m_write_buffer_size, int(m_cwnd >> 16)
				, m_adv_wnd, m_bytes_in_flight, m_mtu, effective_mtu);
#endif
			return false;
		}
	}

	// if we don't have any data to send, or can't send any data
	// and we don't have any data to force, don't send a packet
	if (payload_size == 0 && !force && !m_nagle_packet)
	{
#if TORRENT_UTP_LOG
		UTP_LOGV("%8p: skipping send (no payload and no force) seq_nr:%d ack_nr:%d "
			"id:%d target:%s header_size:%d error:%s send_buffer_size:%d cwnd:%d "
			"adv_wnd:%u in-flight:%d mtu:%u\n"
			, static_cast<void*>(this), int(m_seq_nr), int(m_ack_nr)
			, m_send_id, print_endpoint(udp::endpoint(m_remote_address, m_port)).c_str()
			, header_size, m_error.message().c_str(), m_write_buffer_size, int(m_cwnd >> 16)
			, m_adv_wnd, m_bytes_in_flight, m_mtu);
#endif
		return false;
	}

	packet_ptr p;
	std::uint8_t* ptr = nullptr;
	utp_header* h = nullptr;

	// payload size being zero means we're just sending
	// an force. We should not pick up the nagle packet
	if (!m_nagle_packet || (payload_size == 0 && force))
	{
		p = acquire_packet(effective_mtu);

		if (payload_size)
		{
			m_sm.inc_stats_counter(counters::utp_payload_pkts_out);
		}

		int const packet_size = header_size + payload_size;
		p->size = std::uint16_t(packet_size);
		p->header_size = std::uint16_t(packet_size - payload_size);
		p->num_transmissions = 0;
#if TORRENT_USE_ASSERTS
		p->num_fast_resend = 0;
#endif
		p->mtu_probe = false;
		p->need_resend = false;
		ptr = p->buf;
		h = reinterpret_cast<utp_header*>(ptr);
		ptr += sizeof(utp_header);

		h->extension = std::uint8_t(sack ? utp_sack
			: close_reason ? utp_close_reason : utp_no_extension);
		h->connection_id = m_send_id;
		// seq_nr is ignored for ST_STATE packets, so it doesn't
		// matter that we say this is a sequence number we haven't
		// actually sent yet
		h->seq_nr = m_seq_nr;
		h->type_ver = std::uint8_t(((payload_size ? ST_DATA : ST_STATE) << 4) | 1);

		write_payload(p->buf + p->header_size, payload_size);
	}
	else
	{
		// pick up the nagle packet and keep adding bytes to it
		p = std::move(m_nagle_packet);
		m_nagle_packet.reset();

		ptr = p->buf + sizeof(utp_header);
		h = reinterpret_cast<utp_header*>(p->buf);
		TORRENT_ASSERT(h->seq_nr == m_seq_nr);

		// if the packet has a selective force header, we'll need
		// to update it
		if (h->extension == utp_sack)
		{
			sack = ptr[1];
			// if we no longer have any out-of-order packets waiting
			// to be delivered, there's no selective ack to be sent.
			if (m_inbuf.size() == 0)
			{
				// we need to remove the sack header
				remove_sack_header(p.get());
				sack = 0;
			}
		}
		else
			sack = 0;

		std::int32_t const size_left = std::min(p->allocated - p->size
			, m_write_buffer_size);

		write_payload(p->buf + p->size, size_left);
		p->size += std::uint16_t(size_left);

		if (size_left > 0)
		{
			UTP_LOGV("%8p: NAGLE appending %d bytes to nagle packet. new size: %d allocated: %d\n"
				, static_cast<void*>(this), size_left, p->size, p->allocated);
		}

		// did we fill up the whole mtu?
		// if we didn't, we may still send it if there's
		// no bytes in flight
		if (m_bytes_in_flight > 0
			&& p->size < std::min(p->allocated, m_mtu_floor)
			&& !force
			&& m_nagle)
		{
			// the packet is still not a full MSS, so put it back into the nagle
			// packet
			m_nagle_packet = std::move(p);
			return false;
		}

		payload_size = p->size - p->header_size;
	}

	if (sack)
	{
		*ptr++ = std::uint8_t(close_reason ? utp_close_reason : utp_no_extension);
		*ptr++ = std::uint8_t(sack); // bytes for SACK bitfield
		write_sack(ptr, sack);
		ptr += sack;
		TORRENT_ASSERT(ptr <= p->buf + p->header_size);
	}

	if (close_reason)
	{
		*ptr++ = utp_no_extension;
		*ptr++ = 4;
		detail::write_uint32(close_reason, ptr);
	}

	if (m_bytes_in_flight > 0
		&& p->size < p->allocated
		&& !force
		&& m_nagle)
	{
		// this is nagle. If we don't have a full packet
		// worth of payload to send AND we have at least
		// one outstanding packet, hold off. Once the
		// outstanding packet is acked, we'll send this
		// payload
		UTP_LOGV("%8p: NAGLE not enough payload send_buffer_size:%d cwnd:%d "
			"adv_wnd:%u in-flight:%d mtu:%d effective_mtu:%d\n"
			, static_cast<void*>(this), m_write_buffer_size, int(m_cwnd >> 16)
			, m_adv_wnd, m_bytes_in_flight, m_mtu, effective_mtu);
		TORRENT_ASSERT(!m_nagle_packet);
		TORRENT_ASSERT(h->seq_nr == m_seq_nr);
		m_nagle_packet = std::move(p);
		return false;
	}

	// for ST_DATA packets, payload size is 0. Such packets do not have unique
	// sequence numbers and should never be used as mtu probes
	if ((mtu_probe || p->mtu_probe) && payload_size > m_mtu_floor)
	{
		p->mtu_probe = true;
		m_mtu_seq = m_seq_nr;
	}
	else
	{
		p->mtu_probe = false;
	}

	h->timestamp_difference_microseconds = m_reply_micro;
	h->wnd_size = static_cast<std::uint32_t>(std::max(
		m_receive_buffer_capacity - m_buffered_incoming_bytes
		- m_receive_buffer_size, 0));
	h->ack_nr = m_ack_nr;

	// if this is a FIN packet, override the type
	if (flags & pkt_fin)
		h->type_ver = (ST_FIN << 4) | 1;

	// fill in the timestamp as late as possible
	time_point const now = clock_type::now();
	p->send_time = now;
	h->timestamp_microseconds = std::uint32_t(
		total_microseconds(now.time_since_epoch()) & 0xffffffff);

#if TORRENT_UTP_LOG
	UTP_LOG("%8p: sending packet seq_nr:%d ack_nr:%d type:%s "
		"id:%d target:%s size:%d error:%s send_buffer_size:%d cwnd:%d "
		"adv_wnd:%d in-flight:%d mtu:%d timestamp:%u time_diff:%d "
		"mtu_probe:%d extension:%d\n"
		, static_cast<void*>(this), int(h->seq_nr), int(h->ack_nr), packet_type_names[h->get_type()]
		, m_send_id, print_endpoint(udp::endpoint(m_remote_address, m_port)).c_str()
		, p->size, m_error.message().c_str(), m_write_buffer_size, int(m_cwnd >> 16)
		, m_adv_wnd, m_bytes_in_flight, m_mtu, std::uint32_t(h->timestamp_microseconds)
		, std::uint32_t(h->timestamp_difference_microseconds), int(p->mtu_probe)
		, h->extension);
#endif

	error_code ec;
	m_sm.send_packet(m_sock, udp::endpoint(m_remote_address, m_port)
		, reinterpret_cast<char const*>(h), p->size, ec
		, p->mtu_probe ? udp_socket::dont_fragment : udp_send_flags_t{});

	++m_out_packets;
	m_sm.inc_stats_counter(counters::utp_packets_out);

	if (ec == error::message_size)
	{
#if TORRENT_UTP_LOG
		UTP_LOGV("%8p: error sending packet: %s\n"
			, static_cast<void*>(this)
			, ec.message().c_str());
#endif
		// if we fail even though this is not a probe, we're screwed
		// since we'd have to repacketize
		TORRENT_ASSERT(p->mtu_probe);
		m_mtu_ceiling = p->size - 1;
		if (m_mtu_floor > m_mtu_ceiling) m_mtu_floor = m_mtu_ceiling;
		update_mtu_limits();
		// resend the packet immediately without
		// it being an MTU probe
		p->mtu_probe = false;
		m_mtu_seq = 0;
		ec.clear();

#if TORRENT_UTP_LOG
		UTP_LOGV("%8p: re-sending\n", static_cast<void*>(this));
#endif
		m_sm.send_packet(m_sock, udp::endpoint(m_remote_address, m_port)
			, reinterpret_cast<char const*>(h), p->size, ec, {});
	}

	if (ec == error::would_block || ec == error::try_again)
	{
#if TORRENT_UTP_LOG
		UTP_LOGV("%8p: socket stalled\n", static_cast<void*>(this));
#endif
		if (!m_stalled)
		{
			m_stalled = true;
			m_sm.subscribe_writable(this);
		}
	}
	else if (ec)
	{
		m_error = ec;
		set_state(UTP_STATE_ERROR_WAIT);
		test_socket_state();
		release_packet(std::move(p));
		return false;
	}

	if (!m_stalled)
		++p->num_transmissions;

	// if we have payload, we need to save the packet until it's acked
	// and progress m_seq_nr
	if (p->size > p->header_size)
	{
		// if we're sending a payload packet, there should not
		// be a nagle packet waiting for more data
		TORRENT_ASSERT(!m_nagle_packet);

		TORRENT_ASSERT(h->seq_nr == m_seq_nr);

		// 0 is a special sequence number, since it's also used as "uninitialized".
		// we never send an mtu probe for sequence number 0
		TORRENT_ASSERT(p->mtu_probe == (m_seq_nr == m_mtu_seq)
			|| m_seq_nr == 0);

		// release the buffer, we're saving it in the circular
		// buffer of outgoing packets
		int const new_in_flight = p->size - p->header_size;
		packet_ptr old = m_outbuf.insert(m_seq_nr, std::move(p));
		if (old)
		{
//			TORRENT_ASSERT(reinterpret_cast<utp_header*>(old->buf)->seq_nr == m_seq_nr);
			if (!old->need_resend) m_bytes_in_flight -= old->size - old->header_size;
			release_packet(std::move(old));
		}
		TORRENT_ASSERT(h->seq_nr == m_seq_nr);
		m_seq_nr = (m_seq_nr + 1) & ACK_MASK;
		TORRENT_ASSERT(payload_size >= 0);
		m_bytes_in_flight += new_in_flight;
	}
	else
	{
		TORRENT_ASSERT(h->seq_nr == m_seq_nr);
	}

	// if the socket is stalled, always return false, don't
	// try to write more packets. We'll keep writing once
	// the underlying UDP socket becomes writable
	return m_write_buffer_size > 0 && !m_cwnd_full && !m_stalled;
}

// size is in bytes
void utp_socket_impl::write_sack(std::uint8_t* buf, int const size) const
{
	INVARIANT_CHECK;

	TORRENT_ASSERT(m_inbuf.size());
	int ack_nr = (m_ack_nr + 2) & ACK_MASK;
	std::uint8_t* end = buf + size;

	for (; buf != end; ++buf)
	{
		*buf = 0;
		int mask = 1;
		for (int i = 0; i < 8; ++i)
		{
			if (m_inbuf.at(aux::numeric_cast<packet_buffer::index_type>(ack_nr))) *buf |= mask;
			mask <<= 1;
			ack_nr = (ack_nr + 1) & ACK_MASK;
		}
	}
}

bool utp_socket_impl::resend_packet(packet* p, bool fast_resend)
{
	INVARIANT_CHECK;

	// for fast re-sends the packet hasn't been marked as needing resending
	TORRENT_ASSERT(p->need_resend || fast_resend);

	if (m_error) return false;

	if (((m_acked_seq_nr + 1) & ACK_MASK) == m_mtu_seq
		&& m_mtu_seq != 0)
	{
		m_mtu_seq = 0;
		p->mtu_probe = false;
		// we got multiple acks for the packet before our probe, assume
		// it was dropped because it was too big
		m_mtu_ceiling = p->size - 1;
		update_mtu_limits();
	}

	// we can only resend the packet if there's
	// enough space in our congestion window
	// since we can't re-packetize, some packets that are
	// larger than the congestion window must be allowed through
	// but only if we don't have any outstanding bytes
	int const window_size_left = std::min(int(m_cwnd >> 16), int(m_adv_wnd)) - m_bytes_in_flight;
	if (!fast_resend
		&& p->size - p->header_size > window_size_left
		&& m_bytes_in_flight > 0)
	{
		m_cwnd_full = true;
		return false;
	}

	// plus one since we have fast-resend as well, which doesn't
	// necessarily trigger by a timeout
	TORRENT_ASSERT(p->num_transmissions < m_sm.num_resends() + 1);

	TORRENT_ASSERT(p->size - p->header_size >= 0);
	if (p->need_resend) m_bytes_in_flight += p->size - p->header_size;

	m_sm.inc_stats_counter(counters::utp_packet_resend);
	if (fast_resend) m_sm.inc_stats_counter(counters::utp_fast_retransmit);

#if TORRENT_USE_ASSERTS
	if (fast_resend) ++p->num_fast_resend;
#endif
	p->need_resend = false;
	auto* h = reinterpret_cast<utp_header*>(p->buf);
	// update packet header
	h->timestamp_difference_microseconds = m_reply_micro;
	p->send_time = clock_type::now();
	h->timestamp_microseconds = std::uint32_t(
		total_microseconds(p->send_time.time_since_epoch()) & 0xffffffff);

	// if the packet has a selective ack header, we'll need
	// to update it
	if (h->extension == utp_sack && h->ack_nr != m_ack_nr)
	{
		std::uint8_t* ptr = p->buf + sizeof(utp_header);
		int sack_size = ptr[1];
		if (m_inbuf.size())
		{
			// update the sack header
			write_sack(ptr + 2, sack_size);
			TORRENT_ASSERT(ptr + sack_size + 2 <= p->buf + p->header_size);
		}
		else
		{
			remove_sack_header(p);
		}
	}

	h->ack_nr = m_ack_nr;

	error_code ec;
	m_sm.send_packet(m_sock, udp::endpoint(m_remote_address, m_port)
		, reinterpret_cast<char const*>(p->buf), p->size, ec);
	++m_out_packets;
	m_sm.inc_stats_counter(counters::utp_packets_out);


#if TORRENT_UTP_LOG
	UTP_LOGV("%8p: re-sending packet seq_nr:%d ack_nr:%d type:%s "
		"id:%d target:%s size:%d error:%s send_buffer_size:%d cwnd:%d "
		"adv_wnd:%d in-flight:%d mtu:%d timestamp:%u time_diff:%d\n"
		, static_cast<void*>(this), int(h->seq_nr), int(h->ack_nr), packet_type_names[h->get_type()]
		, m_send_id, print_endpoint(udp::endpoint(m_remote_address, m_port)).c_str()
		, p->size, ec.message().c_str(), m_write_buffer_size, int(m_cwnd >> 16)
		, m_adv_wnd, m_bytes_in_flight, m_mtu, std::uint32_t(h->timestamp_microseconds)
		, std::uint32_t(h->timestamp_difference_microseconds));
#endif

	if (ec == error::would_block || ec == error::try_again)
	{
#if TORRENT_UTP_LOG
		UTP_LOGV("%8p: socket stalled\n", static_cast<void*>(this));
#endif
		if (!m_stalled)
		{
			m_stalled = true;
			m_sm.subscribe_writable(this);
		}
	}
	else if (ec)
	{
		m_error = ec;
		set_state(UTP_STATE_ERROR_WAIT);
		test_socket_state();
		return false;
	}

	if (!m_stalled)
		++p->num_transmissions;

	return !m_stalled;
}

<<<<<<< HEAD
void utp_socket_impl::experienced_loss(std::uint32_t const seq_nr)
=======
void utp_socket_impl::experienced_loss(int const seq_nr, time_point const now)
>>>>>>> b443d334
{
	INVARIANT_CHECK;

	// the window size could go below one MMS here, if it does,
	// we'll get a timeout in about one second

	m_sm.inc_stats_counter(counters::utp_packet_loss);

	// since loss often comes in bursts, we only cut the
	// window in half once per RTT. This is implemented
	// by limiting which packets can cause us to cut the
	// window size. The first packet that's lost will
	// update the limit to the last sequence number we sent.
	// i.e. only packet sent after this loss can cause another
	// window size cut. The +1 is to turn the comparison into
	// less than or equal to. If we experience loss of the
	// same packet again, ignore it.
	if (compare_less_wrap(seq_nr, m_loss_seq_nr + 1, ACK_MASK)) return;

	// don't reduce cwnd more than once every 100ms
	if (m_next_loss >= now) return;

	m_next_loss = now + milliseconds(m_sm->cwnd_reduce_timer());

	// cut window size in 2
	m_cwnd = std::max(m_cwnd * m_sm.loss_multiplier() / 100
		, std::int64_t(m_mtu) * (1 << 16));
	m_loss_seq_nr = m_seq_nr;
	UTP_LOGV("%8p: Lost packet %d caused cwnd cut. m_loss_seq_nr:%d\n"
		, static_cast<void*>(this), seq_nr, m_seq_nr);

	// if we happen to be in slow-start mode, we need to leave it
	// note that we set ssthres to the window size _after_ reducing it. Next slow
	// start should end before we over shoot.
	if (m_slow_start)
	{
		m_ssthres = std::int32_t(m_cwnd >> 16);
		m_slow_start = false;
		UTP_LOGV("%8p: experienced loss, slow_start -> 0 ssthres:%d\n"
			, static_cast<void*>(this), m_ssthres);
	}
}

void utp_socket_impl::set_state(int s)
{
	if (s == m_state) return;

	m_sm.inc_stats_counter(counters::num_utp_idle + m_state, -1);
	m_state = std::uint8_t(s);
	m_sm.inc_stats_counter(counters::num_utp_idle + m_state, 1);
}

void utp_socket_impl::maybe_inc_acked_seq_nr()
{
#ifdef TORRENT_EXPENSIVE_INVARIANT_CHECKS
	INVARIANT_CHECK;
#endif

	bool incremented = false;
	// don't pass m_seq_nr, since we move into sequence
	// numbers that haven't been sent yet, and aren't
	// supposed to be in m_outbuf
	// if the slot in m_outbuf is 0, it means the
	// packet has been ACKed and removed from the send buffer
	while (((m_acked_seq_nr + 1) & ACK_MASK) != m_seq_nr
		&& m_outbuf.at((m_acked_seq_nr + 1) & ACK_MASK) == nullptr)
	{
		// increment the fast resend sequence number
		if (m_fast_resend_seq_nr == m_acked_seq_nr)
			m_fast_resend_seq_nr = (m_fast_resend_seq_nr + 1) & ACK_MASK;

		m_acked_seq_nr = (m_acked_seq_nr + 1) & ACK_MASK;
		incremented = true;
	}

	if (!incremented) return;

	// update loss seq number if it's less than the packet
	// that was just acked. If loss seq nr is greater, it suggests
	// that we're still in a window that has experienced loss
	if (compare_less_wrap(m_loss_seq_nr, m_acked_seq_nr, ACK_MASK))
		m_loss_seq_nr = m_acked_seq_nr;
	m_duplicate_acks = 0;
}

// returns RTT
std::uint32_t utp_socket_impl::ack_packet(packet_ptr p, time_point const receive_time
	, std::uint16_t seq_nr)
{
#ifdef TORRENT_EXPENSIVE_INVARIANT_CHECKS
	INVARIANT_CHECK;
#endif

	TORRENT_ASSERT(p);

	// verify that the packet we're removing was in fact sent
	// with the sequence number we expect
//	TORRENT_ASSERT(reinterpret_cast<utp_header*>(p->buf)->seq_nr == seq_nr);

	if (!p->need_resend)
	{
		TORRENT_ASSERT(m_bytes_in_flight >= p->size - p->header_size);
		m_bytes_in_flight -= p->size - p->header_size;
	}

	if (seq_nr == m_mtu_seq && m_mtu_seq != 0)
	{
		TORRENT_ASSERT(p->mtu_probe);
		// our mtu probe was acked!
		m_mtu_floor = std::max(m_mtu_floor, p->size);
		update_mtu_limits();
	}

	// increment the acked sequence number counter
	maybe_inc_acked_seq_nr();

	std::uint32_t rtt = std::uint32_t(total_microseconds(receive_time - p->send_time));
	if (receive_time < p->send_time)
	{
		// this means our clock is not monotonic. Just assume the RTT was 100 ms
		rtt = 100000;

		// the clock for this platform is not monotonic!
		TORRENT_ASSERT_FAIL();
	}

	UTP_LOGV("%8p: acked packet %d (%d bytes) (rtt:%u)\n"
		, static_cast<void*>(this), seq_nr, p->size - p->header_size, rtt / 1000);

	m_rtt.add_sample(rtt / 1000);
	release_packet(std::move(p));
	return rtt;
}

void utp_socket_impl::incoming(std::uint8_t const* buf, int size, packet_ptr p
	, time_point /* now */)
{
#ifdef TORRENT_EXPENSIVE_INVARIANT_CHECKS
	INVARIANT_CHECK;
#endif

	while (!m_read_buffer.empty())
	{
		UTP_LOGV("%8p: incoming: have user buffer (%d)\n", static_cast<void*>(this), m_read_buffer_size);
		if (p)
		{
			buf = p->buf + p->header_size;
			TORRENT_ASSERT(p->size - p->header_size >= size);
		}
		iovec_t* target = &m_read_buffer.front();

		int const to_copy = std::min(size, aux::numeric_cast<int>(target->len));
		TORRENT_ASSERT(to_copy >= 0);
		std::memcpy(target->buf, buf, std::size_t(to_copy));
		m_read += to_copy;
		target->buf = reinterpret_cast<std::uint8_t*>(target->buf) + to_copy;
		target->len -= std::size_t(to_copy);
		buf += to_copy;
		UTP_LOGV("%8p: copied %d bytes into user receive buffer\n", static_cast<void*>(this), to_copy);
		TORRENT_ASSERT(m_read_buffer_size >= to_copy);
		m_read_buffer_size -= to_copy;
		size -= to_copy;
		if (target->len == 0) m_read_buffer.erase(m_read_buffer.begin());
		if (p)
		{
			p->header_size += std::uint16_t(to_copy);
			TORRENT_ASSERT(p->header_size <= p->size);
		}

		if (size == 0)
		{
			TORRENT_ASSERT(!p || p->header_size == p->size);
			release_packet(std::move(p));
			return;
		}
	}

	TORRENT_ASSERT(m_read_buffer_size == 0);

	if (!p)
	{
		TORRENT_ASSERT(buf);
		p = acquire_packet(size);
		p->size = std::uint16_t(size);
		p->header_size = 0;
		std::memcpy(p->buf, buf, aux::numeric_cast<std::size_t>(size));
	}
	// save this packet until the client issues another read
	m_receive_buffer_size += p->size - p->header_size;
	m_receive_buffer.emplace_back(std::move(p));

	UTP_LOGV("%8p: incoming: saving packet in receive buffer (%d)\n", static_cast<void*>(this), m_receive_buffer_size);

#if TORRENT_USE_INVARIANT_CHECKS
	check_receive_buffers();
#endif
}

bool utp_socket_impl::cancel_handlers(error_code const& ec, bool shutdown)
{
	INVARIANT_CHECK;

	TORRENT_ASSERT(ec);
	bool ret = m_read_handler || m_write_handler || m_connect_handler;

	// calling the callbacks with m_userdata being 0 will just crash
	TORRENT_ASSERT((ret && m_userdata != nullptr) || !ret);

	bool read = m_read_handler;
	bool write = m_write_handler;
	bool connect = m_connect_handler;
	m_read_handler = false;
	m_write_handler = false;
	m_connect_handler = false;

	if (read) utp_stream::on_read(m_userdata, 0, ec, shutdown);
	if (write) utp_stream::on_write(m_userdata, 0, ec, shutdown);
	if (connect) utp_stream::on_connect(m_userdata, ec, shutdown);
	return ret;
}

bool utp_socket_impl::consume_incoming_data(
	utp_header const* ph, std::uint8_t const* ptr, int const payload_size
	, time_point const now)
{
	INVARIANT_CHECK;

	if (ph->get_type() != ST_DATA) return false;

	if (m_eof && m_ack_nr == m_eof_seq_nr)
	{
		// What?! We've already received a FIN and everything up
		// to it has been acked. Ignore this packet
		UTP_LOG("%8p: ERROR: ignoring packet on shut down socket\n"
			, static_cast<void*>(this));
		return true;
	}

	if (m_read_buffer_size == 0
		&& m_receive_buffer_size >= m_receive_buffer_capacity - m_buffered_incoming_bytes)
	{
		// if we don't have a buffer from the upper layer, and the
		// number of queued up bytes, waiting for the upper layer,
		// exceeds the advertised receive window, start ignoring
		// more data packets
		UTP_LOG("%8p: ERROR: our advertized window is not honored. "
			"recv_buf: %d buffered_in: %d max_size: %d\n"
			, static_cast<void*>(this), m_receive_buffer_size, m_buffered_incoming_bytes, m_receive_buffer_capacity);
		return false;
	}

	if (ph->seq_nr == ((m_ack_nr + 1) & ACK_MASK))
	{
		TORRENT_ASSERT(m_inbuf.at(m_ack_nr) == nullptr);

		if (m_buffered_incoming_bytes + m_receive_buffer_size + payload_size > m_receive_buffer_capacity)
		{
			UTP_LOGV("%8p: other end is not honoring our advertised window, dropping packet\n"
				, static_cast<void*>(this));
			return true;
		}

		// we received a packet in order
		incoming(ptr, payload_size, packet_ptr(), now);
		m_ack_nr = (m_ack_nr + 1) & ACK_MASK;

		// If this packet was previously in the reorder buffer
		// it would have been acked when m_ack_nr-1 was acked.
		TORRENT_ASSERT(!m_inbuf.at(m_ack_nr));

		UTP_LOGV("%8p: remove inbuf: %d (%d)\n"
			, static_cast<void*>(this), m_ack_nr, int(m_inbuf.size()));

		for (;;)
		{
			int const next_ack_nr = (m_ack_nr + 1) & ACK_MASK;

			packet_ptr p = m_inbuf.remove(aux::numeric_cast<packet_buffer::index_type>(next_ack_nr));

			if (!p) break;

			TORRENT_ASSERT(p->size >= p->header_size);
			int const size = p->size - p->header_size;
			m_buffered_incoming_bytes -= size;
			incoming(nullptr, size, std::move(p), now);

			m_ack_nr = std::uint16_t(next_ack_nr);

			UTP_LOGV("%8p: reordered remove inbuf: %d (%d)\n"
				, static_cast<void*>(this), m_ack_nr, int(m_inbuf.size()));
		}
	}
	else
	{
		// this packet was received out of order. Stick it in the
		// reorder buffer until it can be delivered in order

		// have we already received this packet and passed it on
		// to the client?
		if (!compare_less_wrap(m_ack_nr, ph->seq_nr, ACK_MASK))
		{
			UTP_LOGV("%8p: already received seq_nr: %d\n"
				, static_cast<void*>(this), int(ph->seq_nr));
			return true;
		}

		// do we already have this packet? If so, just ignore it
		if (m_inbuf.at(ph->seq_nr))
		{
			UTP_LOGV("%8p: already received seq_nr: %d\n"
				, static_cast<void*>(this), int(ph->seq_nr));
			return true;
		}

		if (m_buffered_incoming_bytes + m_receive_buffer_size + payload_size > m_receive_buffer_capacity)
		{
			UTP_LOGV("%8p: other end is not honoring our advertised window, dropping packet %d\n"
				, static_cast<void*>(this), int(ph->seq_nr));
			return true;
		}

		// we don't need to save the packet header, just the payload
		packet_ptr p = acquire_packet(payload_size);
		p->size = std::uint16_t(payload_size);
		p->header_size = 0;
		p->num_transmissions = 0;
#if TORRENT_USE_ASSERTS
		p->num_fast_resend = 0;
#endif
		p->need_resend = false;
		std::memcpy(p->buf, ptr, aux::numeric_cast<std::size_t>(payload_size));
		m_buffered_incoming_bytes += p->size;
		m_inbuf.insert(ph->seq_nr, std::move(p));

		UTP_LOGV("%8p: out of order. insert inbuf: %d (%d) m_ack_nr: %d\n"
			, static_cast<void*>(this), int(ph->seq_nr), int(m_inbuf.size()), m_ack_nr);
	}

	return false;
}

// returns true of the socket was closed
bool utp_socket_impl::test_socket_state()
{
	INVARIANT_CHECK;

	// if the socket is in a state where it's dead, just waiting to
	// tell the client that it's closed. Do that and transition into
	// the deleted state, where it will be deleted
	// it might be possible to get here twice, in which we need to
	// cancel any new handlers as well, even though we're already
	// in the delete state
	if (!m_error) return false;
	TORRENT_ASSERT(m_state == UTP_STATE_ERROR_WAIT || m_state == UTP_STATE_DELETE);

#if TORRENT_UTP_LOG
	UTP_LOGV("%8p: state:%s error:%s\n"
		, static_cast<void*>(this), socket_state_names[m_state], m_error.message().c_str());
#endif

	if (cancel_handlers(m_error, true))
	{
		set_state(UTP_STATE_DELETE);
#if TORRENT_UTP_LOG
		UTP_LOGV("%8p: state:%s\n", static_cast<void*>(this), socket_state_names[m_state]);
#endif
		return true;
	}
	return false;
}

void utp_socket_impl::init_mtu(int const link_mtu, int utp_mtu)
{
	INVARIANT_CHECK;

	if (link_mtu > TORRENT_ETHERNET_MTU)
	{
		// we can't use larger packets than this since we're
		// not allocating any more memory for socket buffers
		int const decrease = link_mtu - TORRENT_ETHERNET_MTU;
		utp_mtu -= decrease;
	}

	// set the ceiling to what we found out from the interface
	m_mtu_ceiling = std::uint16_t(utp_mtu);

	// start in the middle of the PMTU search space
	m_mtu = (m_mtu_ceiling + m_mtu_floor) / 2;
	if (m_mtu > m_mtu_ceiling) m_mtu = m_mtu_ceiling;
	if (m_mtu_floor > utp_mtu) m_mtu_floor = std::uint16_t(utp_mtu);

	// if the window size is smaller than one packet size
	// set it to one
	if ((m_cwnd >> 16) < m_mtu) m_cwnd = std::int64_t(m_mtu) * (1 << 16);

	UTP_LOGV("%8p: initializing MTU to: %d [%d, %d]\n"
		, static_cast<void*>(this), m_mtu, m_mtu_floor, m_mtu_ceiling);
}

// return false if this is an invalid packet
bool utp_socket_impl::incoming_packet(span<std::uint8_t const> buf
	, udp::endpoint const& ep, time_point receive_time)
{
	INVARIANT_CHECK;

	auto const* ph = reinterpret_cast<utp_header const*>(buf.data());
	m_sm.inc_stats_counter(counters::utp_packets_in);

	if (buf.size() < int(sizeof(utp_header)))
	{
		UTP_LOG("%8p: ERROR: incoming packet size too small:%d (ignored)\n"
			, static_cast<void*>(this), int(buf.size()));
		m_sm.inc_stats_counter(counters::utp_invalid_pkts_in);
		return false;
	}

	if (ph->get_version() != 1)
	{
		UTP_LOG("%8p: ERROR: incoming packet version:%d (ignored)\n"
			, static_cast<void*>(this), int(ph->get_version()));
		m_sm.inc_stats_counter(counters::utp_invalid_pkts_in);
		return false;
	}

	// SYN packets have special (reverse) connection ids
	if (ph->get_type() != ST_SYN && ph->connection_id != m_recv_id)
	{
		UTP_LOG("%8p: ERROR: incoming packet id:%d expected:%d (ignored)\n"
			, static_cast<void*>(this), int(ph->connection_id), int(m_recv_id));
		m_sm.inc_stats_counter(counters::utp_invalid_pkts_in);
		return false;
	}

	if (ph->get_type() >= NUM_TYPES)
	{
		UTP_LOG("%8p: ERROR: incoming packet type:%d (ignored)\n"
			, static_cast<void*>(this), int(ph->get_type()));
		m_sm.inc_stats_counter(counters::utp_invalid_pkts_in);
		return false;
	}

	if (m_state == UTP_STATE_NONE && ph->get_type() == ST_SYN)
	{
		m_remote_address = ep.address();
		m_port = ep.port();
	}

	if (m_state != UTP_STATE_NONE && ph->get_type() == ST_SYN)
	{
		UTP_LOG("%8p: ERROR: incoming packet type:ST_SYN (ignored)\n"
			, static_cast<void*>(this));
		m_sm.inc_stats_counter(counters::utp_invalid_pkts_in);
		return true;
	}

	bool step = false;
	if (receive_time - m_last_history_step > minutes(1))
	{
		step = true;
		m_last_history_step = receive_time;
	}

	// this is the difference between their send time and our receive time
	// 0 means no sample yet
	std::uint32_t their_delay = 0;
	if (ph->timestamp_microseconds != 0)
	{
		std::uint32_t timestamp = std::uint32_t(total_microseconds(
			receive_time.time_since_epoch()) & 0xffffffff);
		m_reply_micro = timestamp - ph->timestamp_microseconds;
		std::uint32_t const prev_base = m_their_delay_hist.initialized() ? m_their_delay_hist.base() : 0;
		their_delay = m_their_delay_hist.add_sample(m_reply_micro, step);
		int const base_change = int(m_their_delay_hist.base() - prev_base);
		UTP_LOGV("%8p: their_delay::add_sample:%u prev_base:%u new_base:%u\n"
			, static_cast<void*>(this), m_reply_micro, prev_base, m_their_delay_hist.base());

		if (prev_base && base_change < 0 && base_change > -10000 && m_delay_hist.initialized())
		{
			// their base delay went down. This is caused by clock drift. To compensate,
			// adjust our base delay upwards
			// don't adjust more than 10 ms. If the change is that big, something is probably wrong
			m_delay_hist.adjust_base(-base_change);
		}

		UTP_LOGV("%8p: incoming packet reply_micro:%u base_change:%d\n"
			, static_cast<void*>(this), m_reply_micro, prev_base ? base_change : 0);
	}

	// is this ACK valid? If the other end is ACKing
	// a packet that hasn't been sent yet
	// just ignore it. A 3rd party could easily inject a packet
	// like this in a stream, don't sever it because of it.
	// since m_seq_nr is the sequence number of the next packet
	// we'll send (and m_seq_nr-1 was the last packet we sent),
	// if the ACK we got is greater than the last packet we sent
	// something is wrong.
	// If our state is state_none, this packet must be a syn packet
	// and the ack_nr should be ignored
	std::uint16_t const cmp_seq_nr =
		(m_state == UTP_STATE_SYN_SENT && ph->get_type() == ST_STATE)
		? m_seq_nr : (m_seq_nr - 1) & ACK_MASK;

	if ((m_state != UTP_STATE_NONE || ph->get_type() != ST_SYN)
		&& (compare_less_wrap(cmp_seq_nr, ph->ack_nr, ACK_MASK)
			|| compare_less_wrap(ph->ack_nr, m_acked_seq_nr
				- dup_ack_limit, ACK_MASK)))
	{
		UTP_LOG("%8p: ERROR: incoming packet ack_nr:%d our seq_nr:%d our "
			"acked_seq_nr:%d (ignored)\n"
			, static_cast<void*>(this), int(ph->ack_nr), m_seq_nr, m_acked_seq_nr);
		m_sm.inc_stats_counter(counters::utp_redundant_pkts_in);
		return true;
	}

	// check to make sure the sequence number of this packet
	// is reasonable. If it's a data packet and we've already
	// received it, ignore it. This is either a stray old packet
	// that finally made it here (after having been re-sent) or
	// an attempt to interfere with the connection from a 3rd party
	// in both cases, we can safely ignore the timestamp and ACK
	// information in this packet
/*
	// even if we've already received this packet, we need to
	// send another ack to it, since it may be a resend caused by
	// our ack getting dropped
	if (m_state != UTP_STATE_SYN_SENT
		&& ph->get_type() == ST_DATA
		&& !compare_less_wrap(m_ack_nr, ph->seq_nr, ACK_MASK))
	{
		// we've already received this packet
		UTP_LOGV("%8p: incoming packet seq_nr:%d our ack_nr:%d (ignored)\n"
			, static_cast<void*>(this), int(ph->seq_nr), m_ack_nr);
		m_sm.inc_stats_counter(counters::utp_redundant_pkts_in);
		return true;
	}
*/

	// if the socket is closing, always ignore any packet
	// with a higher sequence number than the FIN sequence number
	// ST_STATE messages always include the next seqnr.
	if (m_eof && (compare_less_wrap(m_eof_seq_nr, ph->seq_nr, ACK_MASK)
		|| (m_eof_seq_nr == ph->seq_nr && ph->get_type() != ST_STATE)))
	{
#if TORRENT_UTP_LOG
		UTP_LOG("%8p: ERROR: incoming packet type: %s seq_nr:%d eof_seq_nr:%d (ignored)\n"
			, static_cast<void*>(this), packet_type_names[ph->get_type()], int(ph->seq_nr), m_eof_seq_nr);
#endif
		return true;
	}

	if (ph->get_type() == ST_DATA)
		m_sm.inc_stats_counter(counters::utp_payload_pkts_in);

	// the number of packets that'll fit in the reorder buffer
	std::uint32_t const max_packets_reorder
		= static_cast<std::uint32_t>(std::max(16, m_receive_buffer_capacity / 1100));

	if (m_state != UTP_STATE_NONE
		&& m_state != UTP_STATE_SYN_SENT
		&& compare_less_wrap((m_ack_nr + max_packets_reorder) & ACK_MASK, ph->seq_nr, ACK_MASK))
	{
		// this is too far out to fit in our reorder buffer. Drop it
		// This is either an attack to try to break the connection
		// or a seriously damaged connection that lost a lot of
		// packets. Neither is very likely, and it should be OK
		// to drop the timestamp information.
		UTP_LOG("%8p: ERROR: incoming packet seq_nr:%d our ack_nr:%d (ignored)\n"
			, static_cast<void*>(this), int(ph->seq_nr), m_ack_nr);
		m_sm.inc_stats_counter(counters::utp_redundant_pkts_in);
		return true;
	}

	if (ph->get_type() == ST_RESET)
	{
		if (compare_less_wrap(cmp_seq_nr, ph->ack_nr, ACK_MASK))
		{
			UTP_LOG("%8p: ERROR: invalid RESET packet, ack_nr:%d our seq_nr:%d (ignored)\n"
				, static_cast<void*>(this), int(ph->ack_nr), m_seq_nr);
			return true;
		}
		UTP_LOGV("%8p: incoming packet type:RESET\n", static_cast<void*>(this));
		m_error = boost::asio::error::connection_reset;
		set_state(UTP_STATE_ERROR_WAIT);
		test_socket_state();
		return true;
	}

	++m_in_packets;

	// this is a valid incoming packet, update the timeout timer
	m_num_timeouts = 0;
	m_timeout = receive_time + milliseconds(packet_timeout());
	UTP_LOGV("%8p: updating timeout to: now + %d\n"
		, static_cast<void*>(this), packet_timeout());

	// the test for INT_MAX here is a work-around for a bug in uTorrent where
	// it's sometimes sent as INT_MAX when it is in fact uninitialized
	const std::uint32_t sample = ph->timestamp_difference_microseconds == INT_MAX
		? 0 : ph->timestamp_difference_microseconds;

	std::uint32_t delay = 0;
	if (sample != 0)
	{
		delay = m_delay_hist.add_sample(sample, step);
		m_delay_sample_hist[m_delay_sample_idx++] = delay;
		if (m_delay_sample_idx >= m_delay_sample_hist.size())
			m_delay_sample_idx = 0;
	}

	int acked_bytes = 0;

	TORRENT_ASSERT(m_bytes_in_flight >= 0);
	int prev_bytes_in_flight = m_bytes_in_flight;

	m_adv_wnd = ph->wnd_size;

	// if we get an ack for the same sequence number as
	// was last ACKed, and we have outstanding packets,
	// it counts as a duplicate ack. The reason to not count ST_DATA packets as
	// duplicate ACKs is because we may be receiving a stream of those
	// regardless of our outgoing traffic, which makes their ACK number not
	// indicative of a dropped packet
	if (ph->ack_nr == m_acked_seq_nr
		&& m_outbuf.size()
		&& ph->get_type() == ST_STATE)
	{
		++m_duplicate_acks;
	}

<<<<<<< HEAD
	std::uint32_t min_rtt = std::numeric_limits<std::uint32_t>::max();
=======
	TORRENT_ASSERT_VAL(m_outbuf.size() > 0 || m_duplicate_acks == 0, m_duplicate_acks);

	boost::uint32_t min_rtt = (std::numeric_limits<boost::uint32_t>::max)();
>>>>>>> b443d334

	TORRENT_ASSERT(m_outbuf.at((m_acked_seq_nr + 1) & ACK_MASK) || ((m_seq_nr - m_acked_seq_nr) & ACK_MASK) <= 1);

	// has this packet already been ACKed?
	// if the ACK we just got is less than the max ACKed
	// sequence number, it doesn't tell us anything.
	// So, only act on it if the ACK is greater than the last acked
	// sequence number
	if (m_state != UTP_STATE_NONE && compare_less_wrap(m_acked_seq_nr, ph->ack_nr, ACK_MASK))
	{
		int const next_ack_nr = ph->ack_nr;

		for (int ack_nr = (m_acked_seq_nr + 1) & ACK_MASK;
			ack_nr != ((next_ack_nr + 1) & ACK_MASK);
			ack_nr = (ack_nr + 1) & ACK_MASK)
		{
			if (m_fast_resend_seq_nr == ack_nr)
				m_fast_resend_seq_nr = (m_fast_resend_seq_nr + 1) & ACK_MASK;
			packet_ptr p = m_outbuf.remove(aux::numeric_cast<packet_buffer::index_type>(ack_nr));

			if (!p) continue;

			acked_bytes += p->size - p->header_size;
			std::uint32_t const rtt = ack_packet(std::move(p), receive_time, std::uint16_t(ack_nr));
			min_rtt = std::min(min_rtt, rtt);
		}

		maybe_inc_acked_seq_nr();
		if (m_outbuf.empty()) m_duplicate_acks = 0;
	}

	// look for extended headers
	std::uint8_t const* ptr = buf.data();
	int const size = int(buf.size());
	ptr += sizeof(utp_header);

	std::uint8_t extension = ph->extension;
	while (extension)
	{
		// invalid packet. It says it has an extension header
		// but the packet is too short
		if (ptr - buf.data() + 2 > size)
		{
			UTP_LOG("%8p: ERROR: invalid extension header\n", static_cast<void*>(this));
			m_sm.inc_stats_counter(counters::utp_invalid_pkts_in);
			return true;
		}
		std::uint8_t const next_extension = *ptr++;
		int const len = *ptr++;
		if (ptr - buf.data() + len > size)
		{
			UTP_LOG("%8p: ERROR: invalid extension header size:%d packet:%d\n"
				, static_cast<void*>(this), len, int(ptr - buf.data()));
			m_sm.inc_stats_counter(counters::utp_invalid_pkts_in);
			return true;
		}
		switch(extension)
		{
			case utp_sack: // selective ACKs
			{
				std::uint32_t rtt;
				std::tie(rtt, acked_bytes) = parse_sack(ph->ack_nr, ptr, len, receive_time);
				min_rtt = std::min(min_rtt, rtt);
				break;
			}
			case utp_close_reason:
				parse_close_reason(ptr, len);
				break;
		}
		ptr += len;
		extension = next_extension;
	}

	// the send operation in parse_sack() may have set the socket to an error
	// state, in which case we shouldn't continue
	if (m_state == UTP_STATE_ERROR_WAIT || m_state == UTP_STATE_DELETE) return true;

	if (m_duplicate_acks >= dup_ack_limit
		&& ((m_acked_seq_nr + 1) & ACK_MASK) == m_fast_resend_seq_nr)
	{
		// LOSS

		UTP_LOGV("%8p: Packet %d lost. (%d duplicate acks, trigger fast-resend)\n"
			, static_cast<void*>(this), m_fast_resend_seq_nr, m_duplicate_acks);

		// resend the lost packet
		packet* p = m_outbuf.at(m_fast_resend_seq_nr);
		TORRENT_ASSERT(p);

		// don't fast-resend this again
		m_fast_resend_seq_nr = (m_fast_resend_seq_nr + 1) & ACK_MASK;

		if (p)
		{
			// don't consider a lost probe as proper loss, it doesn't necessarily
			// signal congestion
			if (!p->mtu_probe) experienced_loss(m_fast_resend_seq_nr, receive_time);
			resend_packet(p, true);
			if (m_state == UTP_STATE_ERROR_WAIT || m_state == UTP_STATE_DELETE) return true;
		}
	}

	// ptr points to the payload of the packet
	// size is the packet size, payload is the
	// number of payload bytes are in this packet
	const int header_size = int(ptr - buf.data());
	const int payload_size = size - header_size;

#if TORRENT_UTP_LOG
	UTP_LOGV("%8p: incoming packet seq_nr:%d ack_nr:%d type:%s id:%d size:%d timestampdiff:%u timestamp:%u "
			"our ack_nr:%d our seq_nr:%d our acked_seq_nr:%d our state:%s\n"
		, static_cast<void*>(this), int(ph->seq_nr), int(ph->ack_nr), packet_type_names[ph->get_type()]
		, int(ph->connection_id), payload_size, std::uint32_t(ph->timestamp_difference_microseconds)
		, std::uint32_t(ph->timestamp_microseconds), m_ack_nr, m_seq_nr, m_acked_seq_nr, socket_state_names[m_state]);
#endif

	if (ph->get_type() == ST_FIN)
	{
		// We ignore duplicate FIN packets, but we still need to ACK them.
		if (ph->seq_nr == ((m_ack_nr + 1) & ACK_MASK)
			|| ph->seq_nr == m_ack_nr)
		{
			UTP_LOGV("%8p: FIN received in order\n", static_cast<void*>(this));

			// The FIN arrived in order, nothing else is in the
			// reorder buffer.

//			TORRENT_ASSERT(m_inbuf.size() == 0);
			m_ack_nr = ph->seq_nr;

			// Transition to UTP_STATE_FIN_SENT. The sent FIN is also an ack
			// to the FIN we received. Once we're in UTP_STATE_FIN_SENT we
			// just need to wait for our FIN to be acked.

			if (m_state == UTP_STATE_FIN_SENT)
			{
				send_pkt(pkt_ack);
				if (m_state == UTP_STATE_ERROR_WAIT || m_state == UTP_STATE_DELETE) return true;
			}
			else
			{
				send_fin();
				if (m_state == UTP_STATE_ERROR_WAIT || m_state == UTP_STATE_DELETE) return true;
			}
		}

		if (m_eof)
		{
			UTP_LOGV("%8p: duplicate FIN packet (ignoring)\n", static_cast<void*>(this));
			return true;
		}
		m_eof = true;
		m_eof_seq_nr = ph->seq_nr;

		// we will respond with a fin once we have received everything up to m_eof_seq_nr
	}

	switch (m_state)
	{
		case UTP_STATE_NONE:
		{
			if (ph->get_type() == ST_SYN)
			{
				// if we're in state_none, the only thing
				// we accept are SYN packets.
				set_state(UTP_STATE_CONNECTED);

				m_remote_address = ep.address();
				m_port = ep.port();

				m_ack_nr = ph->seq_nr;
				m_seq_nr = std::uint16_t(random(0xffff));
				m_acked_seq_nr = (m_seq_nr - 1) & ACK_MASK;
				m_loss_seq_nr = m_acked_seq_nr;
				m_fast_resend_seq_nr = m_seq_nr;

#if TORRENT_UTP_LOG
				UTP_LOGV("%8p: received ST_SYN state:%s seq_nr:%d ack_nr:%d\n"
					, static_cast<void*>(this), socket_state_names[m_state], m_seq_nr, m_ack_nr);
#endif
				if (m_send_id != ph->connection_id)
				{
#if TORRENT_UTP_LOG
					UTP_LOGV("%8p: received invalid connection_id:%d expected: %d\n"
						, static_cast<void*>(this), int(ph->connection_id), int(m_send_id));
#endif
					return false;
				}
				TORRENT_ASSERT(m_recv_id == ((m_send_id + 1) & 0xffff));

				defer_ack();
			}
			else
			{
#if TORRENT_UTP_LOG
				UTP_LOG("%8p: ERROR: type:%s state:%s (ignored)\n"
					, static_cast<void*>(this), packet_type_names[ph->get_type()], socket_state_names[m_state]);
#endif
			}
			break;
		}
		case UTP_STATE_SYN_SENT:
		{
			// just wait for an ack to our SYN, ignore everything else
			if (ph->ack_nr != ((m_seq_nr - 1) & ACK_MASK))
			{
#if TORRENT_UTP_LOG
				UTP_LOGV("%8p: incorrect ack_nr (%d) waiting for %d\n"
					, static_cast<void*>(this), int(ph->ack_nr), (m_seq_nr - 1) & ACK_MASK);
#endif
				break;
			}

			TORRENT_ASSERT(!m_error);
			set_state(UTP_STATE_CONNECTED);
#if TORRENT_UTP_LOG
			UTP_LOGV("%8p: state:%s\n", static_cast<void*>(this), socket_state_names[m_state]);
#endif

			// only progress our ack_nr on ST_DATA messages
			// since our m_ack_nr is uninitialized at this point
			// we still need to set it to something regardless
			if (ph->get_type() == ST_DATA)
				m_ack_nr = ph->seq_nr;
			else
				m_ack_nr = (ph->seq_nr - 1) & ACK_MASK;

			// notify the client that the socket connected
			if (m_connect_handler)
			{
				UTP_LOGV("%8p: calling connect handler\n", static_cast<void*>(this));
				m_connect_handler = false;
				utp_stream::on_connect(m_userdata, m_error, false);
			}
			BOOST_FALLTHROUGH;
		}
		// fall through
		case UTP_STATE_CONNECTED:
		{
			// the lowest seen RTT can be used to clamp the delay
			// within reasonable bounds. The one-way delay is never
			// higher than the round-trip time.

			if (sample && acked_bytes && prev_bytes_in_flight)
			{
				// only use the minimum from the last 3 delay measurements
				delay = *std::min_element(m_delay_sample_hist.begin()
					, m_delay_sample_hist.end());

				// it's impossible for delay to be more than the RTT, so make
				// sure to clamp it as a sanity check
				if (delay > min_rtt) delay = min_rtt;

				do_ledbat(acked_bytes, int(delay), prev_bytes_in_flight);
				m_send_delay = std::int32_t(delay);
			}

			m_recv_delay = std::int32_t(std::min(their_delay, min_rtt));

			consume_incoming_data(ph, ptr, payload_size, receive_time);

			// the parameter to send_pkt tells it if we're acking data
			// If we are, we'll send an ACK regardless of if we have any
			// space left in our send window or not. If we just got an ACK
			// (i.e. ST_STATE) we're not ACKing anything. If we just
			// received a FIN packet, we need to ack that as well
			bool has_ack = ph->get_type() == ST_DATA || ph->get_type() == ST_FIN || ph->get_type() == ST_SYN;
			std::uint32_t prev_out_packets = m_out_packets;

			// the connection is connected and this packet made it past all the
			// checks. We can now assume the other end is not spoofing it's IP.
			if (ph->get_type() != ST_SYN) m_confirmed = true;

			// try to send more data as long as we can
			// if send_pkt returns true
			while (send_pkt());

			if (has_ack && prev_out_packets == m_out_packets)
			{
				// we need to ack some data we received, and we didn't
				// end up sending any payload packets in the loop
				// above (because m_out_packets would have been incremented
				// in that case). This means we need to send an ack.
				// don't do it right away, because we may still receive
				// more packets. defer the ack to send as few acks as possible
				defer_ack();
			}

			// we may want to call the user callback function at the end
			// of this round. Subscribe to that event
			subscribe_drained();

			if (m_state == UTP_STATE_ERROR_WAIT || m_state == UTP_STATE_DELETE) return true;

			// Everything up to the FIN has been received, respond with a FIN
			// from our side.
			if (m_eof && m_ack_nr == ((m_eof_seq_nr - 1) & ACK_MASK))
			{
				UTP_LOGV("%8p: incoming stream consumed\n", static_cast<void*>(this));

				// This transitions to the UTP_STATE_FIN_SENT state.
				send_fin();
				if (m_state == UTP_STATE_ERROR_WAIT || m_state == UTP_STATE_DELETE) return true;
			}

			TORRENT_ASSERT(!compare_less_wrap(m_seq_nr, m_acked_seq_nr, ACK_MASK));

#if TORRENT_UTP_LOG
			if (sample && acked_bytes && prev_bytes_in_flight)
			{
				char their_delay_base[20];
				if (m_their_delay_hist.initialized())
					std::snprintf(their_delay_base, sizeof(their_delay_base), "%u", m_their_delay_hist.base());
				else
					strcpy(their_delay_base, "-");

				char our_delay_base[20];
				if (m_delay_hist.initialized())
					std::snprintf(our_delay_base, sizeof(our_delay_base), "%u", m_delay_hist.base());
				else
					strcpy(our_delay_base, "-");

				UTP_LOG("%8p: "
					"actual_delay:%u "
					"our_delay:%f "
					"their_delay:%f "
					"off_target:%f "
					"max_window:%u "
					"upload_rate:%d "
					"delay_base:%s "
					"delay_sum:%f "
					"target_delay:%d "
					"acked_bytes:%d "
					"cur_window:%d "
					"scaled_gain:%f "
					"rtt:%u "
					"rate:%d "
					"quota:%d "
					"wnduser:%u "
					"rto:%d "
					"timeout:%d "
					"get_microseconds:%u "
					"cur_window_packets:%u "
					"packet_size:%d "
					"their_delay_base:%s "
					"their_actual_delay:%u "
					"seq_nr:%u "
					"acked_seq_nr:%u "
					"reply_micro:%u "
					"min_rtt:%u "
					"send_buffer:%d "
					"recv_buffer:%d "
					"fast_resend_seq_nr:%d "
					"ssthres:%d "
					"\n"
					, static_cast<void*>(this)
					, sample
					, delay / 1000.0
					, their_delay / 1000.0
					, int(m_sm.target_delay() - delay) / 1000.0
					, std::uint32_t(m_cwnd >> 16)
					, 0
					, our_delay_base
					, (delay + their_delay) / 1000.0
					, m_sm.target_delay() / 1000
					, acked_bytes
					, m_bytes_in_flight
					, 0.0 // float(scaled_gain)
					, m_rtt.mean()
					, int((m_cwnd * 1000 / (m_rtt.mean()?m_rtt.mean():50)) >> 16)
					, 0
					, m_adv_wnd
					, packet_timeout()
					, int(total_milliseconds(m_timeout - receive_time))
					, int(total_microseconds(receive_time.time_since_epoch()))
					, m_outbuf.size()
					, m_mtu
					, their_delay_base
					, std::uint32_t(m_reply_micro)
					, m_seq_nr
					, m_acked_seq_nr
					, m_reply_micro
					, min_rtt / 1000
					, m_write_buffer_size
					, m_read_buffer_size
					, m_fast_resend_seq_nr
					, m_ssthres);
			}
#endif

			break;
		}
		case UTP_STATE_FIN_SENT:
		{
			// There are two ways we can end up in this state:
			//
			// 1. If the socket has been explicitly closed on our
			//    side, in which case m_eof is false.
			//
			// 2. If we received a FIN from the remote side, in which
			//    case m_eof is true. If this is the case, we don't
			//    come here until everything up to the FIN has been
			//    received.
			//
			//
			//

			// At this point m_seq_nr - 1 is the FIN sequence number.

			// We can receive both ST_DATA and ST_STATE here, because after
			// we have closed our end of the socket, the remote end might
			// have data in the pipeline. We don't really care about the
			// data, but we do have to ack it. Or rather, we have to ack
			// the FIN that will come after the data.

			// Case 1:
			// ---------------------------------------------------------------
			//
			// If we are here because the local endpoint was closed, we need
			// to first wait for all of our messages to be acked:
			//
			//   if (m_acked_seq_nr == ((m_seq_nr - 1) & ACK_MASK))
			//
			// `m_seq_nr - 1` is the ST_FIN message that we sent.
			//
			//                     ----------------------
			//
			// After that has happened we need to wait for the remote side
			// to send its ST_FIN message. When we receive that we send an
			// ST_STATE back to ack, and wait for a sufficient period.
			// During this wait we keep acking incoming ST_FIN's. This is
			// all handled at the top of this function.
			//
			// Note that the user handlers are all cancelled when the initial
			// close() call happens, so nothing will happen on the user side
			// after that.

			// Case 2:
			// ---------------------------------------------------------------
			//
			// If we are here because we received a ST_FIN message, and then
			// sent our own ST_FIN to ack that, we need to wait for our ST_FIN
			// to be acked:
			//
			//   if (m_acked_seq_nr == ((m_seq_nr - 1) & ACK_MASK))
			//
			// `m_seq_nr - 1` is the ST_FIN message that we sent.
			//
			// After that has happened we know the remote side has all our
			// data, and we can gracefully shut down.

			if (consume_incoming_data(ph, ptr, payload_size, receive_time))
			{
				break;
			}

			if (m_acked_seq_nr == ((m_seq_nr - 1) & ACK_MASK))
			{
				// When this happens we know that the remote side has
				// received all of our packets.

				UTP_LOGV("%8p: FIN acked\n", static_cast<void*>(this));

				if (!m_attached)
				{
					UTP_LOGV("%8p: close initiated here, delete socket\n"
						, static_cast<void*>(this));
					m_error = boost::asio::error::eof;
					set_state(UTP_STATE_DELETE);
					test_socket_state();
				}
				else
				{
					UTP_LOGV("%8p: closing socket\n", static_cast<void*>(this));
					m_error = boost::asio::error::eof;
					set_state(UTP_STATE_ERROR_WAIT);
					test_socket_state();
				}
			}

			break;
		}
		case UTP_STATE_DELETE:
		default:
		{
			// respond with a reset
			send_reset(ph);
			break;
		}
	}
	return true;
}

void utp_socket_impl::do_ledbat(const int acked_bytes, const int delay
	, const int in_flight)
{
	INVARIANT_CHECK;

	// the portion of the in-flight bytes that were acked. This is used to make
	// the gain factor be scaled by the rtt. The formula is applied once per
	// rtt, or on every ACK scaled by the number of ACKs per rtt
	TORRENT_ASSERT(in_flight > 0);
	TORRENT_ASSERT(acked_bytes > 0);

	const int target_delay = std::max(1, m_sm.target_delay());

	// true if the upper layer is pushing enough data down the socket to be
	// limited by the cwnd. If this is not the case, we should not adjust cwnd.
	const bool cwnd_saturated = (m_bytes_in_flight + acked_bytes + m_mtu > (m_cwnd >> 16));

	// all of these are fixed points with 16 bits fraction portion
	const std::int64_t window_factor = (std::int64_t(acked_bytes) * (1 << 16)) / in_flight;
	const std::int64_t delay_factor = (std::int64_t(target_delay - delay) * (1 << 16)) / target_delay;
	std::int64_t scaled_gain;

	if (delay >= target_delay)
	{
		if (m_slow_start)
		{
			UTP_LOGV("%8p: off_target: %d slow_start -> 0\n"
				, static_cast<void*>(this), target_delay - delay);
			m_ssthres = std::int32_t((m_cwnd >> 16) / 2);
			m_slow_start = false;
		}

		m_sm.inc_stats_counter(counters::utp_samples_above_target);
	}
	else
	{
		m_sm.inc_stats_counter(counters::utp_samples_below_target);
	}

	std::int64_t const linear_gain = ((window_factor * delay_factor) >> 16)
		* std::int64_t(m_sm.gain_factor());

	// if the user is not saturating the link (i.e. not filling the
	// congestion window), don't adjust it at all.
	if (cwnd_saturated)
	{
		std::int64_t const exponential_gain = std::int64_t(acked_bytes) * (1 << 16);
		if (m_slow_start)
		{
			// mimic TCP slow-start by adding the number of acked
			// bytes to cwnd
			if (m_ssthres != 0 && ((m_cwnd + exponential_gain) >> 16) > m_ssthres)
			{
				// if we would exceed the slow start threshold by growing the cwnd
				// exponentially, don't do it, and leave slow-start mode. This
				// make us avoid causing more delay and/or packet loss by being too
				// aggressive
				m_slow_start = false;
				scaled_gain = linear_gain;
				UTP_LOGV("%8p: cwnd > ssthres (%d) slow_start -> 0\n"
					, static_cast<void*>(this), m_ssthres);
			}
			else
			{
				scaled_gain = std::max(exponential_gain, linear_gain);
			}
		}
		else
		{
			scaled_gain = linear_gain;
		}
	}
	else
	{
		scaled_gain = 0;
	}

	// make sure we don't wrap the cwnd
	if (scaled_gain >= std::numeric_limits<std::int64_t>::max() - m_cwnd)
		scaled_gain = std::numeric_limits<std::int64_t>::max() - m_cwnd - 1;

	UTP_LOGV("%8p: do_ledbat delay:%d off_target: %d window_factor:%f target_factor:%f "
		"scaled_gain:%f cwnd:%d slow_start:%d\n"
		, static_cast<void*>(this), delay, target_delay - delay, window_factor / double(1 << 16)
		, delay_factor / double(1 << 16)
		, scaled_gain / double(1 << 16), int(m_cwnd >> 16)
		, int(m_slow_start));

	// if scaled_gain + m_cwnd <= 0, set m_cwnd to 0
	if (-scaled_gain >= m_cwnd)
	{
		m_cwnd = 0;
	}
	else
	{
		m_cwnd += scaled_gain;
		TORRENT_ASSERT(m_cwnd > 0);
	}

	TORRENT_ASSERT(m_cwnd >= 0);

	int const window_size_left = std::min(int(m_cwnd >> 16), int(m_adv_wnd)) - in_flight + acked_bytes;
	if (window_size_left >= m_mtu)
	{
		UTP_LOGV("%8p: mtu:%d in_flight:%d adv_wnd:%d cwnd:%d acked_bytes:%d cwnd_full -> 0\n"
			, static_cast<void*>(this), m_mtu, in_flight, int(m_adv_wnd), int(m_cwnd >> 16), acked_bytes);
		m_cwnd_full = false;
	}
/*
	if ((m_cwnd >> 16) >= m_adv_wnd)
	{
		m_slow_start = false;
		m_ssthres = (m_cwnd >> 16);
		UTP_LOGV("%8p: cwnd > advertized wnd (%u) slow_start -> 0\n"
			, static_cast<void*>(this), m_adv_wnd);
	}
*/
}

void utp_stream::bind(endpoint_type const&, error_code&) { }

void utp_stream::cancel_handlers(error_code const& ec)
{
	if (!m_impl) return;
	m_impl->cancel_handlers(ec, false);
}
// returns the number of milliseconds a packet would have before
// it would time-out if it was sent right now. Takes the RTT estimate
// into account
int utp_socket_impl::packet_timeout() const
{
	INVARIANT_CHECK;

	// SYN packets have a bit longer timeout, since we don't
	// have an RTT estimate yet, make a conservative guess
	if (m_state == UTP_STATE_NONE) return 3000;

	// avoid overflow by simply capping based on number of timeouts as well
	if (m_num_timeouts >= 7) return 60000;

	int timeout = std::max(m_sm.min_timeout(), m_rtt.mean() + m_rtt.avg_deviation() * 2);
	if (m_num_timeouts > 0) timeout += (1 << (int(m_num_timeouts) - 1)) * 1000;

	// timeouts over 1 minute are capped
	if (timeout > 60000) timeout = 60000;
	return timeout;
}

void utp_socket_impl::tick(time_point const now)
{
	INVARIANT_CHECK;

#if TORRENT_UTP_LOG
	UTP_LOGV("%8p: tick:%s r: %d (%s) w: %d (%s)\n"
		, static_cast<void*>(this), socket_state_names[m_state], m_read, m_read_handler ? "handler" : "no handler"
		, m_written, m_write_handler ? "handler" : "no handler");
#endif

	TORRENT_ASSERT(m_outbuf.at((m_acked_seq_nr + 1) & ACK_MASK) || ((m_seq_nr - m_acked_seq_nr) & ACK_MASK) <= 1);

	// if we're already in an error state, we're just waiting for the
	// client to perform an operation so that we can communicate the
	// error. No need to do anything else with this socket
	if (m_state == UTP_STATE_ERROR_WAIT || m_state == UTP_STATE_DELETE) return;

	if (now > m_timeout)
	{
		// TIMEOUT!

		bool ignore_loss = false;

		if (((m_acked_seq_nr + 1) & ACK_MASK) == m_mtu_seq
			&& ((m_seq_nr - 1) & ACK_MASK) == m_mtu_seq
			&& m_mtu_seq != 0)
		{
			// we timed out, and the only outstanding packet
			// we had was the probe. Assume it was dropped
			// because it was too big
			m_mtu_ceiling = m_mtu - 1;
			update_mtu_limits();
			ignore_loss = true;
		}

		// the close_reason here is a bit of a hack. When it's set, it indicates
		// that the upper layer intends to close the socket. However, it has been
		// observed that the SSL shutdown sometimes can hang in a state where
		// there's no outstanding data, and it won't receive any more from the
		// other end. This catches that case and let the socket time out.
		if (m_outbuf.size() || m_close_reason != close_reason_t::none)
		{
<<<<<<< HEAD
			++m_num_timeouts;
			m_sm.inc_stats_counter(counters::utp_timeout);
=======
			// m_num_timeouts is used to update the connection timeout, and if we
			// lose this packet because it's an MTU-probe, don't change the timeout
			if (!ignore_loss) ++m_num_timeouts;
			m_sm->inc_stats_counter(counters::utp_timeout);
>>>>>>> b443d334
		}

		UTP_LOGV("%8p: timeout num-timeouts: %d max-resends: %d confirmed: %d "
			" acked-seq-num: %d mtu-seq: %d\n"
			, static_cast<void*>(this)
			, m_num_timeouts
			, m_sm.num_resends()
			, m_confirmed
			, m_acked_seq_nr
			, m_mtu_seq);

		// a socket that has not been confirmed to actually have a live remote end
		// (the IP may have been spoofed) fail on the first timeout. If we had
		// heard anything from this peer, it would have been confirmed.
		if (m_num_timeouts > m_sm.num_resends()
			|| (m_num_timeouts > 0 && !m_confirmed))
		{
			// the connection is dead
			m_error = boost::asio::error::timed_out;
			set_state(UTP_STATE_ERROR_WAIT);
			test_socket_state();
			return;
		}

		if (!ignore_loss)
		{
			// set cwnd to 1 MSS
			if (m_bytes_in_flight == 0 && (m_cwnd >> 16) >= m_mtu)
			{
				// this is just a timeout because this direction of
				// the stream is idle. Don't reset the cwnd, just decay it
				m_cwnd = std::max(m_cwnd * 2 / 3, boost::int64_t(m_mtu) * (1 << 16));
			}
			else
			{
				// we timed out because a packet was not ACKed or because
				// the cwnd was made smaller than one packet
				m_cwnd = boost::int64_t(m_mtu) * (1 << 16);
			}

<<<<<<< HEAD
		if (m_bytes_in_flight == 0 && (m_cwnd >> 16) >= m_mtu)
		{
			// this is just a timeout because this direction of
			// the stream is idle. Don't reset the cwnd, just decay it
			m_cwnd = std::max(m_cwnd * 2 / 3, std::int64_t(m_mtu) * (1 << 16));
		}
		else
		{
			// we timed out because a packet was not ACKed or because
			// the cwnd was made smaller than one packet
			m_cwnd = std::int64_t(m_mtu) * (1 << 16);
		}
=======
			TORRENT_ASSERT(m_cwnd >= 0);
>>>>>>> b443d334

			m_timeout = now + milliseconds(packet_timeout());

			UTP_LOGV("%8p: resetting cwnd:%d\n"
				, static_cast<void*>(this), int(m_cwnd >> 16));

			// since we've already timed out now, don't count
			// loss that we might detect for packets that just
			// timed out
			m_loss_seq_nr = m_seq_nr;

			// when we time out, the cwnd is reset to 1 MSS, which means we
			// need to ramp it up quickly again. enter slow start mode. This time
			// we're very likely to have an ssthres set, which will make us leave
			// slow start before inducing more delay or loss.
			m_slow_start = true;
			UTP_LOGV("%8p: slow_start -> 1\n", static_cast<void*>(this));
		}

		// we dropped all packets, that includes the mtu probe
		m_mtu_seq = 0;

		// we need to go one past m_seq_nr to cover the case
		// where we just sent a SYN packet and then adjusted for
		// the uTorrent sequence number reuse
		for (int i = m_acked_seq_nr & ACK_MASK;
			i != ((m_seq_nr + 1) & ACK_MASK);
			i = (i + 1) & ACK_MASK)
		{
			packet* p = m_outbuf.at(aux::numeric_cast<packet_buffer::index_type>(i));
			if (!p) continue;
			if (p->need_resend) continue;
			p->need_resend = true;
			TORRENT_ASSERT(m_bytes_in_flight >= p->size - p->header_size);
			m_bytes_in_flight -= p->size - p->header_size;
			UTP_LOGV("%8p: Packet %d lost (timeout).\n", static_cast<void*>(this), i);
		}

		TORRENT_ASSERT(m_bytes_in_flight == 0);

		// if we have a packet that needs re-sending, resend it
		packet* p = m_outbuf.at((m_acked_seq_nr + 1) & ACK_MASK);
		if (p)
		{
			if (p->num_transmissions >= m_sm.num_resends()
				|| (m_state == UTP_STATE_SYN_SENT && p->num_transmissions >= m_sm.syn_resends())
				|| (m_state == UTP_STATE_FIN_SENT && p->num_transmissions >= m_sm.fin_resends()))
			{
#if TORRENT_UTP_LOG
				UTP_LOGV("%8p: %d failed sends in a row. Socket timed out. state:%s\n"
					, static_cast<void*>(this), p->num_transmissions, socket_state_names[m_state]);
#endif

				if (p->size > m_mtu_floor)
				{
					// the packet that caused the connection to fail was an mtu probe
					// (note that the mtu_probe field won't be set at this point because
					// it's cleared when the packet is re-sent). This suggests that
					// perhaps our network throws away oversized packets without
					// fragmenting them. Tell the socket manager to be more conservative
					// about mtu ceiling in the future
					m_sm.restrict_mtu(m_mtu);
				}
				// the connection is dead
				m_error = boost::asio::error::timed_out;
				set_state(UTP_STATE_ERROR_WAIT);
				test_socket_state();
				return;
			}

			// don't fast-resend this packet
			if (m_fast_resend_seq_nr == ((m_acked_seq_nr + 1) & ACK_MASK))
				m_fast_resend_seq_nr = (m_fast_resend_seq_nr + 1) & ACK_MASK;

			// the packet timed out, resend it
			resend_packet(p);
			if (m_state == UTP_STATE_ERROR_WAIT || m_state == UTP_STATE_DELETE) return;
		}
		else if (m_state < UTP_STATE_FIN_SENT)
		{
			send_pkt();
			if (m_state == UTP_STATE_ERROR_WAIT || m_state == UTP_STATE_DELETE) return;
		}
		else if (m_state == UTP_STATE_FIN_SENT)
		{
			// the connection is dead
			m_error = boost::asio::error::eof;
			set_state(UTP_STATE_ERROR_WAIT);
			test_socket_state();
			return;
		}
	}

	switch (m_state)
	{
		case UTP_STATE_NONE:
		case UTP_STATE_DELETE:
			return;
//		case UTP_STATE_SYN_SENT:
//
//			break;
	}
}

#if TORRENT_USE_INVARIANT_CHECKS
void utp_socket_impl::check_receive_buffers() const
{
	INVARIANT_CHECK;

	int const size = std::accumulate(m_receive_buffer.begin(), m_receive_buffer.end(), 0
		, [](int const acc, packet_ptr const& p) { return acc + (p ? p->size - p->header_size : 0); } );

	TORRENT_ASSERT(size == m_receive_buffer_size);
}
#endif

#if TORRENT_USE_INVARIANT_CHECKS
void utp_socket_impl::check_invariant() const
{
	for (packet_buffer::index_type i = m_outbuf.cursor();
		i != ((m_outbuf.cursor() + m_outbuf.span()) & ACK_MASK);
		i = (i + 1) & ACK_MASK)
	{
		packet* p = m_outbuf.at(i);
		if (!p) continue;
		if (m_mtu_seq == i && m_mtu_seq != 0)
		{
			TORRENT_ASSERT(p->mtu_probe);
		}
		TORRENT_ASSERT(reinterpret_cast<utp_header*>(p->buf)->seq_nr == i);
	}

	if (m_nagle_packet)
	{
		// if this packet is full, it should have been sent
		TORRENT_ASSERT(m_nagle_packet->size < m_nagle_packet->allocated);
	}
}
#endif
}<|MERGE_RESOLUTION|>--- conflicted
+++ resolved
@@ -289,11 +289,7 @@
 	bool consume_incoming_data(
 		utp_header const* ph, std::uint8_t const* ptr, int payload_size, time_point now);
 	void update_mtu_limits();
-<<<<<<< HEAD
-	void experienced_loss(std::uint32_t seq_nr);
-=======
-	void experienced_loss(int seq_nr, time_point now);
->>>>>>> b443d334
+	void experienced_loss(std::uint32_t seq_nr, time_point now);
 
 	void set_state(int s);
 
@@ -2262,11 +2258,7 @@
 	return !m_stalled;
 }
 
-<<<<<<< HEAD
-void utp_socket_impl::experienced_loss(std::uint32_t const seq_nr)
-=======
-void utp_socket_impl::experienced_loss(int const seq_nr, time_point const now)
->>>>>>> b443d334
+void utp_socket_impl::experienced_loss(std::uint32_t const seq_nr, time_point const now)
 {
 	INVARIANT_CHECK;
 
@@ -2289,7 +2281,7 @@
 	// don't reduce cwnd more than once every 100ms
 	if (m_next_loss >= now) return;
 
-	m_next_loss = now + milliseconds(m_sm->cwnd_reduce_timer());
+	m_next_loss = now + milliseconds(m_sm.cwnd_reduce_timer());
 
 	// cut window size in 2
 	m_cwnd = std::max(m_cwnd * m_sm.loss_multiplier() / 100
@@ -2896,13 +2888,9 @@
 		++m_duplicate_acks;
 	}
 
-<<<<<<< HEAD
+	TORRENT_ASSERT_VAL(m_outbuf.size() > 0 || m_duplicate_acks == 0, m_duplicate_acks);
+
 	std::uint32_t min_rtt = std::numeric_limits<std::uint32_t>::max();
-=======
-	TORRENT_ASSERT_VAL(m_outbuf.size() > 0 || m_duplicate_acks == 0, m_duplicate_acks);
-
-	boost::uint32_t min_rtt = (std::numeric_limits<boost::uint32_t>::max)();
->>>>>>> b443d334
 
 	TORRENT_ASSERT(m_outbuf.at((m_acked_seq_nr + 1) & ACK_MASK) || ((m_seq_nr - m_acked_seq_nr) & ACK_MASK) <= 1);
 
@@ -3586,15 +3574,10 @@
 		// other end. This catches that case and let the socket time out.
 		if (m_outbuf.size() || m_close_reason != close_reason_t::none)
 		{
-<<<<<<< HEAD
-			++m_num_timeouts;
-			m_sm.inc_stats_counter(counters::utp_timeout);
-=======
 			// m_num_timeouts is used to update the connection timeout, and if we
 			// lose this packet because it's an MTU-probe, don't change the timeout
 			if (!ignore_loss) ++m_num_timeouts;
-			m_sm->inc_stats_counter(counters::utp_timeout);
->>>>>>> b443d334
+			m_sm.inc_stats_counter(counters::utp_timeout);
 		}
 
 		UTP_LOGV("%8p: timeout num-timeouts: %d max-resends: %d confirmed: %d "
@@ -3626,31 +3609,16 @@
 			{
 				// this is just a timeout because this direction of
 				// the stream is idle. Don't reset the cwnd, just decay it
-				m_cwnd = std::max(m_cwnd * 2 / 3, boost::int64_t(m_mtu) * (1 << 16));
+				m_cwnd = std::max(m_cwnd * 2 / 3, std::int64_t(m_mtu) * (1 << 16));
 			}
 			else
 			{
 				// we timed out because a packet was not ACKed or because
 				// the cwnd was made smaller than one packet
-				m_cwnd = boost::int64_t(m_mtu) * (1 << 16);
+				m_cwnd = std::int64_t(m_mtu) * (1 << 16);
 			}
 
-<<<<<<< HEAD
-		if (m_bytes_in_flight == 0 && (m_cwnd >> 16) >= m_mtu)
-		{
-			// this is just a timeout because this direction of
-			// the stream is idle. Don't reset the cwnd, just decay it
-			m_cwnd = std::max(m_cwnd * 2 / 3, std::int64_t(m_mtu) * (1 << 16));
-		}
-		else
-		{
-			// we timed out because a packet was not ACKed or because
-			// the cwnd was made smaller than one packet
-			m_cwnd = std::int64_t(m_mtu) * (1 << 16);
-		}
-=======
 			TORRENT_ASSERT(m_cwnd >= 0);
->>>>>>> b443d334
 
 			m_timeout = now + milliseconds(packet_timeout());
 
