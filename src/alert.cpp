--- conflicted
+++ resolved
@@ -907,9 +907,9 @@
 			case o::partfile_read: return -1;
 			case o::partfile_write: return -1;
 			case o::hostname_lookup: return -1;
-			case o::file_seek: return -1;
 			case o::symlink: return -1;
 			case o::handshake: return -1;
+			case o::file_seek: return -1;
 		}
 		return -1;
 	}
@@ -1573,13 +1573,9 @@
 			"partfile_read",
 			"partfile_write",
 			"hostname_lookup",
-<<<<<<< HEAD
+			"symlink"
+			"handshake"
 			"file_seek"
-			"symlink"
-=======
-			"symlink",
-			"handshake"
->>>>>>> 96695fa7
 		};
 
 		int const idx = static_cast<int>(op);
