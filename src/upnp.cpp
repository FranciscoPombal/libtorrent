/*

Copyright (c) 2007-2019, Arvid Norberg
Copyright (c) 2009, Andrew Resch
Copyright (c) 2015, Mike Tzou
Copyright (c) 2016-2019, Alden Torres
Copyright (c) 2016, Steven Siloti
Copyright (c) 2016-2017, Pavel Pimenov
Copyright (c) 2016-2017, Andrei Kurushin
Copyright (c) 2019, Amir Abrams
All rights reserved.

Redistribution and use in source and binary forms, with or without
modification, are permitted provided that the following conditions
are met:

    * Redistributions of source code must retain the above copyright
      notice, this list of conditions and the following disclaimer.
    * Redistributions in binary form must reproduce the above copyright
      notice, this list of conditions and the following disclaimer in
      the documentation and/or other materials provided with the distribution.
    * Neither the name of the author nor the names of its
      contributors may be used to endorse or promote products derived
      from this software without specific prior written permission.

THIS SOFTWARE IS PROVIDED BY THE COPYRIGHT HOLDERS AND CONTRIBUTORS "AS IS"
AND ANY EXPRESS OR IMPLIED WARRANTIES, INCLUDING, BUT NOT LIMITED TO, THE
IMPLIED WARRANTIES OF MERCHANTABILITY AND FITNESS FOR A PARTICULAR PURPOSE
ARE DISCLAIMED. IN NO EVENT SHALL THE COPYRIGHT OWNER OR CONTRIBUTORS BE
LIABLE FOR ANY DIRECT, INDIRECT, INCIDENTAL, SPECIAL, EXEMPLARY, OR
CONSEQUENTIAL DAMAGES (INCLUDING, BUT NOT LIMITED TO, PROCUREMENT OF
SUBSTITUTE GOODS OR SERVICES; LOSS OF USE, DATA, OR PROFITS; OR BUSINESS
INTERRUPTION) HOWEVER CAUSED AND ON ANY THEORY OF LIABILITY, WHETHER IN
CONTRACT, STRICT LIABILITY, OR TORT (INCLUDING NEGLIGENCE OR OTHERWISE)
ARISING IN ANY WAY OUT OF THE USE OF THIS SOFTWARE, EVEN IF ADVISED OF THE
POSSIBILITY OF SUCH DAMAGE.

*/

#include "libtorrent/socket.hpp"
#include "libtorrent/socket_io.hpp"
#include "libtorrent/upnp.hpp"
#include "libtorrent/io.hpp"
#include "libtorrent/parse_url.hpp"
#include "libtorrent/xml_parse.hpp"
#include "libtorrent/enum_net.hpp"
#include "libtorrent/random.hpp"
#include "libtorrent/aux_/time.hpp" // for aux::time_now()
#include "libtorrent/aux_/escape_string.hpp" // for convert_from_native
#include "libtorrent/http_connection.hpp"

#if defined TORRENT_ASIO_DEBUGGING
#include "libtorrent/debug.hpp"
#endif
#include "libtorrent/aux_/numeric_cast.hpp"

#include "libtorrent/aux_/disable_warnings_push.hpp"
#include <boost/asio/ip/host_name.hpp>
#include <boost/asio/ip/multicast.hpp>
#include "libtorrent/aux_/disable_warnings_pop.hpp"

#include <cstdlib>
#include <cstdio> // for snprintf
#include <cstdarg>
#include <functional>

using namespace std::placeholders;

namespace libtorrent {

using namespace aux;

// due to the recursive nature of update_map, it's necessary to
// limit the internal list of global mappings to a small size
// this can be changed once the entire UPnP code is refactored
constexpr std::size_t max_global_mappings = 50;

namespace upnp_errors
{
	boost::system::error_code make_error_code(error_code_enum e)
	{ return {e, upnp_category()}; }

} // upnp_errors namespace

static error_code ignore_error;

upnp::rootdevice::rootdevice() {}
upnp::rootdevice::~rootdevice()
{
	TORRENT_ASSERT(magic == 1337);
#if TORRENT_USE_ASSERTS
	magic = 0;
#endif
}

upnp::rootdevice::rootdevice(rootdevice const&) = default;
upnp::rootdevice& upnp::rootdevice::operator=(rootdevice const&) & = default;
upnp::rootdevice::rootdevice(rootdevice&&) = default;
upnp::rootdevice& upnp::rootdevice::operator=(rootdevice&&) & = default;

// TODO: 3 bind the broadcast socket. it would probably have to be changed to a vector of interfaces to
// bind to, since the broadcast socket opens one socket per local
// interface by default
<<<<<<< HEAD
upnp::upnp(io_context& ios
	, std::string user_agent
	, aux::portmap_callback& cb
	, bool ignore_nonrouters)
	: m_user_agent(std::move(user_agent))
=======
upnp::upnp(io_service& ios
	, std::string const& user_agent
	, aux::portmap_callback& cb)
	: m_user_agent(user_agent)
>>>>>>> e4e96733
	, m_callback(cb)
	, m_io_service(ios)
	, m_resolver(ios)
	, m_socket(udp::endpoint(make_address_v4("239.255.255.250"
		, ignore_error), 1900))
	, m_broadcast_timer(ios)
	, m_refresh_timer(ios)
	, m_map_timer(ios)
<<<<<<< HEAD
	, m_ioc(ios)
	, m_disabled(false)
	, m_closing(false)
	, m_ignore_non_routers(ignore_nonrouters)
=======
>>>>>>> e4e96733
	, m_last_if_update(min_time())
{
}

void upnp::start()
{
	TORRENT_ASSERT(is_single_thread());

	error_code ec;
	m_socket.open(std::bind(&upnp::on_reply, self(), _1, _2), m_ioc, ec);

	m_mappings.reserve(10);
}

upnp::~upnp() = default;

void upnp::discover_device()
{
	TORRENT_ASSERT(is_single_thread());
#ifndef TORRENT_DISABLE_LOGGING
	if (m_socket.num_send_sockets() == 0)
		log("No network interfaces to broadcast to");
#endif

	discover_device_impl();
}

#ifndef TORRENT_DISABLE_LOGGING
bool upnp::should_log() const
{
	return m_callback.should_log_portmap(portmap_transport::upnp);
}

TORRENT_FORMAT(2,3)
void upnp::log(char const* fmt, ...) const
{
	TORRENT_ASSERT(is_single_thread());
	if (!should_log()) return;
	va_list v;
	va_start(v, fmt);
	char msg[1024];
	std::vsnprintf(msg, sizeof(msg), fmt, v);
	va_end(v);
	m_callback.log_portmap(portmap_transport::upnp, msg);
}
#endif

void upnp::discover_device_impl()
{
	TORRENT_ASSERT(is_single_thread());
	static const char msearch[] =
		"M-SEARCH * HTTP/1.1\r\n"
		"HOST: 239.255.255.250:1900\r\n"
		"ST:upnp:rootdevice\r\n"
		"MAN:\"ssdp:discover\"\r\n"
		"MX:3\r\n"
		"\r\n\r\n";

	error_code ec;
#ifdef TORRENT_DEBUG_UPNP
	// simulate packet loss
	if (m_retry_count & 1)
#endif
	m_socket.send(msearch, sizeof(msearch) - 1, ec);

	if (ec)
	{
#ifndef TORRENT_DISABLE_LOGGING
		if (should_log())
		{
			log("broadcast failed: %s. Aborting."
				, convert_from_native(ec.message()).c_str());
		}
#endif
		disable(ec);
		return;
	}

	ADD_OUTSTANDING_ASYNC("upnp::resend_request");
	++m_retry_count;
	m_broadcast_timer.expires_after(seconds(2 * m_retry_count));
	m_broadcast_timer.async_wait(std::bind(&upnp::resend_request
		, self(), _1));

#ifndef TORRENT_DISABLE_LOGGING
	log("broadcasting search for rootdevice");
#endif
}

// returns a reference to a mapping or -1 on failure
port_mapping_t upnp::add_mapping(portmap_protocol const p, int const external_port
	, tcp::endpoint const local_ep)
{
	TORRENT_ASSERT(is_single_thread());
	// external port 0 means _every_ port
	TORRENT_ASSERT(external_port != 0);

#ifndef TORRENT_DISABLE_LOGGING
	if (should_log())
	{
		log("adding port map: [ protocol: %s ext_port: %d "
			"local_ep: %s ] %s", (p == portmap_protocol::tcp?"tcp":"udp")
			, external_port
			, print_endpoint(local_ep).c_str(), m_disabled ? "DISABLED": "");
	}
#endif
	if (m_disabled) return port_mapping_t{-1};

	auto mapping_it = std::find_if(m_mappings.begin(), m_mappings.end()
		, [](global_mapping_t const& m) { return m.protocol == portmap_protocol::none; });

	if (mapping_it == m_mappings.end())
	{
		TORRENT_ASSERT(m_mappings.size() <= max_global_mappings);
		if (m_mappings.size() >= max_global_mappings)
		{
#ifndef TORRENT_DISABLE_LOGGING
			log("too many mappings registered");
#endif
			return port_mapping_t{-1};
		}
		m_mappings.push_back(global_mapping_t());
		mapping_it = m_mappings.end() - 1;
	}

	mapping_it->protocol = p;
	mapping_it->external_port = external_port;
	mapping_it->local_ep = local_ep;

	port_mapping_t const mapping_index{static_cast<int>(mapping_it - m_mappings.begin())};

	for (auto const& dev : m_devices)
	{
		auto& d = const_cast<rootdevice&>(dev);
		TORRENT_ASSERT(d.magic == 1337);

		if (d.mapping.end_index() <= mapping_index)
			d.mapping.resize(static_cast<int>(mapping_index) + 1);
		mapping_t& m = d.mapping[mapping_index];

		m.act = portmap_action::add;
		m.protocol = p;
		m.external_port = external_port;
		m.local_ep = local_ep;

		if (!d.service_namespace.empty()) update_map(d, mapping_index);
	}

	return port_mapping_t{mapping_index};
}

void upnp::delete_mapping(port_mapping_t const mapping)
{
	TORRENT_ASSERT(is_single_thread());

	if (mapping >= m_mappings.end_index()) return;

	global_mapping_t const& m = m_mappings[mapping];

#ifndef TORRENT_DISABLE_LOGGING
	if (should_log())
	{
		log("deleting port map: [ protocol: %s ext_port: %u "
			"local_ep: %s ]", (m.protocol == portmap_protocol::tcp?"tcp":"udp"), m.external_port
			, print_endpoint(m.local_ep).c_str());
	}
#endif

	if (m.protocol == portmap_protocol::none) return;

	for (auto const& dev : m_devices)
	{
		auto& d = const_cast<rootdevice&>(dev);
		TORRENT_ASSERT(d.magic == 1337);

		TORRENT_ASSERT(mapping < d.mapping.end_index());
		d.mapping[mapping].act = portmap_action::del;

		if (!d.service_namespace.empty()) update_map(d, mapping);
	}
}

bool upnp::get_mapping(port_mapping_t const index
	, tcp::endpoint& local_ep
	, int& external_port
	, portmap_protocol& protocol) const
{
	TORRENT_ASSERT(is_single_thread());
	TORRENT_ASSERT(index < m_mappings.end_index() && index >= port_mapping_t{0});
	if (index >= m_mappings.end_index() || index < port_mapping_t{0}) return false;
	global_mapping_t const& m = m_mappings[index];
	if (m.protocol == portmap_protocol::none) return false;
	local_ep = m.local_ep;
	external_port = m.external_port;
	protocol = m.protocol;
	return true;
}

void upnp::resend_request(error_code const& ec)
{
	TORRENT_ASSERT(is_single_thread());
	COMPLETE_ASYNC("upnp::resend_request");
	if (ec) return;

	std::shared_ptr<upnp> me(self());

	if (m_closing) return;

	if (m_retry_count < 12
		&& (m_devices.empty() || m_retry_count < 4))
	{
		discover_device_impl();
		return;
	}

	if (m_devices.empty())
	{
		disable(errors::no_router);
		return;
	}

	for (auto const& dev : m_devices)
	{
		if (!dev.control_url.empty()
			|| dev.upnp_connection
			|| dev.disabled)
		{
			continue;
		}

		// we don't have a WANIP or WANPPP url for this device,
		// ask for it
		connect(const_cast<rootdevice&>(dev));
	}
}

void upnp::connect(rootdevice& d)
{
	TORRENT_ASSERT(d.magic == 1337);
	TORRENT_TRY
	{
#ifndef TORRENT_DISABLE_LOGGING
		log("connecting to: %s", d.url.c_str());
#endif
		if (d.upnp_connection) d.upnp_connection->close();
		d.upnp_connection = std::make_shared<http_connection>(m_io_service
			, m_resolver
			, std::bind(&upnp::on_upnp_xml, self(), _1, _2
				, std::ref(d), _4));
		d.upnp_connection->get(d.url, seconds(30), 1);
	}
	TORRENT_CATCH (std::exception const& exc)
	{
		TORRENT_DECLARE_DUMMY(std::exception, exc);
		TORRENT_UNUSED(exc);
#ifndef TORRENT_DISABLE_LOGGING
		log("connection failed to: %s %s", d.url.c_str(), exc.what());
#endif
		d.disabled = true;
	}
}

void upnp::on_reply(udp::endpoint const& from, span<char const> buffer)
{
	TORRENT_ASSERT(is_single_thread());
	std::shared_ptr<upnp> me(self());

	// parse out the url for the device

/*
	the response looks like this:

	HTTP/1.1 200 OK
	ST:upnp:rootdevice
	USN:uuid:000f-66d6-7296000099dc::upnp:rootdevice
	Location: http://192.168.1.1:5431/dyndev/uuid:000f-66d6-7296000099dc
	Server: Custom/1.0 UPnP/1.0 Proc/Ver
	EXT:
	Cache-Control:max-age=180
	DATE: Fri, 02 Jan 1970 08:10:38 GMT

	a notification looks like this:

	NOTIFY * HTTP/1.1
	Host:239.255.255.250:1900
	NT:urn:schemas-upnp-org:device:MediaServer:1
	NTS:ssdp:alive
	Location:http://10.0.3.169:2869/upnphost/udhisapi.dll?content=uuid:c17f0c32-d19b-4938-ae94-65f945c3a26e
	USN:uuid:c17f0c32-d19b-4938-ae94-65f945c3a26e::urn:schemas-upnp-org:device:MediaServer:1
	Cache-Control:max-age=900
	Server:Microsoft-Windows-NT/5.1 UPnP/1.0 UPnP-Device-Host/1.0

*/
	error_code ec;
	if (clock_type::now() - seconds(60) > m_last_if_update)
	{
		m_interfaces = enum_net_interfaces(m_io_service, ec);
#ifndef TORRENT_DISABLE_LOGGING
		if (ec && should_log())
		{
			log("when receiving response from: %s: %s"
				, print_endpoint(from).c_str(), convert_from_native(ec.message()).c_str());
		}
#endif
		m_last_if_update = aux::time_now();
	}

	if (!ec && !in_local_network(m_interfaces, from.address()))
	{
#ifndef TORRENT_DISABLE_LOGGING
		if (should_log())
		{
			char msg[400];
			int num_chars = std::snprintf(msg, sizeof(msg)
				, "ignoring response from: %s. IP is not on local network. "
				, print_endpoint(from).c_str());

			for (auto const& iface : m_interfaces)
			{
				num_chars += std::snprintf(msg + num_chars, sizeof(msg) - std::size_t(num_chars), "(%s,%s) "
					, print_address(iface.interface_address).c_str(), print_address(iface.netmask).c_str());
				if (num_chars >= int(sizeof(msg))) break;
			}
			log("%s", msg);
		}
#endif
		return;
	}

	http_parser p;
	bool error = false;
	p.incoming(buffer, error);
	if (error)
	{
#ifndef TORRENT_DISABLE_LOGGING
		if (should_log())
		{
			log("received malformed HTTP from: %s"
				, print_endpoint(from).c_str());
		}
#endif
		return;
	}

	if (p.status_code() != 200 && p.method() != "notify")
	{
#ifndef TORRENT_DISABLE_LOGGING
		if (should_log())
		{
			if (p.method().empty())
			{
				log("HTTP status %u from %s"
					, p.status_code(), print_endpoint(from).c_str());
			}
			else
			{
				log("HTTP method %s from %s"
					, p.method().c_str(), print_endpoint(from).c_str());
			}
		}
#endif
		return;
	}

	if (!p.header_finished())
	{
#ifndef TORRENT_DISABLE_LOGGING
		if (should_log())
		{
			log("incomplete HTTP packet from %s"
				, print_endpoint(from).c_str());
		}
#endif
		return;
	}

	std::string url = p.header("location");
	if (url.empty())
	{
#ifndef TORRENT_DISABLE_LOGGING
		if (should_log())
		{
			log("missing location header from %s"
				, print_endpoint(from).c_str());
		}
#endif
		return;
	}

	rootdevice d;
	d.url = url;

	auto i = m_devices.find(d);

	if (i == m_devices.end())
	{
		std::string protocol;
		std::string auth;
		// we don't have this device in our list. Add it
		std::tie(protocol, auth, d.hostname, d.port, d.path)
			= parse_url_components(d.url, ec);
		if (d.port == -1) d.port = protocol == "http" ? 80 : 443;

		if (ec)
		{
#ifndef TORRENT_DISABLE_LOGGING
			if (should_log())
			{
				log("invalid URL %s from %s: %s"
					, d.url.c_str(), print_endpoint(from).c_str(), convert_from_native(ec.message()).c_str());
			}
#endif
			return;
		}

		// ignore the auth here. It will be re-parsed
		// by the http connection later

		if (protocol != "http")
		{
#ifndef TORRENT_DISABLE_LOGGING
			if (should_log())
			{
				log("unsupported protocol %s from %s"
					, protocol.c_str(), print_endpoint(from).c_str());
			}
#endif
			return;
		}

		if (d.port == 0)
		{
#ifndef TORRENT_DISABLE_LOGGING
			if (should_log())
			{
				log("URL with port 0 from %s", print_endpoint(from).c_str());
			}
#endif
			return;
		}

#ifndef TORRENT_DISABLE_LOGGING
		if (should_log())
		{
			log("found rootdevice: %s (%d)"
				, d.url.c_str(), int(m_devices.size()));
		}
#endif

		if (m_devices.size() >= 50)
		{
#ifndef TORRENT_DISABLE_LOGGING
			if (should_log())
			{
				log("too many rootdevices: (%d). Ignoring %s"
					, int(m_devices.size()), d.url.c_str());
			}
#endif
			return;
		}

		TORRENT_ASSERT(d.mapping.empty());
		for (auto const& j : m_mappings)
		{
			mapping_t m;
			m.act = portmap_action::add;
			m.local_ep = j.local_ep;
			m.external_port = j.external_port;
			m.protocol = j.protocol;
			d.mapping.push_back(m);
		}
		std::tie(i, std::ignore) = m_devices.insert(d);
	}


	// iterate over the devices we know and connect and issue the mappings
	try_map_upnp();

<<<<<<< HEAD
	if (m_ignore_non_routers)
	{
		ADD_OUTSTANDING_ASYNC("upnp::map_timer");
		// check back in a little bit to see if we have seen any
		// devices at one of our default routes. If not, we want to override
		// ignoring them and use them instead (better than not working).
		m_map_timer.expires_after(seconds(1));
		m_map_timer.async_wait(std::bind(&upnp::map_timer, self(), _1));
	}
=======
	// check back in a little bit to see if we have seen any
	// devices at one of our default routes. If not, we want to override
	// ignoring them and use them instead (better than not working).
	m_map_timer.expires_from_now(seconds(1), ec);
	ADD_OUTSTANDING_ASYNC("upnp::map_timer");
	m_map_timer.async_wait(std::bind(&upnp::map_timer, self(), _1));
>>>>>>> e4e96733
}

void upnp::map_timer(error_code const& ec)
{
	TORRENT_ASSERT(is_single_thread());
	COMPLETE_ASYNC("upnp::map_timer");
	if (ec) return;
	if (m_closing) return;

	try_map_upnp();
}

void upnp::try_map_upnp()
{
	TORRENT_ASSERT(is_single_thread());
	if (m_devices.empty()) return;

	for (auto i = m_devices.begin(), end(m_devices.end()); i != end; ++i)
	{
		if (i->control_url.empty() && !i->upnp_connection && !i->disabled)
		{
			// we don't have a WANIP or WANPPP url for this device,
			// ask for it
			connect(const_cast<rootdevice&>(*i));
		}
	}
}

void upnp::post(upnp::rootdevice const& d, char const* soap
	, char const* soap_action)
{
	TORRENT_ASSERT(is_single_thread());
	TORRENT_ASSERT(d.magic == 1337);
	TORRENT_ASSERT(d.upnp_connection);

	char header[2048];
	std::snprintf(header, sizeof(header), "POST %s HTTP/1.1\r\n"
		"Host: %s:%d\r\n"
		"Content-Type: text/xml; charset=\"utf-8\"\r\n"
		"Content-Length: %d\r\n"
		"Soapaction: \"%s#%s\"\r\n\r\n"
		"%s"
		, d.path.c_str(), d.hostname.c_str(), d.port
		, int(strlen(soap)), d.service_namespace.c_str(), soap_action
		, soap);

	d.upnp_connection->m_sendbuffer = header;

#ifndef TORRENT_DISABLE_LOGGING
	log("sending: %s", header);
#endif
}

void upnp::create_port_mapping(http_connection& c, rootdevice& d
	, port_mapping_t const i)
{
	TORRENT_ASSERT(is_single_thread());

	TORRENT_ASSERT(d.magic == 1337);

	if (!d.upnp_connection)
	{
		TORRENT_ASSERT(d.disabled);
#ifndef TORRENT_DISABLE_LOGGING
		log("mapping %u aborted", static_cast<int>(i));
#endif
		return;
	}

	char const* soap_action = "AddPortMapping";

	error_code ec;
	std::string local_endpoint = print_address(c.socket().local_endpoint(ec).address());

	char soap[1024];
	std::snprintf(soap, sizeof(soap), "<?xml version=\"1.0\"?>\n"
		"<s:Envelope xmlns:s=\"http://schemas.xmlsoap.org/soap/envelope/\" "
		"s:encodingStyle=\"http://schemas.xmlsoap.org/soap/encoding/\">"
		"<s:Body><u:%s xmlns:u=\"%s\">"
		"<NewRemoteHost></NewRemoteHost>"
		"<NewExternalPort>%u</NewExternalPort>"
		"<NewProtocol>%s</NewProtocol>"
		"<NewInternalPort>%u</NewInternalPort>"
		"<NewInternalClient>%s</NewInternalClient>"
		"<NewEnabled>1</NewEnabled>"
		"<NewPortMappingDescription>%s</NewPortMappingDescription>"
		"<NewLeaseDuration>%d</NewLeaseDuration>"
		"</u:%s></s:Body></s:Envelope>"
		, soap_action, d.service_namespace.c_str(), d.mapping[i].external_port
		, to_string(d.mapping[i].protocol)
		, d.mapping[i].local_ep.port()
		, local_endpoint.c_str()
		, m_user_agent.c_str()
		, d.lease_duration, soap_action);

	post(d, soap, soap_action);
}

void upnp::next(rootdevice& d, port_mapping_t const i)
{
	TORRENT_ASSERT(is_single_thread());
	if (i < prev(m_mappings.end_index()))
	{
		update_map(d, lt::next(i));
	}
	else
	{
		auto const j = std::find_if(d.mapping.begin(), d.mapping.end()
			, [](mapping_t const& m) { return m.act != portmap_action::none; });
		if (j == d.mapping.end()) return;

		update_map(d, port_mapping_t{static_cast<int>(j - d.mapping.begin())});
	}
}

void upnp::update_map(rootdevice& d, port_mapping_t const i)
{
	TORRENT_ASSERT(is_single_thread());
	TORRENT_ASSERT(d.magic == 1337);
	TORRENT_ASSERT(i < d.mapping.end_index());
	TORRENT_ASSERT(d.mapping.size() == m_mappings.size());

	if (d.upnp_connection) return;

	// this should not happen, but in case it does, don't fail at runtime
	if (i >= d.mapping.end_index()) return;

	std::shared_ptr<upnp> me(self());

	mapping_t& m = d.mapping[i];

	if (m.act == portmap_action::none
		|| m.protocol == portmap_protocol::none)
	{
#ifndef TORRENT_DISABLE_LOGGING
		log("mapping %u does not need updating, skipping", static_cast<int>(i));
#endif
		m.act = portmap_action::none;
		next(d, i);
		return;
	}

	TORRENT_ASSERT(!d.upnp_connection);
	TORRENT_ASSERT(!d.service_namespace.empty());

#ifndef TORRENT_DISABLE_LOGGING
	log("connecting to %s", d.hostname.c_str());
#endif
	if (m.act == portmap_action::add)
	{
		if (m.failcount > 5)
		{
			m.act = portmap_action::none;
			// giving up
			next(d, i);
			return;
		}

		if (d.upnp_connection) d.upnp_connection->close();
		d.upnp_connection = std::make_shared<http_connection>(m_io_service
			, m_resolver
			, std::bind(&upnp::on_upnp_map_response, self(), _1, _2
				, std::ref(d), i, _4), true, default_max_bottled_buffer_size
			, std::bind(&upnp::create_port_mapping, self(), _1, std::ref(d), i));

		d.upnp_connection->start(d.hostname, d.port
			, seconds(10), 1, nullptr, false, 5, m.local_ep.address());
	}
	else if (m.act == portmap_action::del)
	{
		if (d.upnp_connection) d.upnp_connection->close();
		d.upnp_connection = std::make_shared<http_connection>(m_io_service
			, m_resolver
			, std::bind(&upnp::on_upnp_unmap_response, self(), _1, _2
				, std::ref(d), i, _4), true, default_max_bottled_buffer_size
			, std::bind(&upnp::delete_port_mapping, self(), std::ref(d), i));
		d.upnp_connection->start(d.hostname, d.port
			, seconds(10), 1, nullptr, false, 5, m.local_ep.address());
	}

	m.act = portmap_action::none;
}

void upnp::delete_port_mapping(rootdevice& d, port_mapping_t const i)
{
	TORRENT_ASSERT(is_single_thread());

	TORRENT_ASSERT(d.magic == 1337);

	if (!d.upnp_connection)
	{
		TORRENT_ASSERT(d.disabled);
#ifndef TORRENT_DISABLE_LOGGING
		log("unmapping %u aborted", static_cast<int>(i));
#endif
		return;
	}

	char const* soap_action = "DeletePortMapping";

	char soap[1024];
	std::snprintf(soap, sizeof(soap), "<?xml version=\"1.0\"?>\n"
		"<s:Envelope xmlns:s=\"http://schemas.xmlsoap.org/soap/envelope/\" "
		"s:encodingStyle=\"http://schemas.xmlsoap.org/soap/encoding/\">"
		"<s:Body><u:%s xmlns:u=\"%s\">"
		"<NewRemoteHost></NewRemoteHost>"
		"<NewExternalPort>%u</NewExternalPort>"
		"<NewProtocol>%s</NewProtocol>"
		"</u:%s></s:Body></s:Envelope>"
		, soap_action, d.service_namespace.c_str()
		, d.mapping[i].external_port
		, to_string(d.mapping[i].protocol)
		, soap_action);

	post(d, soap, soap_action);
}

void find_control_url(int const type, string_view str, parse_state& state)
{
	if (type == xml_start_tag)
	{
		state.tag_stack.push_back(str);
	}
	else if (type == xml_end_tag)
	{
		if (!state.tag_stack.empty())
		{
			if (state.in_service && string_equal_no_case(state.tag_stack.back(), "service"))
				state.in_service = false;
			state.tag_stack.pop_back();
		}
	}
	else if (type == xml_string)
	{
		if (state.tag_stack.empty()) return;
		if (!state.in_service && state.top_tags("service", "servicetype"))
		{
			if (string_equal_no_case(str, "urn:schemas-upnp-org:service:WANIPConnection:1")
				|| string_equal_no_case(str, "urn:schemas-upnp-org:service:WANIPConnection:2")
				|| string_equal_no_case(str, "urn:schemas-upnp-org:service:WANPPPConnection:1"))
			{
				state.service_type.assign(str.begin(), str.end());
				state.in_service = true;
			}
		}
		else if (state.control_url.empty() && state.in_service
			&& state.top_tags("service", "controlurl") && str.size() > 0)
		{
			// default to the first (or only) control url in the router's listing
			state.control_url.assign(str.begin(), str.end());
		}
		else if (state.model.empty() && state.top_tags("device", "modelname"))
		{
			state.model.assign(str.begin(), str.end());
		}
		else if (string_equal_no_case(state.tag_stack.back(), "urlbase"))
		{
			state.url_base.assign(str.begin(), str.end());
		}
	}
}

void upnp::on_upnp_xml(error_code const& e
	, libtorrent::http_parser const& p, rootdevice& d
	, http_connection& c)
{
	TORRENT_ASSERT(is_single_thread());
	std::shared_ptr<upnp> me(self());

	TORRENT_ASSERT(d.magic == 1337);
	if (d.upnp_connection && d.upnp_connection.get() == &c)
	{
		d.upnp_connection->close();
		d.upnp_connection.reset();
	}

	if (m_closing) return;

	if (e && e != boost::asio::error::eof)
	{
#ifndef TORRENT_DISABLE_LOGGING
		if (should_log())
		{
			log("error while fetching control url from: %s: %s"
				, d.url.c_str(), convert_from_native(e.message()).c_str());
		}
#endif
		d.disabled = true;
		return;
	}

	if (!p.header_finished())
	{
#ifndef TORRENT_DISABLE_LOGGING
		log("error while fetching control url from: %s: incomplete HTTP message"
			, d.url.c_str());
#endif
		d.disabled = true;
		return;
	}

	if (p.status_code() != 200)
	{
#ifndef TORRENT_DISABLE_LOGGING
		if (should_log())
		{
			log("error while fetching control url from: %s: %s"
				, d.url.c_str(), convert_from_native(p.message()).c_str());
		}
#endif
		d.disabled = true;
		return;
	}

	parse_state s;
	auto body = p.get_body();
	xml_parse({body.data(), std::size_t(body.size())}, std::bind(&find_control_url, _1, _2, std::ref(s)));
	if (s.control_url.empty())
	{
#ifndef TORRENT_DISABLE_LOGGING
		log("could not find a port mapping interface in response from: %s"
			, d.url.c_str());
#endif
		d.disabled = true;
		return;
	}
	d.service_namespace = s.service_type;

	TORRENT_ASSERT(!d.service_namespace.empty());

	if (!s.model.empty()) m_model = s.model;

	if (!s.url_base.empty() && s.control_url.substr(0, 7) != "http://")
	{
		// avoid double slashes in path
		if (s.url_base[s.url_base.size()-1] == '/'
			&& !s.control_url.empty()
			&& s.control_url[0] == '/')
			s.url_base.erase(s.url_base.end()-1);
		d.control_url = s.url_base + s.control_url;
	}
	else d.control_url = s.control_url;

	std::string protocol;
	std::string auth;
	error_code ec;
	if (!d.control_url.empty() && d.control_url[0] == '/')
	{
		std::tie(protocol, auth, d.hostname, d.port, d.path)
			= parse_url_components(d.url, ec);
		if (d.port == -1) d.port = protocol == "http" ? 80 : 443;
		d.control_url = protocol + "://" + d.hostname + ":"
			+ to_string(d.port).data() + s.control_url;
	}

#ifndef TORRENT_DISABLE_LOGGING
	if (should_log())
	{
		log("found control URL: %s namespace %s "
			"urlbase: %s in response from %s"
			, d.control_url.c_str(), d.service_namespace.c_str()
			, s.url_base.c_str(), d.url.c_str());
	}
#endif

	std::tie(protocol, auth, d.hostname, d.port, d.path)
		= parse_url_components(d.control_url, ec);
	if (d.port == -1) d.port = protocol == "http" ? 80 : 443;

	if (ec)
	{
#ifndef TORRENT_DISABLE_LOGGING
		if (should_log())
		{
			log("failed to parse URL '%s': %s"
				, d.control_url.c_str(), convert_from_native(ec.message()).c_str());
		}
#endif
		d.disabled = true;
		return;
	}

	if (d.upnp_connection) d.upnp_connection->close();
	d.upnp_connection = std::make_shared<http_connection>(m_io_service
		, m_resolver
		, std::bind(&upnp::on_upnp_get_ip_address_response, self(), _1, _2
			, std::ref(d), _4), true, default_max_bottled_buffer_size
		, std::bind(&upnp::get_ip_address, self(), std::ref(d)));
	d.upnp_connection->start(d.hostname, d.port
		, seconds(10), 1);
}

void upnp::get_ip_address(rootdevice& d)
{
	TORRENT_ASSERT(is_single_thread());

	TORRENT_ASSERT(d.magic == 1337);

	if (!d.upnp_connection)
	{
		TORRENT_ASSERT(d.disabled);
#ifndef TORRENT_DISABLE_LOGGING
		log("getting external IP address");
#endif
		return;
	}

	char const* soap_action = "GetExternalIPAddress";

	char soap[1024];
	std::snprintf(soap, sizeof(soap), "<?xml version=\"1.0\"?>\n"
		"<s:Envelope xmlns:s=\"http://schemas.xmlsoap.org/soap/envelope/\" "
		"s:encodingStyle=\"http://schemas.xmlsoap.org/soap/encoding/\">"
		"<s:Body><u:%s xmlns:u=\"%s\">"
		"</u:%s></s:Body></s:Envelope>"
		, soap_action, d.service_namespace.c_str()
		, soap_action);

	post(d, soap, soap_action);
}

void upnp::disable(error_code const& ec)
{
	TORRENT_ASSERT(is_single_thread());
	m_disabled = true;

	// kill all mappings
	for (auto i = m_mappings.begin(), end(m_mappings.end()); i != end; ++i)
	{
		if (i->protocol == portmap_protocol::none) continue;
		portmap_protocol const proto = i->protocol;
		i->protocol = portmap_protocol::none;
		m_callback.on_port_mapping(port_mapping_t(static_cast<int>(i - m_mappings.begin())), address(), 0, proto, ec
			, portmap_transport::upnp);
	}

	// we cannot clear the devices since there
	// might be outstanding requests relying on
	// the device entry being present when they
	// complete
	m_broadcast_timer.cancel();
	m_refresh_timer.cancel();
	m_map_timer.cancel();
	m_socket.close();
}

void find_error_code(int const type, string_view string, error_code_parse_state& state)
{
	if (state.exit) return;
	if (type == xml_start_tag && string == "errorCode")
	{
		state.in_error_code = true;
	}
	else if (type == xml_string && state.in_error_code)
	{
		state.error_code = std::atoi(string.to_string().c_str());
		state.exit = true;
	}
}

void find_ip_address(int const type, string_view string, ip_address_parse_state& state)
{
	find_error_code(type, string, state);
	if (state.exit) return;

	if (type == xml_start_tag && string == "NewExternalIPAddress")
	{
		state.in_ip_address = true;
	}
	else if (type == xml_string && state.in_ip_address)
	{
		state.ip_address.assign(string.begin(), string.end());
		state.exit = true;
	}
}

namespace {

	struct error_code_t
	{
		int code;
		char const* msg;
	};

	error_code_t error_codes[] =
	{
		{0, "no error"}
		, {402, "Invalid Arguments"}
		, {501, "Action Failed"}
		, {714, "The specified value does not exist in the array"}
		, {715, "The source IP address cannot be wild-carded"}
		, {716, "The external port cannot be wild-carded"}
		, {718, "The port mapping entry specified conflicts with "
			"a mapping assigned previously to another client"}
		, {724, "Internal and External port values must be the same"}
		, {725, "The NAT implementation only supports permanent "
			"lease times on port mappings"}
		, {726, "RemoteHost must be a wildcard and cannot be a "
			"specific IP address or DNS name"}
		, {727, "ExternalPort must be a wildcard and cannot be a specific port "}
	};

}

struct upnp_error_category final : boost::system::error_category
{
	const char* name() const BOOST_SYSTEM_NOEXCEPT override
	{
		return "upnp";
	}

	std::string message(int ev) const override
	{
		int num_errors = sizeof(error_codes) / sizeof(error_codes[0]);
		error_code_t* end = error_codes + num_errors;
		error_code_t tmp = {ev, nullptr};
		error_code_t* e = std::lower_bound(error_codes, end, tmp
			, [] (error_code_t const& lhs, error_code_t const& rhs)
			{ return lhs.code < rhs.code; });
		if (e != end && e->code == ev)
		{
			return e->msg;
		}
		char msg[500];
		std::snprintf(msg, sizeof(msg), "unknown UPnP error (%d)", ev);
		return msg;
	}

	boost::system::error_condition default_error_condition(
		int ev) const BOOST_SYSTEM_NOEXCEPT override
	{
		return {ev, *this};
	}
};

boost::system::error_category& upnp_category()
{
	static upnp_error_category cat;
	return cat;
}

void upnp::on_upnp_get_ip_address_response(error_code const& e
	, libtorrent::http_parser const& p, rootdevice& d
	, http_connection& c)
{
	TORRENT_ASSERT(is_single_thread());
	std::shared_ptr<upnp> me(self());

	TORRENT_ASSERT(d.magic == 1337);
	if (d.upnp_connection && d.upnp_connection.get() == &c)
	{
		d.upnp_connection->close();
		d.upnp_connection.reset();
	}

	if (m_closing) return;

	if (e && e != boost::asio::error::eof)
	{
#ifndef TORRENT_DISABLE_LOGGING
		if (should_log())
		{
			log("error while getting external IP address: %s"
				, convert_from_native(e.message()).c_str());
		}
#endif
		if (num_mappings() > 0) update_map(d, port_mapping_t{0});
		return;
	}

	if (!p.header_finished())
	{
#ifndef TORRENT_DISABLE_LOGGING
		log("error while getting external IP address: incomplete http message");
#endif
		if (num_mappings() > 0) update_map(d, port_mapping_t{0});
		return;
	}

	if (p.status_code() != 200)
	{
#ifndef TORRENT_DISABLE_LOGGING
		if (should_log())
		{
			log("error while getting external IP address: %s"
				, convert_from_native(p.message()).c_str());
		}
#endif
		if (num_mappings() > 0) update_map(d, port_mapping_t{0});
		return;
	}

	// response may look like
	// <?xml version="1.0"?>
	// <s:Envelope xmlns:s="http://schemas.xmlsoap.org/soap/envelope/" s:encodingStyle="http://schemas.xmlsoap.org/soap/encoding/">
	// <s:Body><u:GetExternalIPAddressResponse xmlns:u="urn:schemas-upnp-org:service:WANIPConnection:1">
	// <NewExternalIPAddress>192.168.160.19</NewExternalIPAddress>
	// </u:GetExternalIPAddressResponse>
	// </s:Body>
	// </s:Envelope>

	span<char const> body = p.get_body();
#ifndef TORRENT_DISABLE_LOGGING
	if (should_log())
	{
		log("get external IP address response: %s"
			, std::string(body.data(), static_cast<std::size_t>(body.size())).c_str());
	}
#endif

	ip_address_parse_state s;
	xml_parse({body.data(), std::size_t(body.size())}, std::bind(&find_ip_address, _1, _2, std::ref(s)));
#ifndef TORRENT_DISABLE_LOGGING
	if (s.error_code != -1)
	{
		log("error while getting external IP address, code: %d", s.error_code);
	}
#endif

	if (!s.ip_address.empty())
	{
#ifndef TORRENT_DISABLE_LOGGING
		log("got router external IP address %s", s.ip_address.c_str());
#endif
		d.external_ip = make_address(s.ip_address.c_str(), ignore_error);
	}
	else
	{
#ifndef TORRENT_DISABLE_LOGGING
		log("failed to find external IP address in response");
#endif
	}

	if (num_mappings() > 0) update_map(d, port_mapping_t{0});
}

void upnp::on_upnp_map_response(error_code const& e
	, libtorrent::http_parser const& p, rootdevice& d, port_mapping_t const mapping
	, http_connection& c)
{
	TORRENT_ASSERT(is_single_thread());
	std::shared_ptr<upnp> me(self());

	TORRENT_ASSERT(d.magic == 1337);
	if (d.upnp_connection && d.upnp_connection.get() == &c)
	{
		d.upnp_connection->close();
		d.upnp_connection.reset();
	}

	if (e && e != boost::asio::error::eof)
	{
#ifndef TORRENT_DISABLE_LOGGING
		if (should_log())
		{
			log("error while adding port map: %s"
				, convert_from_native(e.message()).c_str());
		}
#endif
		d.disabled = true;
		return;
	}

	if (m_closing) return;

//	 error code response may look like this:
//	<s:Envelope xmlns:s="http://schemas.xmlsoap.org/soap/envelope/"
//		s:encodingStyle="http://schemas.xmlsoap.org/soap/encoding/">
//	 <s:Body>
//	  <s:Fault>
//		<faultcode>s:Client</faultcode>
//		<faultstring>UPnPError</faultstring>
//		<detail>
//		 <UPnPErrorxmlns="urn:schemas-upnp-org:control-1-0">
//		  <errorCode>402</errorCode>
//		  <errorDescription>Invalid Args</errorDescription>
//		 </UPnPError>
//		</detail>
//	  </s:Fault>
//	 </s:Body>
//	</s:Envelope>

	if (!p.header_finished())
	{
#ifndef TORRENT_DISABLE_LOGGING
		log("error while adding port map: incomplete http message");
#endif
		next(d, mapping);
		return;
	}

	std::string const& ct = p.header("content-type");
	if (!ct.empty()
		&& ct.find_first_of("text/xml") == std::string::npos
		&& ct.find_first_of("text/soap+xml") == std::string::npos
		&& ct.find_first_of("application/xml") == std::string::npos
		&& ct.find_first_of("application/soap+xml") == std::string::npos
		)
	{
#ifndef TORRENT_DISABLE_LOGGING
		log("error while adding port map: invalid content-type, \"%s\". "
			"Expected text/xml or application/soap+xml", ct.c_str());
#endif
		next(d, mapping);
		return;
	}

	// We don't want to ignore responses with return codes other than 200
	// since those might contain valid UPnP error codes

	error_code_parse_state s;
	span<char const> body = p.get_body();
	xml_parse({body.data(), std::size_t(body.size())}, std::bind(&find_error_code, _1, _2, std::ref(s)));

	if (s.error_code != -1)
	{
#ifndef TORRENT_DISABLE_LOGGING
		log("error while adding port map, code: %d", s.error_code);
#endif
	}

	mapping_t& m = d.mapping[mapping];

	if (s.error_code == 725)
	{
		// The gateway only supports permanent leases
		d.lease_duration = 0;
		m.act = portmap_action::add;
		++m.failcount;
		update_map(d, mapping);
		return;
	}
	else if (s.error_code == 727)
	{
		return_error(mapping, s.error_code);
	}
	else if ((s.error_code == 718 || s.error_code == 501) && m.failcount < 4)
	{
		// some routers return 501 action failed, instead of 716
		// The external port conflicts with another mapping
		// pick a random port
		m.external_port = 40000 + int(random(10000));
		m.act = portmap_action::add;
		++m.failcount;
		update_map(d, mapping);
		return;
	}
	else if (s.error_code != -1)
	{
		return_error(mapping, s.error_code);
	}

#ifndef TORRENT_DISABLE_LOGGING
	if (should_log())
	{
		log("map response: %s"
			, std::string(body.data(), static_cast<std::size_t>(body.size())).c_str());
	}
#endif

	if (s.error_code == -1)
	{
		m_callback.on_port_mapping(mapping, d.external_ip, m.external_port, m.protocol, error_code()
			, portmap_transport::upnp);
		if (d.lease_duration > 0)
		{
			m.expires = aux::time_now()
				+ seconds(int(d.lease_duration * 0.75f));
			time_point next_expire = m_refresh_timer.expiry();
			if (next_expire < aux::time_now()
				|| next_expire > m.expires)
			{
				ADD_OUTSTANDING_ASYNC("upnp::on_expire");
				m_refresh_timer.expires_at(m.expires);
				m_refresh_timer.async_wait(std::bind(&upnp::on_expire, self(), _1));
			}
		}
		else
		{
			m.expires = max_time();
		}
		m.failcount = 0;
	}

	next(d, mapping);
}

void upnp::return_error(port_mapping_t const mapping, int const code)
{
	TORRENT_ASSERT(is_single_thread());
	int num_errors = sizeof(error_codes) / sizeof(error_codes[0]);
	error_code_t* end = error_codes + num_errors;
	error_code_t tmp = {code, nullptr};
	error_code_t* e = std::lower_bound(error_codes, end, tmp
		, [] (error_code_t const& lhs, error_code_t const& rhs)
		{ return lhs.code < rhs.code; });

	std::string error_string = "UPnP mapping error ";
	error_string += to_string(code).data();
	if (e != end && e->code == code)
	{
		error_string += ": ";
		error_string += e->msg;
	}
	portmap_protocol const proto = m_mappings[mapping].protocol;
	m_callback.on_port_mapping(mapping, address(), 0, proto, error_code(code, upnp_category())
		, portmap_transport::upnp);
}

void upnp::on_upnp_unmap_response(error_code const& e
	, libtorrent::http_parser const& p, rootdevice& d
	, port_mapping_t const mapping
	, http_connection& c)
{
	TORRENT_ASSERT(is_single_thread());
	std::shared_ptr<upnp> me(self());

	TORRENT_ASSERT(d.magic == 1337);
	if (d.upnp_connection && d.upnp_connection.get() == &c)
	{
		d.upnp_connection->close();
		d.upnp_connection.reset();
	}

	if (e && e != boost::asio::error::eof)
	{
#ifndef TORRENT_DISABLE_LOGGING
		if (should_log())
		{
			log("error while deleting portmap: %s"
				, convert_from_native(e.message()).c_str());
		}
#endif
	}
	else if (!p.header_finished())
	{
#ifndef TORRENT_DISABLE_LOGGING
		log("error while deleting portmap: incomplete http message");
#endif
	}
	else if (p.status_code() != 200)
	{
#ifndef TORRENT_DISABLE_LOGGING
		if (should_log())
		{
			log("error while deleting portmap: %s"
				, convert_from_native(p.message()).c_str());
		}
#endif
	}
	else
	{
#ifndef TORRENT_DISABLE_LOGGING
		if (should_log())
		{
			span<char const> body = p.get_body();
			log("unmap response: %s"
				, std::string(body.data(), static_cast<std::size_t>(body.size())).c_str());
		}
#endif
	}

	error_code_parse_state s;
	if (p.header_finished())
	{
		span<char const> body = p.get_body();
		xml_parse({body.data(), std::size_t(body.size())}, std::bind(&find_error_code, _1, _2, std::ref(s)));
	}

	portmap_protocol const proto = m_mappings[mapping].protocol;

	m_callback.on_port_mapping(mapping, address(), 0, proto, p.status_code() != 200
		? error_code(p.status_code(), http_category())
		: error_code(s.error_code, upnp_category())
		, portmap_transport::upnp);

	d.mapping[mapping].protocol = portmap_protocol::none;

	// free the slot in global mappings
	auto pred = [mapping](rootdevice const& rd)
		{ return rd.mapping[mapping].protocol == portmap_protocol::none; };
	if (std::all_of(m_devices.begin(), m_devices.end(), pred))
	{
		m_mappings[mapping].protocol = portmap_protocol::none;
	}

	next(d, mapping);
}

void upnp::on_expire(error_code const& ec)
{
	TORRENT_ASSERT(is_single_thread());
	COMPLETE_ASYNC("upnp::on_expire");
	if (ec) return;

	if (m_closing) return;

	time_point const now = aux::time_now();
	time_point next_expire = max_time();

	for (auto& dev : m_devices)
	{
		auto& d = const_cast<rootdevice&>(dev);
		TORRENT_ASSERT(d.magic == 1337);
		for (port_mapping_t m{0}; m < m_mappings.end_index(); ++m)
		{
			if (d.mapping[m].expires != max_time())
				continue;

			if (d.mapping[m].expires < now)
			{
				d.mapping[m].expires = max_time();
				update_map(d, m);
			}
			else if (d.mapping[m].expires < next_expire)
			{
				next_expire = d.mapping[m].expires;
			}
		}
	}
	if (next_expire != max_time())
	{
		ADD_OUTSTANDING_ASYNC("upnp::on_expire");
		m_refresh_timer.expires_at(next_expire);
		m_refresh_timer.async_wait(std::bind(&upnp::on_expire, self(), _1));
	}
}

void upnp::close()
{
	TORRENT_ASSERT(is_single_thread());

	m_refresh_timer.cancel();
	m_broadcast_timer.cancel();
	m_map_timer.cancel();
	m_closing = true;
	m_socket.close();

	for (auto& dev : m_devices)
	{
		auto& d = const_cast<rootdevice&>(dev);
		TORRENT_ASSERT(d.magic == 1337);
		if (d.control_url.empty()) continue;
		for (auto& m : d.mapping)
		{
			if (m.protocol == portmap_protocol::none) continue;
			if (m.act == portmap_action::add)
			{
				m.act = portmap_action::none;
				continue;
			}
			m.act = portmap_action::del;
			m_mappings[port_mapping_t{static_cast<int>(&m - d.mapping.data())}].protocol = portmap_protocol::none;
		}
		if (num_mappings() > 0) update_map(d, port_mapping_t{0});
	}
}

}<|MERGE_RESOLUTION|>--- conflicted
+++ resolved
@@ -101,18 +101,10 @@
 // TODO: 3 bind the broadcast socket. it would probably have to be changed to a vector of interfaces to
 // bind to, since the broadcast socket opens one socket per local
 // interface by default
-<<<<<<< HEAD
 upnp::upnp(io_context& ios
 	, std::string user_agent
-	, aux::portmap_callback& cb
-	, bool ignore_nonrouters)
+	, aux::portmap_callback& cb)
 	: m_user_agent(std::move(user_agent))
-=======
-upnp::upnp(io_service& ios
-	, std::string const& user_agent
-	, aux::portmap_callback& cb)
-	: m_user_agent(user_agent)
->>>>>>> e4e96733
 	, m_callback(cb)
 	, m_io_service(ios)
 	, m_resolver(ios)
@@ -121,13 +113,7 @@
 	, m_broadcast_timer(ios)
 	, m_refresh_timer(ios)
 	, m_map_timer(ios)
-<<<<<<< HEAD
 	, m_ioc(ios)
-	, m_disabled(false)
-	, m_closing(false)
-	, m_ignore_non_routers(ignore_nonrouters)
-=======
->>>>>>> e4e96733
 	, m_last_if_update(min_time())
 {
 }
@@ -606,24 +592,12 @@
 	// iterate over the devices we know and connect and issue the mappings
 	try_map_upnp();
 
-<<<<<<< HEAD
-	if (m_ignore_non_routers)
-	{
-		ADD_OUTSTANDING_ASYNC("upnp::map_timer");
-		// check back in a little bit to see if we have seen any
-		// devices at one of our default routes. If not, we want to override
-		// ignoring them and use them instead (better than not working).
-		m_map_timer.expires_after(seconds(1));
-		m_map_timer.async_wait(std::bind(&upnp::map_timer, self(), _1));
-	}
-=======
 	// check back in a little bit to see if we have seen any
 	// devices at one of our default routes. If not, we want to override
 	// ignoring them and use them instead (better than not working).
-	m_map_timer.expires_from_now(seconds(1), ec);
+	m_map_timer.expires_after(seconds(1));
 	ADD_OUTSTANDING_ASYNC("upnp::map_timer");
 	m_map_timer.async_wait(std::bind(&upnp::map_timer, self(), _1));
->>>>>>> e4e96733
 }
 
 void upnp::map_timer(error_code const& ec)
