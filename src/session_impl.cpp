/*

Copyright (c) 2006-2016, Arvid Norberg, Magnus Jonsson
All rights reserved.

Redistribution and use in source and binary forms, with or without
modification, are permitted provided that the following conditions
are met:

    * Redistributions of source code must retain the above copyright
      notice, this list of conditions and the following disclaimer.
    * Redistributions in binary form must reproduce the above copyright
      notice, this list of conditions and the following disclaimer in
      the documentation and/or other materials provided with the distribution.
    * Neither the name of the author nor the names of its
      contributors may be used to endorse or promote products derived
      from this software without specific prior written permission.

THIS SOFTWARE IS PROVIDED BY THE COPYRIGHT HOLDERS AND CONTRIBUTORS "AS IS"
AND ANY EXPRESS OR IMPLIED WARRANTIES, INCLUDING, BUT NOT LIMITED TO, THE
IMPLIED WARRANTIES OF MERCHANTABILITY AND FITNESS FOR A PARTICULAR PURPOSE
ARE DISCLAIMED. IN NO EVENT SHALL THE COPYRIGHT OWNER OR CONTRIBUTORS BE
LIABLE FOR ANY DIRECT, INDIRECT, INCIDENTAL, SPECIAL, EXEMPLARY, OR
CONSEQUENTIAL DAMAGES (INCLUDING, BUT NOT LIMITED TO, PROCUREMENT OF
SUBSTITUTE GOODS OR SERVICES; LOSS OF USE, DATA, OR PROFITS; OR BUSINESS
INTERRUPTION) HOWEVER CAUSED AND ON ANY THEORY OF LIABILITY, WHETHER IN
CONTRACT, STRICT LIABILITY, OR TORT (INCLUDING NEGLIGENCE OR OTHERWISE)
ARISING IN ANY WAY OUT OF THE USE OF THIS SOFTWARE, EVEN IF ADVISED OF THE
POSSIBILITY OF SUCH DAMAGE.

*/

#include "libtorrent/config.hpp"

#include "libtorrent/aux_/disable_warnings_push.hpp"

#include <ctime>
#include <algorithm>
#include <cctype>
#include <algorithm>

#if defined TORRENT_DEBUG && !defined TORRENT_DISABLE_INVARIANT_CHECKS
#include <unordered_set>
#endif // TORRENT_DEBUG && !TORRENT_DISABLE_INVARIANT_CHECKS

#include <boost/limits.hpp>
#include <boost/bind.hpp>
#include <boost/function_equal.hpp>
#include <boost/make_shared.hpp>
#include <boost/asio/ip/v6_only.hpp>

#ifdef TORRENT_USE_VALGRIND
#include <valgrind/memcheck.h>
#endif

#if TORRENT_USE_RLIMIT

#ifdef __GNUC__
#pragma GCC diagnostic push
#pragma GCC diagnostic ignored "-Wlong-long"
#endif // __GNUC__

#include <sys/resource.h>

// capture this here where warnings are disabled (the macro generates warnings)
const rlim_t rlim_infinity = RLIM_INFINITY;

#ifdef __GNUC__
#pragma GCC diagnostic pop
#endif // __GNUC__

#endif // TORRENT_USE_RLIMIT

#include "libtorrent/aux_/disable_warnings_pop.hpp"

#include "libtorrent/aux_/openssl.hpp"
#include "libtorrent/peer_id.hpp"
#include "libtorrent/torrent_info.hpp"
#include "libtorrent/tracker_manager.hpp"
#include "libtorrent/bencode.hpp"
#include "libtorrent/hasher.hpp"
#include "libtorrent/entry.hpp"
#include "libtorrent/session.hpp"
#include "libtorrent/fingerprint.hpp"
#include "libtorrent/entry.hpp"
#include "libtorrent/alert_types.hpp"
#include "libtorrent/invariant_check.hpp"
#include "libtorrent/file.hpp"
#include "libtorrent/bt_peer_connection.hpp"
#include "libtorrent/peer_connection_handle.hpp"
#include "libtorrent/ip_filter.hpp"
#include "libtorrent/socket.hpp"
#include "libtorrent/session_stats.hpp"
#include "libtorrent/aux_/session_impl.hpp"
#ifndef TORRENT_DISABLE_DHT
#include "libtorrent/kademlia/dht_tracker.hpp"
#endif
#include "libtorrent/enum_net.hpp"
#include "libtorrent/config.hpp"
#include "libtorrent/utf8.hpp"
#include "libtorrent/upnp.hpp"
#include "libtorrent/natpmp.hpp"
#include "libtorrent/lsd.hpp"
#include "libtorrent/instantiate_connection.hpp"
#include "libtorrent/peer_info.hpp"
#include "libtorrent/build_config.hpp"
#include "libtorrent/extensions.hpp"
#include "libtorrent/random.hpp"
#include "libtorrent/magnet_uri.hpp"
#include "libtorrent/aux_/session_settings.hpp"
#include "libtorrent/torrent_peer.hpp"
#include "libtorrent/torrent_handle.hpp"
#include "libtorrent/choker.hpp"
#include "libtorrent/error.hpp"
#include "libtorrent/platform_util.hpp"
#include "libtorrent/aux_/bind_to_device.hpp"

#ifndef TORRENT_DISABLE_LOGGING

#include "libtorrent/socket_io.hpp"

// for logging stat layout
#include "libtorrent/stat.hpp"

// for logging the size of DHT structures
#ifndef TORRENT_DISABLE_DHT
#include <libtorrent/kademlia/find_data.hpp>
#include <libtorrent/kademlia/refresh.hpp>
#include <libtorrent/kademlia/node.hpp>
#include <libtorrent/kademlia/observer.hpp>
#include <libtorrent/kademlia/item.hpp>
#endif // TORRENT_DISABLE_DHT

#include "libtorrent/http_tracker_connection.hpp"
#include "libtorrent/udp_tracker_connection.hpp"

#endif // TORRENT_DISABLE_LOGGING

#ifdef TORRENT_USE_GCRYPT

extern "C" {
GCRY_THREAD_OPTION_PTHREAD_IMPL;
}

namespace
{
	// libgcrypt requires this to initialize the library
	struct gcrypt_setup
	{
		gcrypt_setup()
		{
			gcry_check_version(0);
			gcry_error_t e = gcry_control(GCRYCTL_SET_THREAD_CBS, &gcry_threads_pthread);
			if (e != 0) fprintf(stderr, "libcrypt ERROR: %s\n", gcry_strerror(e));
			e = gcry_control(GCRYCTL_INITIALIZATION_FINISHED, 0);
			if (e != 0) fprintf(stderr, "initialization finished error: %s\n", gcry_strerror(e));
		}
	} gcrypt_global_constructor;
}

#endif // TORRENT_USE_GCRYPT

#ifdef TORRENT_USE_OPENSSL

#include <openssl/crypto.h>
#include <openssl/rand.h>

namespace
{
	// openssl requires this to clean up internal
	// structures it allocates
	struct openssl_cleanup
	{
		~openssl_cleanup() { CRYPTO_cleanup_all_ex_data(); }
	} openssl_global_destructor;
}

#endif // TORRENT_USE_OPENSSL

#ifdef TORRENT_WINDOWS
// for ERROR_SEM_TIMEOUT
#include <winerror.h>
#endif

using boost::shared_ptr;
using boost::weak_ptr;
using libtorrent::aux::session_impl;

#ifdef BOOST_NO_EXCEPTIONS
namespace boost {
	void throw_exception(std::exception const& e) { ::abort(); }
}
#endif

namespace libtorrent {

#if defined TORRENT_ASIO_DEBUGGING
	std::map<std::string, async_t> _async_ops;
	std::deque<wakeup_t> _wakeups;
	int _async_ops_nthreads = 0;
	std::mutex _async_ops_mutex;
#endif

namespace aux {

	void session_impl::init_peer_class_filter(bool unlimited_local)
	{
		// set the default peer_class_filter to use the local peer class
		// for peers on local networks
		boost::uint32_t lfilter = 1 << m_local_peer_class;
		boost::uint32_t gfilter = 1 << m_global_class;

		struct class_mapping
		{
			char const* first;
			char const* last;
			boost::uint32_t filter;
		};

		static const class_mapping v4_classes[] =
		{
			// everything
			{"0.0.0.0", "255.255.255.255", gfilter},
			// local networks
			{"10.0.0.0", "10.255.255.255", lfilter},
			{"172.16.0.0", "172.16.255.255", lfilter},
			{"192.168.0.0", "192.168.255.255", lfilter},
			// link-local
			{"169.254.0.0", "169.254.255.255", lfilter},
			// loop-back
			{"127.0.0.0", "127.255.255.255", lfilter},
		};

#if TORRENT_USE_IPV6
		static const class_mapping v6_classes[] =
		{
			// everything
			{"::0", "ffff:ffff:ffff:ffff:ffff:ffff:ffff:ffff", gfilter},
			// link-local
			{"fe80::", "febf::ffff:ffff:ffff:ffff:ffff:ffff:ffff", lfilter},
			// loop-back
			{"::1", "::1", lfilter},
		};
#endif

		class_mapping const* p = v4_classes;
		int len = sizeof(v4_classes) / sizeof(v4_classes[0]);
		if (!unlimited_local) len = 1;
		for (int i = 0; i < len; ++i)
		{
			error_code ec;
			address_v4 begin = address_v4::from_string(p[i].first, ec);
			address_v4 end = address_v4::from_string(p[i].last, ec);
			if (ec) continue;
			m_peer_class_filter.add_rule(begin, end, p[i].filter);
		}
#if TORRENT_USE_IPV6
		p = v6_classes;
		len = sizeof(v6_classes) / sizeof(v6_classes[0]);
		if (!unlimited_local) len = 1;
		for (int i = 0; i < len; ++i)
		{
			error_code ec;
			address_v6 begin = address_v6::from_string(p[i].first, ec);
			address_v6 end = address_v6::from_string(p[i].last, ec);
			if (ec) continue;
			m_peer_class_filter.add_rule(begin, end, p[i].filter);
		}
#endif
	}

#if defined TORRENT_USE_OPENSSL && BOOST_VERSION >= 104700 && OPENSSL_VERSION_NUMBER >= 0x90812f
	namespace {
	// when running bittorrent over SSL, the SNI (server name indication)
	// extension is used to know which torrent the incoming connection is
	// trying to connect to. The 40 first bytes in the name is expected to
	// be the hex encoded info-hash
	int servername_callback(SSL* s, int* ad, void* arg)
	{
		TORRENT_UNUSED(ad);

		session_impl* ses = reinterpret_cast<session_impl*>(arg);
		const char* servername = SSL_get_servername(s, TLSEXT_NAMETYPE_host_name);

		if (!servername || strlen(servername) < 40)
			return SSL_TLSEXT_ERR_ALERT_FATAL;

		sha1_hash info_hash;
		bool valid = from_hex(servername, 40, info_hash.data());

		// the server name is not a valid hex-encoded info-hash
		if (!valid)
			return SSL_TLSEXT_ERR_ALERT_FATAL;

		// see if there is a torrent with this info-hash
		boost::shared_ptr<torrent> t = ses->find_torrent(info_hash).lock();

		// if there isn't, fail
		if (!t) return SSL_TLSEXT_ERR_ALERT_FATAL;

		// if the torrent we found isn't an SSL torrent, also fail.
		if (!t->is_ssl_torrent()) return SSL_TLSEXT_ERR_ALERT_FATAL;

		// if the torrent doesn't have an SSL context and should not allow
		// incoming SSL connections
		if (!t->ssl_ctx()) return SSL_TLSEXT_ERR_ALERT_FATAL;

		// use this torrent's certificate
		SSL_CTX *torrent_context = t->ssl_ctx()->native_handle();

		SSL_set_SSL_CTX(s, torrent_context);
		SSL_set_verify(s, SSL_CTX_get_verify_mode(torrent_context), SSL_CTX_get_verify_callback(torrent_context));

		return SSL_TLSEXT_ERR_OK;
	}
	} // anonymous namesoace
#endif

	session_impl::session_impl(io_service& ios)
		:
#ifndef TORRENT_DISABLE_POOL_ALLOCATOR
		m_send_buffers(send_buffer_size())
		,
#endif
		m_io_service(ios)
#ifdef TORRENT_USE_OPENSSL
		, m_ssl_ctx(m_io_service, boost::asio::ssl::context::sslv23)
#endif
		, m_alerts(m_settings.get_int(settings_pack::alert_queue_size), alert::all_categories)
#ifndef TORRENT_NO_DEPRECATE
		, m_alert_pointer_pos(0)
#endif
		, m_disk_thread(m_io_service, m_stats_counters
			, static_cast<uncork_interface*>(this))
		, m_download_rate(peer_connection::download_channel)
		, m_upload_rate(peer_connection::upload_channel)
		, m_global_class(0)
		, m_tcp_peer_class(0)
		, m_local_peer_class(0)
		, m_tracker_manager(
			boost::bind(&session_impl::send_udp_packet, this, false, _1, _2, _3, _4)
			, boost::bind(&session_impl::send_udp_packet_hostname, this, _1, _2, _3, _4, _5)
			, m_stats_counters
			, m_host_resolver
			, m_settings
#if !defined TORRENT_DISABLE_LOGGING || TORRENT_USE_ASSERTS
			, *this
#endif
			)
		, m_work(io_service::work(m_io_service))
		, m_max_queue_pos(-1)
		, m_key(0)
#if TORRENT_USE_I2P
		, m_i2p_conn(m_io_service)
#endif
		, m_socks_listen_port(0)
		, m_interface_index(0)
		, m_unchoke_time_scaler(0)
		, m_auto_manage_time_scaler(0)
		, m_optimistic_unchoke_time_scaler(0)
		, m_disconnect_time_scaler(90)
		, m_auto_scrape_time_scaler(180)
		, m_next_suggest_torrent(0)
		, m_suggest_timer(0)
		, m_peak_up_rate(0)
		, m_peak_down_rate(0)
		, m_created(clock_type::now())
		, m_last_tick(m_created)
		, m_last_second_tick(m_created - milliseconds(900))
		, m_last_choke(m_created)
		, m_last_auto_manage(m_created)
		, m_next_port(0)
#ifndef TORRENT_DISABLE_DHT
		, m_dht_storage_constructor(dht::dht_default_storage_constructor)
		, m_dht_announce_timer(m_io_service)
		, m_dht_interval_update_torrents(0)
		, m_outstanding_router_lookups(0)
#endif
		, m_utp_socket_manager(
			boost::bind(&session_impl::send_udp_packet, this, false, _1, _2, _3, _4)
			, boost::bind(&session_impl::incoming_connection, this, _1)
			, m_io_service
			, m_settings, m_stats_counters, NULL)
#ifdef TORRENT_USE_OPENSSL
		, m_ssl_utp_socket_manager(
			boost::bind(&session_impl::send_udp_packet, this, true, _1, _2, _3, _4)
			, boost::bind(&session_impl::on_incoming_utp_ssl, this, _1)
			, m_io_service
			, m_settings, m_stats_counters
			, &m_ssl_ctx)
#endif
		, m_boost_connections(0)
		, m_timer(m_io_service)
		, m_lsd_announce_timer(m_io_service)
		, m_host_resolver(m_io_service)
		, m_next_downloading_connect_torrent(0)
		, m_next_finished_connect_torrent(0)
		, m_download_connect_attempts(0)
		, m_next_scrape_torrent(0)
		, m_tick_residual(0)
#ifndef TORRENT_DISABLE_EXTENSIONS
		, m_session_extension_features(0)
#endif
		, m_deferred_submit_disk_jobs(false)
		, m_pending_auto_manage(false)
		, m_need_auto_manage(false)
		, m_abort(false)
		, m_paused(false)
	{
#if TORRENT_USE_ASSERTS
		m_posting_torrent_updates = false;
#endif

		update_time_now();
	}

	// This function is called by the creating thread, not in the message loop's
	// / io_service thread.
	// TODO: 2 is there a reason not to move all of this into init()? and just
	// post it to the io_service?
	void session_impl::start_session(settings_pack const& pack)
	{
		if (pack.has_val(settings_pack::alert_mask))
		{
			m_alerts.set_alert_mask(pack.get_int(settings_pack::alert_mask));
		}

#ifndef TORRENT_DISABLE_LOGGING
		session_log("start session");
#endif

		error_code ec;
#ifdef TORRENT_USE_OPENSSL
		m_ssl_ctx.set_verify_mode(boost::asio::ssl::context::verify_none, ec);
#if BOOST_VERSION >= 104700
#if OPENSSL_VERSION_NUMBER >= 0x90812f
		aux::openssl_set_tlsext_servername_callback(m_ssl_ctx.native_handle()
			, servername_callback);
		aux::openssl_set_tlsext_servername_arg(m_ssl_ctx.native_handle(), this);
#endif // OPENSSL_VERSION_NUMBER
#endif // BOOST_VERSION
#endif

#ifndef TORRENT_DISABLE_DHT
		m_next_dht_torrent = m_torrents.begin();
#endif
		m_next_lsd_torrent = m_torrents.begin();

		m_global_class = m_classes.new_peer_class("global");
		m_tcp_peer_class = m_classes.new_peer_class("tcp");
		m_local_peer_class = m_classes.new_peer_class("local");
		// local peers are always unchoked
		m_classes.at(m_local_peer_class)->ignore_unchoke_slots = true;
		// local peers are allowed to exceed the normal connection
		// limit by 50%
		m_classes.at(m_local_peer_class)->connection_limit_factor = 150;

		TORRENT_ASSERT(m_global_class == session::global_peer_class_id);
		TORRENT_ASSERT(m_tcp_peer_class == session::tcp_peer_class_id);
		TORRENT_ASSERT(m_local_peer_class == session::local_peer_class_id);

		init_peer_class_filter(true);

		// TCP, SSL/TCP and I2P connections should be assigned the TCP peer class
		m_peer_class_type_filter.add(peer_class_type_filter::tcp_socket, m_tcp_peer_class);
		m_peer_class_type_filter.add(peer_class_type_filter::ssl_tcp_socket, m_tcp_peer_class);
		m_peer_class_type_filter.add(peer_class_type_filter::i2p_socket, m_tcp_peer_class);

		// TODO: there's no rule here to make uTP connections not have the global or
		// local rate limits apply to it. This used to be the default.

#ifndef TORRENT_DISABLE_LOGGING

		session_log("config: %s version: %s revision: %s"
			, TORRENT_CFG_STRING
			, LIBTORRENT_VERSION
			, LIBTORRENT_REVISION);

#endif // TORRENT_DISABLE_LOGGING

		// ---- auto-cap max connections ----
		int max_files = max_open_files();
		// deduct some margin for epoll/kqueue, log files,
		// futexes, shared objects etc.
		// 80% of the available file descriptors should go to connections
		m_settings.set_int(settings_pack::connections_limit, (std::min)(
			m_settings.get_int(settings_pack::connections_limit)
			, (std::max)(5, (max_files - 20) * 8 / 10)));
		// 20% goes towards regular files (see disk_io_thread)
#ifndef TORRENT_DISABLE_LOGGING
		session_log("   max connections: %d", m_settings.get_int(settings_pack::connections_limit));
		session_log("   max files: %d", max_files);

		session_log(" generated peer ID: %s", m_peer_id.to_string().c_str());
#endif

		boost::shared_ptr<settings_pack> copy = boost::make_shared<settings_pack>(pack);
		m_io_service.post(boost::bind(&session_impl::init, this, copy));
	}

	void session_impl::init(boost::shared_ptr<settings_pack> pack)
	{
		// this is a debug facility
		// see single_threaded in debug.hpp
		thread_started();

		TORRENT_ASSERT(is_single_thread());

#ifndef TORRENT_DISABLE_LOGGING
		if (m_alerts.should_post<log_alert>())
		{
			session_log(" *** session thread init");

			// this specific output is parsed by tools/parse_session_stats.py
			// if this is changed, that parser should also be changed
			std::string stats_header = "session stats header: ";
			std::vector<stats_metric> stats = session_stats_metrics();
			std::sort(stats.begin(), stats.end()
				, boost::bind(&stats_metric::value_index, _1)
				< boost::bind(&stats_metric::value_index, _2));
			for (int i = 0; i < stats.size(); ++i)
			{
				if (i > 0) stats_header += ", ";
				stats_header += stats[i].name;
			}
			m_alerts.emplace_alert<log_alert>(stats_header.c_str());
		}
#endif

		// this is where we should set up all async operations. This
		// is called from within the network thread as opposed to the
		// constructor which is called from the main thread

#if defined TORRENT_ASIO_DEBUGGING
		async_inc_threads();
		add_outstanding_async("session_impl::on_tick");
#endif
		error_code ec;
		m_io_service.post(boost::bind(&session_impl::on_tick, this, ec));

		ADD_OUTSTANDING_ASYNC("session_impl::on_lsd_announce");
		int delay = (std::max)(m_settings.get_int(settings_pack::local_service_announce_interval)
			/ (std::max)(int(m_torrents.size()), 1), 1);
		m_lsd_announce_timer.expires_from_now(seconds(delay), ec);
		m_lsd_announce_timer.async_wait(
			boost::bind(&session_impl::on_lsd_announce, this, _1));
		TORRENT_ASSERT(!ec);

#ifndef TORRENT_DISABLE_DHT
		update_dht_announce_interval();
#endif

#ifndef TORRENT_DISABLE_LOGGING
		session_log(" done starting session");
#endif

		apply_settings_pack(pack);

		// call update_* after settings set initialized

#ifndef TORRENT_NO_DEPRECATE
		update_local_download_rate();
		update_local_upload_rate();
#endif
		update_download_rate();
		update_upload_rate();
		update_connections_limit();
		update_unchoke_limit();
		update_disk_threads();
		update_upnp();
		update_natpmp();
		update_lsd();
		update_dht();
		update_peer_fingerprint();

		if (m_listen_sockets.empty())
		{
			update_listen_interfaces();
			reopen_listen_sockets();
		}
	}

	void session_impl::async_resolve(std::string const& host, int flags
		, session_interface::callback_t const& h)
	{
		m_host_resolver.async_resolve(host, flags, h);
	}

	void session_impl::save_state(entry* eptr, boost::uint32_t flags) const
	{
		TORRENT_ASSERT(is_single_thread());

		entry& e = *eptr;
		// make it a dict
		e.dict();

		if (flags & session::save_settings)
		{
			entry::dictionary_type& sett = e["settings"].dict();
			save_settings_to_dict(m_settings, sett);
		}

#ifndef TORRENT_DISABLE_DHT
		if (flags & session::save_dht_settings)
		{
			entry::dictionary_type& dht_sett = e["dht"].dict();

			dht_sett["max_peers_reply"] = m_dht_settings.max_peers_reply;
			dht_sett["search_branching"] = m_dht_settings.search_branching;
			dht_sett["max_fail_count"] = m_dht_settings.max_fail_count;
			dht_sett["max_torrents"] = m_dht_settings.max_torrents;
			dht_sett["max_dht_items"] = m_dht_settings.max_dht_items;
			dht_sett["max_peers"] = m_dht_settings.max_peers;
			dht_sett["max_torrent_search_reply"] = m_dht_settings.max_torrent_search_reply;
			dht_sett["restrict_routing_ips"] = m_dht_settings.restrict_routing_ips;
			dht_sett["restrict_search_ips"] = m_dht_settings.restrict_search_ips;
			dht_sett["extended_routing_table"] = m_dht_settings.extended_routing_table;
			dht_sett["aggressive_lookups"] = m_dht_settings.aggressive_lookups;
			dht_sett["privacy_lookups"] = m_dht_settings.privacy_lookups;
			dht_sett["enforce_node_id"] = m_dht_settings.enforce_node_id;
			dht_sett["ignore_dark_internet"] = m_dht_settings.ignore_dark_internet;
			dht_sett["block_timeout"] = m_dht_settings.block_timeout;
			dht_sett["block_ratelimit"] = m_dht_settings.block_ratelimit;
			dht_sett["read_only"] = m_dht_settings.read_only;
			dht_sett["item_lifetime"] = m_dht_settings.item_lifetime;
		}

		if (m_dht && (flags & session::save_dht_state))
		{
			e["dht state"] = m_dht->state();
		}
#endif

#ifndef TORRENT_DISABLE_EXTENSIONS
		for (ses_extension_list_t::const_iterator i = m_ses_extensions.begin()
			, end(m_ses_extensions.end()); i != end; ++i)
		{
			TORRENT_TRY {
				(*i)->save_state(*eptr);
			} TORRENT_CATCH(std::exception&) {}
		}
#endif
	}

	proxy_settings session_impl::proxy() const
	{
		return proxy_settings(m_settings);
	}

	void session_impl::load_state(bdecode_node const* e
		, boost::uint32_t const flags = 0xffffffff)
	{
		TORRENT_ASSERT(is_single_thread());

		bdecode_node settings;
		if (e->type() != bdecode_node::dict_t) return;

#ifndef TORRENT_DISABLE_DHT
		bool need_update_dht = false;
		// load from the old settings names
		if (flags & session::save_dht_settings)
		{
			settings = e->dict_find_dict("dht");
			if (settings)
			{
				bdecode_node val;
				val = settings.dict_find_int("max_peers_reply");
				if (val) m_dht_settings.max_peers_reply = val.int_value();
				val = settings.dict_find_int("search_branching");
				if (val) m_dht_settings.search_branching = val.int_value();
				val = settings.dict_find_int("max_fail_count");
				if (val) m_dht_settings.max_fail_count = val.int_value();
				val = settings.dict_find_int("max_torrents");
				if (val) m_dht_settings.max_torrents = val.int_value();
				val = settings.dict_find_int("max_dht_items");
				if (val) m_dht_settings.max_dht_items = val.int_value();
				val = settings.dict_find_int("max_peers");
				if (val) m_dht_settings.max_peers = val.int_value();
				val = settings.dict_find_int("max_torrent_search_reply");
				if (val) m_dht_settings.max_torrent_search_reply = val.int_value();
				val = settings.dict_find_int("restrict_routing_ips");
				if (val) m_dht_settings.restrict_routing_ips = (val.int_value() != 0);
				val = settings.dict_find_int("restrict_search_ips");
				if (val) m_dht_settings.restrict_search_ips = (val.int_value() != 0);
				val = settings.dict_find_int("extended_routing_table");
				if (val) m_dht_settings.extended_routing_table = (val.int_value() != 0);
				val = settings.dict_find_int("aggressive_lookups");
				if (val) m_dht_settings.aggressive_lookups = (val.int_value() != 0);
				val = settings.dict_find_int("privacy_lookups");
				if (val) m_dht_settings.privacy_lookups = (val.int_value() != 0);
				val = settings.dict_find_int("enforce_node_id");
				if (val) m_dht_settings.enforce_node_id = (val.int_value() != 0);
				val = settings.dict_find_int("ignore_dark_internet");
				if (val) m_dht_settings.ignore_dark_internet = (val.int_value() != 0);
				val = settings.dict_find_int("block_timeout");
				if (val) m_dht_settings.block_timeout = val.int_value();
				val = settings.dict_find_int("block_ratelimit");
				if (val) m_dht_settings.block_ratelimit = val.int_value();
				val = settings.dict_find_int("read_only");
				if (val) m_dht_settings.read_only = (val.int_value() != 0);
				val = settings.dict_find_int("item_lifetime");
				if (val) m_dht_settings.item_lifetime = val.int_value();
			}
		}

		if (flags & session::save_dht_state)
		{
			settings = e->dict_find_dict("dht state");
			if (settings)
			{
				m_dht_state = settings;
				need_update_dht = true;
			}
		}
#endif

#ifndef TORRENT_NO_DEPRECATE
		bool need_update_proxy = false;
		if (flags & session::save_proxy)
		{
			settings = e->dict_find_dict("proxy");
			if (settings)
			{
				bdecode_node val;
				val = settings.dict_find_int("port");
				if (val) m_settings.set_int(settings_pack::proxy_port, val.int_value());
				val = settings.dict_find_int("type");
				if (val) m_settings.set_int(settings_pack::proxy_type, val.int_value());
				val = settings.dict_find_int("proxy_hostnames");
				if (val) m_settings.set_bool(settings_pack::proxy_hostnames, val.int_value() != 0);
				val = settings.dict_find_int("proxy_peer_connections");
				if (val) m_settings.set_bool(settings_pack::proxy_peer_connections, val.int_value() != 0);
				val = settings.dict_find_string("hostname");
				if (val) m_settings.set_str(settings_pack::proxy_hostname, val.string_value());
				val = settings.dict_find_string("password");
				if (val) m_settings.set_str(settings_pack::proxy_password, val.string_value());
				val = settings.dict_find_string("username");
				if (val) m_settings.set_str(settings_pack::proxy_username, val.string_value());
				need_update_proxy = true;
			}
		}

		settings = e->dict_find_dict("encryption");
		if (settings)
		{
			bdecode_node val;
			val = settings.dict_find_int("prefer_rc4");
			if (val) m_settings.set_bool(settings_pack::prefer_rc4, val.int_value() != 0);
			val = settings.dict_find_int("out_enc_policy");
			if (val) m_settings.set_int(settings_pack::out_enc_policy, val.int_value());
			val = settings.dict_find_int("in_enc_policy");
			if (val) m_settings.set_int(settings_pack::in_enc_policy, val.int_value());
			val = settings.dict_find_int("allowed_enc_level");
			if (val) m_settings.set_int(settings_pack::allowed_enc_level, val.int_value());
		}
#endif

		if (flags & session::save_settings)
		{
			settings = e->dict_find_dict("settings");
			if (settings)
			{
				// apply_settings_pack will update dht and proxy
				boost::shared_ptr<settings_pack> pack = load_pack_from_dict(settings);
				apply_settings_pack(pack);
#ifndef TORRENT_DISABLE_DHT
				need_update_dht = false;
#endif
#ifndef TORRENT_NO_DEPRECATE
				need_update_proxy = false;
#endif
			}
		}

#ifndef TORRENT_DISABLE_DHT
		if (need_update_dht) update_dht();
#endif
#ifndef TORRENT_NO_DEPRECATE
		if (need_update_proxy) update_proxy();
#endif

#ifndef TORRENT_DISABLE_EXTENSIONS
		for (ses_extension_list_t::iterator i = m_ses_extensions.begin()
			, end(m_ses_extensions.end()); i != end; ++i)
		{
			TORRENT_TRY {
				(*i)->load_state(*e);
			} TORRENT_CATCH(std::exception&) {}
		}
#endif
	}

#ifndef TORRENT_DISABLE_EXTENSIONS

	typedef boost::function<boost::shared_ptr<torrent_plugin>(torrent_handle const&, void*)> ext_function_t;

	struct session_plugin_wrapper : plugin
	{
		session_plugin_wrapper(ext_function_t const& f) : m_f(f) {}

		virtual boost::shared_ptr<torrent_plugin> new_torrent(torrent_handle const& t, void* user)
		{ return m_f(t, user); }
		ext_function_t m_f;
	};

	void session_impl::add_extension(ext_function_t ext)
	{
		TORRENT_ASSERT(is_single_thread());
		TORRENT_ASSERT_VAL(ext, ext);

		boost::shared_ptr<plugin> p(new session_plugin_wrapper(ext));

		m_ses_extensions.push_back(p);
		m_session_extension_features |= p->implemented_features();
	}

	void session_impl::add_ses_extension(boost::shared_ptr<plugin> ext)
	{
		TORRENT_ASSERT(is_single_thread());
		TORRENT_ASSERT_VAL(ext, ext);

		m_ses_extensions.push_back(ext);
		m_alerts.add_extension(ext);
		ext->added(session_handle(this));
		m_session_extension_features |= ext->implemented_features();

		// get any DHT queries the plugin would like to handle
		// and record them in m_extension_dht_queries for lookup
		// later
		dht_extensions_t dht_ext;
		ext->register_dht_extensions(dht_ext);
		for (dht_extensions_t::iterator e = dht_ext.begin();
			e != dht_ext.end(); ++e)
		{
			TORRENT_ASSERT(e->first.size() <= max_dht_query_length);
			if (e->first.size() > max_dht_query_length) continue;
			extension_dht_query registration;
			registration.query_len = uint8_t(e->first.size());
			std::copy(e->first.begin(), e->first.end(), registration.query.begin());
			registration.handler = e->second;
			m_extension_dht_queries.push_back(registration);
		}
	}

#endif // TORRENT_DISABLE_EXTENSIONS

	void session_impl::pause()
	{
		TORRENT_ASSERT(is_single_thread());

		if (m_paused) return;
#ifndef TORRENT_DISABLE_LOGGING
		session_log(" *** session paused ***");
#endif
		m_paused = true;
		for (torrent_map::iterator i = m_torrents.begin()
			, end(m_torrents.end()); i != end; ++i)
		{
			torrent& t = *i->second;
			t.do_pause();
		}
	}

	void session_impl::resume()
	{
		TORRENT_ASSERT(is_single_thread());

		if (!m_paused) return;
		m_paused = false;
		for (torrent_map::iterator i = m_torrents.begin()
			, end(m_torrents.end()); i != end; ++i)
		{
			torrent& t = *i->second;
			t.do_resume();
			if (t.should_check_files()) t.start_checking();
		}
	}

	void session_impl::abort()
	{
		TORRENT_ASSERT(is_single_thread());

		if (m_abort) return;
#ifndef TORRENT_DISABLE_LOGGING
		session_log(" *** ABORT CALLED ***");
#endif

		// this will cancel requests that are not critical for shutting down
		// cleanly. i.e. essentially tracker hostname lookups that we're not
		// about to send event=stopped to
		m_host_resolver.abort();

		// abort the main thread
		m_abort = true;
		error_code ec;
#if TORRENT_USE_I2P
		m_i2p_conn.close(ec);
#endif
		stop_lsd();
		stop_upnp();
		stop_natpmp();
#ifndef TORRENT_DISABLE_DHT
		stop_dht();
		m_dht_announce_timer.cancel(ec);
#endif
		m_lsd_announce_timer.cancel(ec);

		for (std::set<boost::shared_ptr<socket_type> >::iterator i = m_incoming_sockets.begin()
			, end(m_incoming_sockets.end()); i != end; ++i)
		{
			(*i)->close(ec);
			TORRENT_ASSERT(!ec);
		}
		m_incoming_sockets.clear();

		// close the listen sockets
		for (std::list<listen_socket_t>::iterator i = m_listen_sockets.begin()
			, end(m_listen_sockets.end()); i != end; ++i)
		{
			if (i->sock)
			{
				i->sock->close(ec);
				TORRENT_ASSERT(!ec);
			}

			// TODO: 3 closing the udp sockets here means that
			// the uTP connections cannot be closed gracefully
			if (i->udp_sock)
			{
				i->udp_sock->close();
			}
		}
		if (m_socks_listen_socket && m_socks_listen_socket->is_open())
		{
			m_socks_listen_socket->close(ec);
			TORRENT_ASSERT(!ec);
		}
		m_socks_listen_socket.reset();

#if TORRENT_USE_I2P
		if (m_i2p_listen_socket && m_i2p_listen_socket->is_open())
		{
			m_i2p_listen_socket->close(ec);
			TORRENT_ASSERT(!ec);
		}
		m_i2p_listen_socket.reset();
#endif

#ifndef TORRENT_DISABLE_LOGGING
		session_log(" aborting all torrents (%d)", int(m_torrents.size()));
#endif
		// abort all torrents
		for (torrent_map::iterator i = m_torrents.begin()
			, end(m_torrents.end()); i != end; ++i)
		{
			i->second->abort();
		}
		m_torrents.clear();

#ifndef TORRENT_DISABLE_LOGGING
		session_log(" aborting all tracker requests");
#endif
		m_tracker_manager.abort_all_requests();

#ifndef TORRENT_DISABLE_LOGGING
		session_log(" aborting all connections (%d)", int(m_connections.size()));
#endif
		// abort all connections
		while (!m_connections.empty())
		{
#if TORRENT_USE_ASSERTS
			int conn = m_connections.size();
#endif
			(*m_connections.begin())->disconnect(errors::stopping_torrent, op_bittorrent);
			TORRENT_ASSERT_VAL(conn == int(m_connections.size()) + 1, conn);
		}

		// we need to give all the sockets an opportunity to actually have their handlers
		// called and cancelled before we continue the shutdown. This is a bit
		// complicated, if there are no "undead" peers, it's safe tor resume the
		// shutdown, but if there are, we have to wait for them to be cleared out
		// first. In session_impl::on_tick() we check them periodically. If we're
		// shutting down and we remove the last one, we'll initiate
		// shutdown_stage2 from there.
		if (m_undead_peers.empty())
		{
			m_io_service.post(boost::bind(&session_impl::abort_stage2, this));
		}
	}

	void session_impl::abort_stage2()
	{
		m_download_rate.close();
		m_upload_rate.close();

		// it's OK to detach the threads here. The disk_io_thread
		// has an internal counter and won't release the network
		// thread until they're all dead (via m_work).
		m_disk_thread.abort(false);

		// now it's OK for the network thread to exit
		m_work.reset();
	}

	bool session_impl::has_connection(peer_connection* p) const
	{
		return m_connections.find(p->self()) != m_connections.end();
	}

	void session_impl::insert_peer(boost::shared_ptr<peer_connection> const& c)
	{
		TORRENT_ASSERT(!c->m_in_constructor);
		m_connections.insert(c);
	}

	void session_impl::set_port_filter(port_filter const& f)
	{
		m_port_filter = f;
		if (m_settings.get_bool(settings_pack::no_connect_privileged_ports))
			m_port_filter.add_rule(0, 1024, port_filter::blocked);
		// Close connections whose endpoint is filtered
		// by the new ip-filter
		for (torrent_map::iterator i = m_torrents.begin()
			, end(m_torrents.end()); i != end; ++i)
			i->second->port_filter_updated();
	}

	void session_impl::set_ip_filter(boost::shared_ptr<ip_filter> const& f)
	{
		INVARIANT_CHECK;

		m_ip_filter = f;

		// Close connections whose endpoint is filtered
		// by the new ip-filter
		for (torrent_map::iterator i = m_torrents.begin()
			, end(m_torrents.end()); i != end; ++i)
			i->second->set_ip_filter(m_ip_filter);
	}

	void session_impl::ban_ip(address addr)
	{
		TORRENT_ASSERT(is_single_thread());
		if (!m_ip_filter) m_ip_filter = boost::make_shared<ip_filter>();
		m_ip_filter->add_rule(addr, addr, ip_filter::blocked);
		for (torrent_map::iterator i = m_torrents.begin()
			, end(m_torrents.end()); i != end; ++i)
			i->second->set_ip_filter(m_ip_filter);
	}

	ip_filter const& session_impl::get_ip_filter()
	{
		TORRENT_ASSERT(is_single_thread());
		return *m_ip_filter;
	}

	port_filter const& session_impl::get_port_filter() const
	{
		TORRENT_ASSERT(is_single_thread());
		return m_port_filter;
	}

	namespace
	{

	template <class Socket>
	void set_socket_buffer_size(Socket& s, session_settings const& sett, error_code& ec)
	{
		int const snd_size = sett.get_int(settings_pack::send_socket_buffer_size);
		if (snd_size)
		{
			typename Socket::send_buffer_size prev_option;
			s.get_option(prev_option, ec);
			if (!ec && prev_option.value() != snd_size)
			{
				typename Socket::send_buffer_size option(snd_size);
				s.set_option(option, ec);
				if (ec)
				{
					// restore previous value
					s.set_option(prev_option, ec);
					return;
				}
			}
		}
		int const recv_size = sett.get_int(settings_pack::recv_socket_buffer_size);
		if (recv_size)
		{
			typename Socket::receive_buffer_size prev_option;
			s.get_option(prev_option, ec);
			if (!ec && prev_option.value() != recv_size)
			{
				typename Socket::receive_buffer_size option(recv_size);
				s.set_option(option, ec);
				if (ec)
				{
					// restore previous value
					s.set_option(prev_option, ec);
					return;
				}
			}
		}
	}

	} // anonymous namespace

	int session_impl::create_peer_class(char const* name)
	{
		TORRENT_ASSERT(is_single_thread());
		return m_classes.new_peer_class(name);
	}

	void session_impl::delete_peer_class(int cid)
	{
		TORRENT_ASSERT(is_single_thread());
		// if you hit this assert, you're deleting a non-existent peer class
		TORRENT_ASSERT(m_classes.at(cid));
		if (m_classes.at(cid) == 0) return;
		m_classes.decref(cid);
	}

	peer_class_info session_impl::get_peer_class(int cid)
	{
		peer_class_info ret;
		peer_class* pc = m_classes.at(cid);
		// if you hit this assert, you're passing in an invalid cid
		TORRENT_ASSERT(pc);
		if (pc == 0)
		{
#ifdef TORRENT_DEBUG
			// make it obvious that the return value is undefined
			ret.upload_limit = 0xf0f0f0f;
			ret.download_limit = 0xf0f0f0f;
			ret.label.resize(20);
			url_random(&ret.label[0], &ret.label[0] + 20);
			ret.ignore_unchoke_slots = false;
			ret.connection_limit_factor = 0xf0f0f0f;
			ret.upload_priority = 0xf0f0f0f;
			ret.download_priority = 0xf0f0f0f;
#endif
			return ret;
		}

		pc->get_info(&ret);
		return ret;
	}

	void session_impl::queue_tracker_request(tracker_request& req
		, boost::weak_ptr<request_callback> c)
	{
		req.listen_port = listen_port();
		if (m_key) req.key = m_key;

#ifdef TORRENT_USE_OPENSSL
		// SSL torrents use the SSL listen port
		// TODO: 2 this need to be more thought through. There isn't necessarily
		// just _one_ SSL listen port, which one we use depends on which interface
		// we announce from.
		if (req.ssl_ctx) req.listen_port = ssl_listen_port();
		req.ssl_ctx = &m_ssl_ctx;
#endif
#if TORRENT_USE_I2P
		if (!m_settings.get_str(settings_pack::i2p_hostname).empty())
		{
			req.i2pconn = &m_i2p_conn;
		}
#endif

//TODO: should there be an option to announce once per listen interface?

		m_tracker_manager.queue_request(get_io_service(), req, c);
	}

	void session_impl::set_peer_class(int cid, peer_class_info const& pci)
	{
		peer_class* pc = m_classes.at(cid);
		// if you hit this assert, you're passing in an invalid cid
		TORRENT_ASSERT(pc);
		if (pc == 0) return;

		pc->set_info(&pci);
	}

	void session_impl::set_peer_class_filter(ip_filter const& f)
	{
		INVARIANT_CHECK;
		m_peer_class_filter = f;
	}

	ip_filter const& session_impl::get_peer_class_filter() const
	{
		return m_peer_class_filter;
	}

	void session_impl::set_peer_class_type_filter(peer_class_type_filter f)
	{
		m_peer_class_type_filter = f;
	}

	peer_class_type_filter session_impl::get_peer_class_type_filter()
	{
		return m_peer_class_type_filter;
	}

	void session_impl::set_peer_classes(peer_class_set* s, address const& a, int st)
	{
		boost::uint32_t peer_class_mask = m_peer_class_filter.access(a);

		// assign peer class based on socket type
		static const int mapping[] = { 0, 0, 0, 0, 1, 4, 2, 2, 2, 3};
		int socket_type = mapping[st];
		// filter peer classes based on type
		peer_class_mask = m_peer_class_type_filter.apply(socket_type, peer_class_mask);

		for (peer_class_t i = 0; peer_class_mask; peer_class_mask >>= 1, ++i)
		{
			if ((peer_class_mask & 1) == 0) continue;

			// if you hit this assert, your peer class filter contains
			// a bitmask referencing a non-existent peer class
			TORRENT_ASSERT_PRECOND(m_classes.at(i));

			if (m_classes.at(i) == 0) continue;
			s->add_class(m_classes, i);
		}
	}

	bool session_impl::ignore_unchoke_slots_set(peer_class_set const& set) const
	{
		int num = set.num_classes();
		for (int i = 0; i < num; ++i)
		{
			peer_class const* pc = m_classes.at(set.class_at(i));
			if (pc == 0) continue;
			if (pc->ignore_unchoke_slots) return true;
		}
		return false;
	}

	bandwidth_manager* session_impl::get_bandwidth_manager(int channel)
	{
		return (channel == peer_connection::download_channel)
			? &m_download_rate : &m_upload_rate;
	}

	// the back argument determines whether this bump causes the torrent
	// to be the most recently used or the least recently used. Putting
	// the torrent at the back of the queue makes it the most recently
	// used and the least likely to be evicted. This is the default.
	// if back is false, the torrent is moved to the front of the queue,
	// and made the most likely to be evicted. This is used for torrents
	// that are paused, to give up their slot among the loaded torrents
	void session_impl::bump_torrent(torrent* t, bool back)
	{
		if (t->is_aborted()) return;

		bool new_torrent = false;

		// if t is the only torrent in the LRU list, both
		// its prev and next links will be NULL, even though
		// it's already in the list. Cover this case by also
		// checking to see if it's the first item
		if (t->next != NULL || t->prev != NULL || m_torrent_lru.front() == t)
		{
#ifdef TORRENT_DEBUG
			torrent* i = m_torrent_lru.front();
			while (i != NULL && i != t) i = i->next;
			TORRENT_ASSERT(i == t);
#endif

			// this torrent is in the list already.
			// first remove it
			m_torrent_lru.erase(t);
		}
		else
		{
			new_torrent = true;
		}

		// pinned torrents should not be part of the LRU, since
		// the LRU is only used to evict torrents
		if (t->is_pinned()) return;

		if (back)
			m_torrent_lru.push_back(t);
		else
			m_torrent_lru.push_front(t);

		if (new_torrent) evict_torrents_except(t);
	}

	void session_impl::evict_torrent(torrent* t)
	{
		TORRENT_ASSERT(!t->is_pinned());

		// if there's no user-load function set, we cannot evict
		// torrents. The feature is not enabled
		if (!m_user_load_torrent) return;

		// if it's already evicted, there's nothing to do
		if (!t->is_loaded() || !t->should_be_loaded()) return;

		TORRENT_ASSERT(t->next != NULL || t->prev != NULL || m_torrent_lru.front() == t);

#if defined TORRENT_DEBUG && defined TORRENT_EXPENSIVE_INVARIANT_CHECKS
		torrent* i = m_torrent_lru.front();
		while (i != NULL && i != t) i = i->next;
		TORRENT_ASSERT(i == t);
#endif

		int loaded_limit = m_settings.get_int(settings_pack::active_loaded_limit);

		// 0 means unlimited, never evict enything
		if (loaded_limit == 0) return;

		if (m_torrent_lru.size() > loaded_limit)
		{
			// just evict the torrent
			m_stats_counters.inc_stats_counter(counters::torrent_evicted_counter);
			TORRENT_ASSERT(t->is_pinned() == false);
			t->unload();
			m_torrent_lru.erase(t);
			return;
		}

		// move this torrent to be the first to be evicted whenever
		// another torrent need its slot
		bump_torrent(t, false);
	}

	void session_impl::evict_torrents_except(torrent* ignore)
	{
		if (!m_user_load_torrent) return;

		int loaded_limit = m_settings.get_int(settings_pack::active_loaded_limit);

		// 0 means unlimited, never evict enything
		if (loaded_limit == 0) return;

		// if the torrent we're ignoring (i.e. making room for), allow
		// one more torrent in the list.
		if (ignore->next != NULL || ignore->prev != NULL || m_torrent_lru.front() == ignore)
		{
#ifdef TORRENT_DEBUG
			torrent* i = m_torrent_lru.front();
			while (i != NULL && i != ignore) i = i->next;
			TORRENT_ASSERT(i == ignore);
#endif
			++loaded_limit;
		}

		while (m_torrent_lru.size() >= loaded_limit)
		{
			// we're at the limit of loaded torrents. Find the least important
			// torrent and unload it. This is done with an LRU.
			torrent* i = m_torrent_lru.front();

			if (i == ignore)
			{
				i = i->next;
				if (i == NULL) break;
			}
			m_stats_counters.inc_stats_counter(counters::torrent_evicted_counter);
			TORRENT_ASSERT(i->is_pinned() == false);
			i->unload();
			m_torrent_lru.erase(i);
		}
	}

	bool session_impl::load_torrent(torrent* t)
	{
		TORRENT_ASSERT(is_single_thread());
		evict_torrents_except(t);

		// we wouldn't be loading the torrent if it was already
		// in the LRU (and loaded)
		TORRENT_ASSERT(t->next == NULL && t->prev == NULL && m_torrent_lru.front() != t);

		// now, load t into RAM
		std::vector<char> buffer;
		error_code ec;
		m_user_load_torrent(t->info_hash(), buffer, ec);
		if (ec)
		{
			t->set_error(ec, torrent_status::error_file_metadata);
			t->pause(false);
			return false;
		}
		bool ret = t->load(buffer);
		if (ret) bump_torrent(t);
		return ret;
	}

	void session_impl::deferred_submit_jobs()
	{
		if (m_deferred_submit_disk_jobs) return;
		m_deferred_submit_disk_jobs = true;
		m_io_service.post(boost::bind(&session_impl::submit_disk_jobs, this));
	}

	void session_impl::submit_disk_jobs()
	{
		TORRENT_ASSERT(m_deferred_submit_disk_jobs);
		m_deferred_submit_disk_jobs = false;
		m_disk_thread.submit_jobs();
	}

	// copies pointers to bandwidth channels from the peer classes
	// into the array. Only bandwidth channels with a bandwidth limit
	// is considered pertinent and copied
	// returns the number of pointers copied
	// channel is upload_channel or download_channel
	int session_impl::copy_pertinent_channels(peer_class_set const& set
		, int channel, bandwidth_channel** dst, int max)
	{
		int num_channels = set.num_classes();
		int num_copied = 0;
		for (int i = 0; i < num_channels; ++i)
		{
			peer_class* pc = m_classes.at(set.class_at(i));
			TORRENT_ASSERT(pc);
			if (pc == 0) continue;
			bandwidth_channel* chan = &pc->channel[channel];
			// no need to include channels that don't have any bandwidth limits
			if (chan->throttle() == 0) continue;
			dst[num_copied] = chan;
			++num_copied;
			if (num_copied == max) break;
		}
		return num_copied;
	}

	bool session_impl::use_quota_overhead(bandwidth_channel* ch, int amount)
	{
		ch->use_quota(amount);
		return (ch->throttle() > 0 && ch->throttle() < amount);
	}

	int session_impl::use_quota_overhead(peer_class_set& set, int amount_down, int amount_up)
	{
		int ret = 0;
		int num = set.num_classes();
		for (int i = 0; i < num; ++i)
		{
			peer_class* p = m_classes.at(set.class_at(i));
			if (p == 0) continue;

			bandwidth_channel* ch = &p->channel[peer_connection::download_channel];
			if (use_quota_overhead(ch, amount_down))
				ret |= 1 << peer_connection::download_channel;
			ch = &p->channel[peer_connection::upload_channel];
			if (use_quota_overhead(ch, amount_up))
				ret |= 1 << peer_connection::upload_channel;
		}
		return ret;
	}

	// session_impl is responsible for deleting 'pack'
	void session_impl::apply_settings_pack(boost::shared_ptr<settings_pack> pack)
	{
		apply_settings_pack_impl(*pack);
	}

	settings_pack session_impl::get_settings() const
	{
		settings_pack ret;
		// TODO: it would be nice to reserve() these vectors up front
		for (int i = settings_pack::string_type_base;
			i < settings_pack::max_string_setting_internal; ++i)
		{
			ret.set_str(i, m_settings.get_str(i));
		}
		for (int i = settings_pack::int_type_base;
			i < settings_pack::max_int_setting_internal; ++i)
		{
			ret.set_int(i, m_settings.get_int(i));
		}
		for (int i = settings_pack::bool_type_base;
			i < settings_pack::max_bool_setting_internal; ++i)
		{
			ret.set_bool(i, m_settings.get_bool(i));
		}
		return ret;
	}

	void session_impl::apply_settings_pack_impl(settings_pack const& pack)
	{
		bool reopen_listen_port =
#ifndef TORRENT_NO_DEPRECATE
			(pack.has_val(settings_pack::ssl_listen)
				&& pack.get_int(settings_pack::ssl_listen)
					!= m_settings.get_int(settings_pack::ssl_listen))
			||
#endif
			(pack.has_val(settings_pack::listen_interfaces)
				&& pack.get_str(settings_pack::listen_interfaces)
					!= m_settings.get_str(settings_pack::listen_interfaces));

		apply_pack(&pack, m_settings, this);
		m_disk_thread.set_settings(&pack, m_alerts);

		if (reopen_listen_port)
		{
			error_code ec;
			reopen_listen_sockets();
		}
	}

#ifndef TORRENT_NO_DEPRECATE
	void session_impl::set_settings(libtorrent::session_settings const& s)
	{
		INVARIANT_CHECK;
		TORRENT_ASSERT(is_single_thread());
		boost::shared_ptr<settings_pack> p = load_pack_from_struct(m_settings, s);
		apply_settings_pack(p);
	}

	libtorrent::session_settings session_impl::deprecated_settings() const
	{
		libtorrent::session_settings ret;

		load_struct_from_settings(m_settings, ret);
		return ret;
	}
#endif

	// TODO: 3 try to remove these functions. They are misleading and not very
	// useful. Anything using these should probably be fixed to do something more
	// multi-homed friendly
	tcp::endpoint session_impl::get_ipv6_interface() const
	{
#if TORRENT_USE_IPV6
		for (std::list<listen_socket_t>::const_iterator i = m_listen_sockets.begin()
			, end(m_listen_sockets.end()); i != end; ++i)
		{
			if (!i->local_endpoint.address().is_v6()) continue;
			return tcp::endpoint(i->local_endpoint.address(), i->tcp_external_port);
		}
#endif
		return tcp::endpoint();
	}

	tcp::endpoint session_impl::get_ipv4_interface() const
	{
		for (std::list<listen_socket_t>::const_iterator i = m_listen_sockets.begin()
			, end(m_listen_sockets.end()); i != end; ++i)
		{
			if (!i->local_endpoint.address().is_v4()) continue;
			return tcp::endpoint(i->local_endpoint.address(), i->tcp_external_port);
		}
		return tcp::endpoint();
	}

	enum { listen_no_system_port = 0x02 };

	listen_socket_t session_impl::setup_listener(std::string const& device
		, tcp::endpoint bind_ep, int flags, error_code& ec)
	{
		int retries = m_settings.get_int(settings_pack::max_retry_port_bind);

#ifndef TORRENT_DISABLE_LOGGING
		session_log("attempting to to open listen socket to: %s on device: %s flags: %x"
			, print_endpoint(bind_ep).c_str(), device.c_str(), flags);
#endif

		listen_socket_t ret;
		ret.ssl = (flags & open_ssl_socket) != 0;
		int last_op = 0;
		listen_failed_alert::socket_type_t const sock_type
			= (flags & open_ssl_socket)
			? listen_failed_alert::tcp_ssl
			: listen_failed_alert::tcp;

		// if we're in force-proxy mode, don't open TCP listen sockets. We cannot
		// accept connections on our local machine in this case.
		// TODO: 3 the logic in this if-block should be factored out into a
		// separate function. At least most of it
		if (!m_settings.get_bool(settings_pack::force_proxy))
		{
			ret.sock = boost::make_shared<tcp::acceptor>(boost::ref(m_io_service));
			ret.sock->open(bind_ep.protocol(), ec);
			last_op = listen_failed_alert::open;
			if (ec)
			{
#ifndef TORRENT_DISABLE_LOGGING
				session_log("failed to open socket: %s"
					, ec.message().c_str());
#endif

				if (m_alerts.should_post<listen_failed_alert>())
					m_alerts.emplace_alert<listen_failed_alert>(device, bind_ep, last_op
						, ec, sock_type);
				return ret;
			}

#ifdef TORRENT_WINDOWS
			{
				// this is best-effort. ignore errors
				error_code err;
				ret.sock->set_option(exclusive_address_use(true), err);
#ifndef TORRENT_DISABLE_LOGGING
				if (err)
				{
					session_log("failed enable exclusive address use on listen socket: %s"
						, err.message().c_str());
				}
#endif // TORRENT_DISABLE_LOGGING
			}
#endif // TORRENT_WINDOWS

			{
				// this is best-effort. ignore errors
				error_code err;
				ret.sock->set_option(tcp::acceptor::reuse_address(true), err);
#ifndef TORRENT_DISABLE_LOGGING
				if (err)
				{
					session_log("failed enable reuse-address on listen socket: %s"
						, err.message().c_str());
				}
#endif // TORRENT_DISABLE_LOGGING
			}

#if TORRENT_USE_IPV6
			if (bind_ep.address().is_v6())
			{
				error_code err; // ignore errors here
				ret.sock->set_option(boost::asio::ip::v6_only(true), err);
#ifndef TORRENT_DISABLE_LOGGING
				if (err)
				{
					session_log("failed enable v6 only on listen socket: %s"
						, err.message().c_str());
				}
#endif // LOGGING

#ifdef TORRENT_WINDOWS
				// enable Teredo on windows
				ret.sock->set_option(v6_protection_level(PROTECTION_LEVEL_UNRESTRICTED), err);
#ifndef TORRENT_DISABLE_LOGGING
				if (err)
				{
					session_log("failed enable IPv6 unrestricted protection level on "
						"listen socket: %s", err.message().c_str());
				}
#endif // TORRENT_DISABLE_LOGGING
#endif // TORRENT_WINDOWS
			}
#endif // TORRENT_USE_IPV6

			if (!device.empty())
			{
				// we have an actual device we're interested in listening on, if we
				// have SO_BINDTODEVICE functionality, use it now.
#if TORRENT_HAS_BINDTODEVICE
				ret.sock->set_option(bind_to_device(device.c_str()), ec);
				if (ec)
				{
#ifndef TORRENT_DISABLE_LOGGING
					session_log("bind to device failed (device: %s): %s"
						, device.c_str(), ec.message().c_str());
#endif // TORRENT_DISABLE_LOGGING

					last_op = listen_failed_alert::bind_to_device;
					if (m_alerts.should_post<listen_failed_alert>())
					{
						m_alerts.emplace_alert<listen_failed_alert>(device, bind_ep
							, last_op, ec, sock_type);
					}
					return ret;
				}
#endif
			}

			ret.sock->bind(bind_ep, ec);
			last_op = listen_failed_alert::bind;

			while (ec == error_code(error::address_in_use) && retries > 0)
			{
				TORRENT_ASSERT_VAL(ec, ec);
#ifndef TORRENT_DISABLE_LOGGING
				error_code ignore;
				session_log("failed to bind listen socket to: %s on device: %s :"
					" [%s] (%d) %s (retries: %d)"
					, print_endpoint(bind_ep).c_str()
					, device.c_str()
					, ec.category().name(), ec.value(), ec.message().c_str()
					, retries);
#endif
				ec.clear();
				--retries;
				bind_ep.port(bind_ep.port() + 1);
				ret.sock->bind(bind_ep, ec);
			}

			if (ec == error_code(error::address_in_use)
				&& !(flags & listen_no_system_port))
			{
				// instead of giving up, try let the OS pick a port
				bind_ep.port(0);
				ec.clear();
				ret.sock->bind(bind_ep, ec);
				last_op = listen_failed_alert::bind;
			}

			if (ec)
			{
				// not even that worked, give up

#ifndef TORRENT_DISABLE_LOGGING
				error_code ignore;
				session_log("failed to bind listen socket to: %s on device: %s :"
					" [%s] (%d) %s (giving up)"
					, print_endpoint(bind_ep).c_str()
					, device.c_str()
					, ec.category().name(), ec.value(), ec.message().c_str());
#endif
				if (m_alerts.should_post<listen_failed_alert>())
				{
					m_alerts.emplace_alert<listen_failed_alert>(device, bind_ep
						, last_op, ec, sock_type);
				}
				ret.sock.reset();
				return ret;
			}
			ret.local_endpoint = ret.sock->local_endpoint(ec);
			last_op = listen_failed_alert::get_socket_name;
			if (ec)
			{
#ifndef TORRENT_DISABLE_LOGGING
				session_log("get_sockname failed on listen socket: %s"
					, ec.message().c_str());
#endif
				if (m_alerts.should_post<listen_failed_alert>())
				{
					m_alerts.emplace_alert<listen_failed_alert>(device, bind_ep
						, last_op, ec, sock_type);
				}
				return ret;
			}
			ret.tcp_external_port = ret.local_endpoint.port();
			TORRENT_ASSERT(ret.tcp_external_port == bind_ep.port()
				|| bind_ep.port() == 0);

			ret.sock->listen(m_settings.get_int(settings_pack::listen_queue_size), ec);
			last_op = listen_failed_alert::listen;

			if (ec)
			{
#ifndef TORRENT_DISABLE_LOGGING
				session_log("cannot listen on interface \"%s\": %s"
					, device.c_str(), ec.message().c_str());
#endif
				if (m_alerts.should_post<listen_failed_alert>())
				{
					m_alerts.emplace_alert<listen_failed_alert>(device, bind_ep
						, last_op, ec, sock_type);
				}
				return ret;
			}
		} // force-proxy mode

		ret.udp_sock = boost::make_shared<udp_socket>(boost::ref(m_io_service));
#if TORRENT_HAS_BINDTODEVICE
		if (!device.empty())
		{
			ret.udp_sock->set_option(bind_to_device(device.c_str()), ec);
			if (ec)
			{
#ifndef TORRENT_DISABLE_LOGGING
				session_log("bind to device failed (device: %s): %s"
					, device.c_str(), ec.message().c_str());
#endif // TORRENT_DISABLE_LOGGING

				last_op = listen_failed_alert::bind_to_device;
				if (m_alerts.should_post<listen_failed_alert>())
				{
					m_alerts.emplace_alert<listen_failed_alert>(device, bind_ep
						, last_op, ec, sock_type);
				}
				return ret;
			}
		}
#endif
		ret.udp_sock->bind(udp::endpoint(bind_ep.address(), bind_ep.port())
			, ec);

		last_op = listen_failed_alert::bind;
		if (ec)
		{
#ifndef TORRENT_DISABLE_LOGGING
			session_log("failed to open UDP socket: %s: %s"
				, device.c_str(), ec.message().c_str());
#endif

			listen_failed_alert::socket_type_t const udp_sock_type
				= (flags & open_ssl_socket)
				? listen_failed_alert::utp_ssl
				: listen_failed_alert::udp;

			if (m_alerts.should_post<listen_failed_alert>())
				m_alerts.emplace_alert<listen_failed_alert>(device
					, bind_ep, last_op, ec, udp_sock_type);

			return ret;
		}
		ret.udp_external_port = ret.udp_sock->local_port();

		error_code err;
		set_socket_buffer_size(*ret.udp_sock, m_settings, err);
		if (err)
		{
			if (m_alerts.should_post<udp_error_alert>())
				m_alerts.emplace_alert<udp_error_alert>(ret.udp_sock->local_endpoint(ec), err);
		}

		ret.udp_sock->set_force_proxy(m_settings.get_bool(settings_pack::force_proxy));

		// TODO: 2 use a handler allocator here
		ADD_OUTSTANDING_ASYNC("session_impl::on_udp_packet");
		ret.udp_sock->async_read(boost::bind(&session_impl::on_udp_packet
			, this, boost::weak_ptr<udp_socket>(ret.udp_sock), ret.ssl, _1));

#ifndef TORRENT_DISABLE_LOGGING
		session_log(" listening on: %s TCP port: %d UDP port: %d"
			, bind_ep.address().to_string().c_str()
			, ret.tcp_external_port, ret.udp_external_port);
#endif
		return ret;
	}

	void session_impl::reopen_listen_sockets()
	{
#ifndef TORRENT_DISABLE_LOGGING
		session_log("open listen port");
#endif

		TORRENT_ASSERT(is_single_thread());

		TORRENT_ASSERT(!m_abort);
		int flags = m_settings.get_bool(settings_pack::listen_system_port_fallback)
			? 0 : listen_no_system_port;
		error_code ec;

		// close the open listen sockets
		// close the listen sockets
#ifndef TORRENT_DISABLE_LOGGING
		session_log("closing all listen sockets");
#endif
		for (std::list<listen_socket_t>::iterator i = m_listen_sockets.begin()
			, end(m_listen_sockets.end()); i != end; ++i)
		{
			if (i->sock) i->sock->close(ec);
			if (i->udp_sock) i->udp_sock->close();
		}

		m_listen_sockets.clear();
		m_stats_counters.set_value(counters::has_incoming_connections, 0);
		ec.clear();

		if (m_abort) return;

		for (int i = 0; i < m_listen_interfaces.size(); ++i)
		{
			std::string const& device = m_listen_interfaces[i].device;
			int const port = m_listen_interfaces[i].port;
			bool const ssl = m_listen_interfaces[i].ssl;

			// now we have a device to bind to. This device may actually just be an
			// IP address or a device name. In case it's a device name, we want to
			// (potentially) end up binding a socket for each IP address associated
			// with that device.

			// First, check to see if it's an IP address
			error_code err;
			address const adr = address::from_string(device.c_str(), err);
			if (!err)
			{
				listen_socket_t const s = setup_listener("", tcp::endpoint(adr, port)
					, flags | (ssl ? open_ssl_socket : 0), ec);

				if (!ec && s.sock)
				{
					m_listen_sockets.push_back(s);
				}
			}
			else
			{
				// this is the case where device names a network device. We need to
				// enumerate all IPs associated with this device

				// TODO: 3 only run this once, not every turn through the loop
				std::vector<ip_interface> ifs = enum_net_interfaces(m_io_service, ec);
				if (ec)
				{
#ifndef TORRENT_DISABLE_LOGGING
					session_log("failed to enumerate IPs on device: \"%s\": %s"
						, device.c_str(), ec.message().c_str());
#endif
					if (m_alerts.should_post<listen_failed_alert>())
					{
						m_alerts.emplace_alert<listen_failed_alert>(device
							, tcp::endpoint(), listen_failed_alert::enum_if, ec
							, listen_failed_alert::tcp);
					}
					continue;
				}

				for (int k = 0; k < int(ifs.size()); ++k)
				{
					// we're looking for a specific interface, and its address
					// (which must be of the same family as the address we're
					// connecting to)
					if (device != ifs[k].name) continue;

					listen_socket_t const s = setup_listener(device
						, tcp::endpoint(ifs[k].interface_address, port)
						, flags | (ssl ? open_ssl_socket : 0), ec);

					if (!ec && s.sock)
					{
						m_listen_sockets.push_back(s);
					}
				}
			}
		}

		if (m_listen_sockets.empty())
		{
#ifndef TORRENT_DISABLE_LOGGING
			session_log("giving up on binding listen sockets");
#endif
			return;
		}

		// now, send out listen_succeeded_alert for the listen sockets we are
		// listening on
		if (m_alerts.should_post<listen_succeeded_alert>())
		{
			for (std::list<listen_socket_t>::iterator i = m_listen_sockets.begin()
				, end(m_listen_sockets.end()); i != end; ++i)
			{
				error_code err;
				if (i->sock)
				{
					tcp::endpoint const tcp_ep = i->sock->local_endpoint(err);
					if (!err)
					{
						listen_succeeded_alert::socket_type_t const socket_type
							= i->ssl
							? listen_succeeded_alert::tcp_ssl
							: listen_succeeded_alert::tcp;

						m_alerts.emplace_alert<listen_succeeded_alert>(
							tcp_ep , socket_type);
					}
				}

				if (i->udp_sock)
				{
					udp::endpoint const udp_ep = i->udp_sock->local_endpoint(err);
					if (!err && i->udp_sock->is_open())
					{
						listen_succeeded_alert::socket_type_t const socket_type
							= i->ssl
							? listen_succeeded_alert::utp_ssl
							: listen_succeeded_alert::udp;

						m_alerts.emplace_alert<listen_succeeded_alert>(
							tcp::endpoint(udp_ep.address(), udp_ep.port()), socket_type);
					}
				}
			}
		}

		if (m_settings.get_int(settings_pack::peer_tos) != 0)
		{
			update_peer_tos();
		}

		ec.clear();

		// initiate accepting on the listen sockets
		for (std::list<listen_socket_t>::iterator i = m_listen_sockets.begin()
			, end(m_listen_sockets.end()); i != end; ++i)
		{
			if (i->sock) async_accept(i->sock, i->ssl);
			remap_ports(remap_natpmp_and_upnp, *i);
		}

		open_new_incoming_socks_connection();
#if TORRENT_USE_I2P
		open_new_incoming_i2p_connection();
#endif
	}

	namespace {
		template <typename MapProtocol, typename ProtoType, typename EndpointType>
		void map_port(MapProtocol& m, ProtoType protocol, EndpointType const& ep
			, int& map_handle)
		{
			if (map_handle != -1) m.delete_mapping(map_handle);
			map_handle = -1;

			// only update this mapping if we actually have a socket listening
			if (ep.address() != address())
				map_handle = m.add_mapping(protocol, ep.port(), ep.port());
		}
	}

	void session_impl::remap_ports(remap_port_mask_t const mask
		, listen_socket_t& s)
	{
		error_code ec;
		tcp::endpoint const tcp_ep = s.sock ? s.sock->local_endpoint(ec) : tcp::endpoint();
		udp::endpoint const udp_ep = s.udp_sock ? s.udp_sock->local_endpoint(ec) : udp::endpoint();

		if ((mask & remap_natpmp) && m_natpmp)
		{
			map_port(*m_natpmp, natpmp::tcp, tcp_ep, s.tcp_port_mapping[0]);
			map_port(*m_natpmp, natpmp::udp, udp_ep, s.udp_port_mapping[0]);
		}
		if ((mask & remap_upnp) && m_upnp)
		{
			map_port(*m_upnp, upnp::tcp, tcp_ep, s.tcp_port_mapping[1]);
			map_port(*m_upnp, upnp::udp, udp_ep, s.udp_port_mapping[1]);
		}
	}

	void session_impl::open_new_incoming_socks_connection()
	{
		int const proxy_type = m_settings.get_int(settings_pack::proxy_type);

		if (proxy_type != settings_pack::socks5
			&& proxy_type != settings_pack::socks5_pw
			&& proxy_type != settings_pack::socks4)
			return;

		if (m_socks_listen_socket) return;

		m_socks_listen_socket = boost::make_shared<socket_type>(boost::ref(m_io_service));
		bool const ret = instantiate_connection(m_io_service, proxy()
			, *m_socks_listen_socket, NULL, NULL, false, false);
		TORRENT_ASSERT_VAL(ret, ret);
		TORRENT_UNUSED(ret);

<<<<<<< HEAD
		ADD_OUTSTANDING_ASYNC("session_impl::on_socks_accept");
		socks5_stream& s = *m_socks_listen_socket->get<socks5_stream>();
		s.set_command(2); // 2 means BIND (as opposed to CONNECT)
		m_socks_listen_port = 2000 + random() % 60000;

		s.async_connect(tcp::endpoint(address_v4::any(), m_socks_listen_port)
			, boost::bind(&session_impl::on_socks_accept, this, m_socks_listen_socket, _1));
=======
#if defined TORRENT_ASIO_DEBUGGING
		add_outstanding_async("session_impl::on_socks_listen");
#endif
		socks5_stream& s = *m_socks_listen_socket->get<socks5_stream>();

		m_socks_listen_port = m_listen_interface.port();
		if (m_socks_listen_port == 0) m_socks_listen_port = 2000 + random() % 60000;
		s.async_listen(tcp::endpoint(address_v4::any(), m_socks_listen_port)
			, boost::bind(&session_impl::on_socks_listen, this
				, m_socks_listen_socket, _1));
	}

	void session_impl::on_socks_listen(boost::shared_ptr<socket_type> const& sock
		, error_code const& e)
	{
#if defined TORRENT_ASIO_DEBUGGING
		complete_async("session_impl::on_socks_listen");
#endif

		TORRENT_ASSERT(sock == m_socks_listen_socket || !m_socks_listen_socket);

		if (e)
		{
			m_socks_listen_socket.reset();
			if (e == boost::asio::error::operation_aborted) return;
			if (m_alerts.should_post<listen_failed_alert>())
				m_alerts.emplace_alert<listen_failed_alert>("socks5"
					, -1, listen_failed_alert::accept, e
					, listen_failed_alert::socks5);
			return;
		}

		error_code ec;
		tcp::endpoint ep = sock->local_endpoint(ec);
		TORRENT_ASSERT(!ec);
		TORRENT_UNUSED(ec);

		if (m_alerts.should_post<listen_succeeded_alert>())
			m_alerts.emplace_alert<listen_succeeded_alert>(
				ep, listen_succeeded_alert::socks5);

#if defined TORRENT_ASIO_DEBUGGING
		add_outstanding_async("session_impl::on_socks_accept");
#endif
		socks5_stream& s = *m_socks_listen_socket->get<socks5_stream>();
		s.async_accept(boost::bind(&session_impl::on_socks_accept, this
				, m_socks_listen_socket, _1));
	}

	void session_impl::on_socks_accept(boost::shared_ptr<socket_type> const& s
		, error_code const& e)
	{
#if defined TORRENT_ASIO_DEBUGGING
		complete_async("session_impl::on_socks_accept");
#endif
		TORRENT_ASSERT(s == m_socks_listen_socket || !m_socks_listen_socket);
		m_socks_listen_socket.reset();
		if (e == boost::asio::error::operation_aborted) return;
		if (e)
		{
			if (m_alerts.should_post<listen_failed_alert>())
				m_alerts.emplace_alert<listen_failed_alert>("socks5"
					, -1, listen_failed_alert::accept, e
					, listen_failed_alert::socks5);
			return;
		}
		open_new_incoming_socks_connection();
		incoming_connection(s);
>>>>>>> 98543663
	}

	void session_impl::update_i2p_bridge()
	{
		// we need this socket to be open before we
		// can make name lookups for trackers for instance.
		// pause the session now and resume it once we've
		// established the i2p SAM connection
#if TORRENT_USE_I2P
		if (m_settings.get_str(settings_pack::i2p_hostname).empty())
		{
			error_code ec;
			m_i2p_conn.close(ec);
			return;
		}
		m_i2p_conn.open(m_settings.get_str(settings_pack::i2p_hostname)
			, m_settings.get_int(settings_pack::i2p_port)
			, boost::bind(&session_impl::on_i2p_open, this, _1));
#endif
	}

#if TORRENT_USE_I2P

	proxy_settings session_impl::i2p_proxy() const
	{
		proxy_settings ret;

		ret.hostname = m_settings.get_str(settings_pack::i2p_hostname);
		ret.type = settings_pack::i2p_proxy;
		ret.port = m_settings.get_int(settings_pack::i2p_port);
		return ret;
	}

	void session_impl::on_i2p_open(error_code const& ec)
	{
		if (ec)
		{
			if (m_alerts.should_post<i2p_alert>())
				m_alerts.emplace_alert<i2p_alert>(ec);

#ifndef TORRENT_DISABLE_LOGGING
			session_log("i2p open failed (%d) %s", ec.value(), ec.message().c_str());
#endif
		}
		// now that we have our i2p connection established
		// it's OK to start torrents and use this socket to
		// do i2p name lookups

		open_new_incoming_i2p_connection();
	}

	void session_impl::open_new_incoming_i2p_connection()
	{
		if (!m_i2p_conn.is_open()) return;

		if (m_i2p_listen_socket) return;

		m_i2p_listen_socket = boost::shared_ptr<socket_type>(new socket_type(m_io_service));
		bool ret = instantiate_connection(m_io_service, m_i2p_conn.proxy()
			, *m_i2p_listen_socket, NULL, NULL, true, false);
		TORRENT_ASSERT_VAL(ret, ret);
		TORRENT_UNUSED(ret);

		ADD_OUTSTANDING_ASYNC("session_impl::on_i2p_accept");
		i2p_stream& s = *m_i2p_listen_socket->get<i2p_stream>();
		s.set_command(i2p_stream::cmd_accept);
		s.set_session_id(m_i2p_conn.session_id());

		s.async_connect(tcp::endpoint()
			, boost::bind(&session_impl::on_i2p_accept, this, m_i2p_listen_socket, _1));
	}

	void session_impl::on_i2p_accept(boost::shared_ptr<socket_type> const& s
		, error_code const& e)
	{
		COMPLETE_ASYNC("session_impl::on_i2p_accept");
		m_i2p_listen_socket.reset();
		if (e == boost::asio::error::operation_aborted) return;
		if (e)
		{
			if (m_alerts.should_post<listen_failed_alert>())
			{
				m_alerts.emplace_alert<listen_failed_alert>("i2p"
					, tcp::endpoint()
					, listen_failed_alert::accept
					, e, listen_failed_alert::i2p);
			}
#ifndef TORRENT_DISABLE_LOGGING
			session_log("i2p SAM connection failure: %s", e.message().c_str());
#endif
			return;
		}
		open_new_incoming_i2p_connection();
		incoming_connection(s);
	}
#endif

	void session_impl::send_udp_packet_hostname(char const* hostname
		, int const port
		, array_view<char const> p
		, error_code& ec
		, int const flags)
	{
		// for now, just pick the first socket with a matching address family
		// TODO: 3 for proper multi-homed support, we may want to do something
		// else here. Probably let the caller decide which interface to send over
		for (std::list<listen_socket_t>::iterator i = m_listen_sockets.begin()
			, end(m_listen_sockets.end()); i != end; ++i)
		{
			if (!i->udp_sock) continue;
			if (i->ssl) continue;

			i->udp_sock->send_hostname(hostname, port, p, ec, flags);

			if ((ec == error::would_block
					|| ec == error::try_again)
				&& !i->udp_write_blocked)
			{
				i->udp_write_blocked = true;
				ADD_OUTSTANDING_ASYNC("session_impl::on_udp_writeable");
				i->udp_sock->async_write(boost::bind(&session_impl::on_udp_writeable
					, this, boost::weak_ptr<udp_socket>(i->udp_sock), _1));
			}
			return;
		}
		ec = boost::asio::error::operation_not_supported;
	}

	void session_impl::send_udp_packet(bool const ssl
		, udp::endpoint const& ep
		, array_view<char const> p
		, error_code& ec
		, int const flags)
	{
		// for now, just pick the first socket with a matching address family
		// TODO: 3 for proper multi-homed support, we may want to do something
		// else here. Probably let the caller decide which interface to send over
		for (std::list<listen_socket_t>::iterator i = m_listen_sockets.begin()
			, end(m_listen_sockets.end()); i != end; ++i)
		{
			if (i->ssl != ssl) continue;
			if (!i->udp_sock) continue;
			if (i->local_endpoint.address().is_v4() != ep.address().is_v4())
				continue;

			i->udp_sock->send(ep, p, ec, flags);

			if ((ec == error::would_block
					|| ec == error::try_again)
				&& !i->udp_write_blocked)
			{
				i->udp_write_blocked = true;
				ADD_OUTSTANDING_ASYNC("session_impl::on_udp_writeable");
				i->udp_sock->async_write(boost::bind(&session_impl::on_udp_writeable
					, this, boost::weak_ptr<udp_socket>(i->udp_sock), _1));
			}
			return;
		}
		ec = boost::asio::error::operation_not_supported;
	}

	void session_impl::on_udp_writeable(boost::weak_ptr<udp_socket> s, error_code const& ec)
	{
		COMPLETE_ASYNC("session_impl::on_udp_writeable");
		if (ec) return;

		boost::shared_ptr<udp_socket> sock = s.lock();
		if (!sock) return;

		std::list<listen_socket_t>::iterator i = std::find_if(
			m_listen_sockets.begin(), m_listen_sockets.end()
			, boost::bind(&listen_socket_t::udp_sock, _1) == sock);

		if (i == m_listen_sockets.end()) return;

		i->udp_write_blocked = false;

		// notify the utp socket manager it can start sending on the socket again
		struct utp_socket_manager& mgr =
#ifdef TORRENT_USE_OPENSSL
			i->ssl ? m_ssl_utp_socket_manager :
#endif
			m_utp_socket_manager;

		mgr.writable();
	}


	void session_impl::on_udp_packet(boost::weak_ptr<udp_socket> const& socket
		, bool const ssl, error_code const& ec)
	{
		COMPLETE_ASYNC("session_impl::on_udp_packet");
		if (ec)
		{
			boost::shared_ptr<udp_socket> s = socket.lock();
			udp::endpoint ep;
			error_code best_effort;
			if (s) ep = s->local_endpoint(best_effort);

			// don't bubble up operation aborted errors to the user
			if (ec != boost::asio::error::operation_aborted
				&& ec != boost::asio::error::bad_descriptor
				&& m_alerts.should_post<udp_error_alert>())
			{
				m_alerts.emplace_alert<udp_error_alert>(ep, ec);
			}

#ifndef TORRENT_DISABLE_LOGGING
			session_log("UDP error: %s (%d) %s"
				, print_endpoint(ep).c_str(), ec.value(), ec.message().c_str());
#endif
			return;
		}

		m_stats_counters.inc_stats_counter(counters::on_udp_counter);

		boost::shared_ptr<udp_socket> s = socket.lock();
		if (!s) return;

		struct utp_socket_manager& mgr =
#ifdef TORRENT_USE_OPENSSL
			ssl ? m_ssl_utp_socket_manager :
#endif
			m_utp_socket_manager;

		for (;;)
		{
			std::array<udp_socket::packet, 50> p;
			error_code err;
			int const num_packets = s->read(p, err);

			for (int i = 0; i < num_packets; ++i)
			{
				udp_socket::packet& packet = p[i];

				if (packet.error)
				{
					// TODO: 3 it would be neat if the utp socket manager would
					// handle ICMP errors too

#ifndef TORRENT_DISABLE_DHT
					if (m_dht)
						m_dht->incoming_error(packet.error, packet.from);
#endif

					m_tracker_manager.incoming_error(packet.error, packet.from);
					continue;
				}

				aux::array_view<char const> const buf = packet.data;

				// give the uTP socket manager first dis on the packet. Presumably
				// the majority of packets are uTP packets.
				if (!mgr.incoming_packet(packet.from, buf))
				{
					// if it wasn't a uTP packet, try the other users of the UDP
					// socket
					bool handled = false;
#ifndef TORRENT_DISABLE_DHT
					if (m_dht && buf.size() > 20 && buf.front() == 'd' && buf.back() == 'e')
					{
						handled = m_dht->incoming_packet(packet.from, buf.data(), int(buf.size()));
					}
#endif

					if (!handled)
					{
						m_tracker_manager.incoming_packet(packet.from, buf);
					}
				}
			}

			if (err == error::would_block || err == error::try_again)
			{
				// there are no more packets on the socket
				break;
			}

			if (err)
			{
				error_code best_effort;
				udp::endpoint ep = s->local_endpoint(best_effort);

				if (err != boost::asio::error::operation_aborted
					&& m_alerts.should_post<udp_error_alert>())
					m_alerts.emplace_alert<udp_error_alert>(ep, err);

#ifndef TORRENT_DISABLE_LOGGING
				session_log("UDP error: %s (%d) %s"
					, print_endpoint(ep).c_str(), ec.value(), ec.message().c_str());
#endif

				// any error other than these ones are considered fatal errors, and
				// we won't read from the socket again
				if (err != boost::asio::error::host_unreachable
					&& err != boost::asio::error::fault
					&& err != boost::asio::error::connection_reset
					&& err != boost::asio::error::connection_refused
					&& err != boost::asio::error::connection_aborted
					&& err != boost::asio::error::operation_aborted
					&& err != boost::asio::error::network_reset
					&& err != boost::asio::error::network_unreachable
#ifdef WIN32
					// ERROR_MORE_DATA means the same thing as EMSGSIZE
					&& err != error_code(ERROR_MORE_DATA, system_category())
					&& err != error_code(ERROR_HOST_UNREACHABLE, system_category())
					&& err != error_code(ERROR_PORT_UNREACHABLE, system_category())
					&& err != error_code(ERROR_RETRY, system_category())
					&& err != error_code(ERROR_NETWORK_UNREACHABLE, system_category())
					&& err != error_code(ERROR_CONNECTION_REFUSED, system_category())
					&& err != error_code(ERROR_CONNECTION_ABORTED, system_category())
#endif
					&& err != boost::asio::error::message_size)
				{
					// fatal errors. Don't try to read from this socket again
					mgr.socket_drained();
					return;
				}
				// non-fatal UDP errors get here, we should re-issue the read.
				continue;
			}
		}

		mgr.socket_drained();

		ADD_OUTSTANDING_ASYNC("session_impl::on_udp_packet");
		s->async_read(boost::bind(&session_impl::on_udp_packet
			, this, socket, ssl, _1));
	}

	void session_impl::async_accept(boost::shared_ptr<tcp::acceptor> const& listener, bool ssl)
	{
		TORRENT_ASSERT(!m_abort);
		shared_ptr<socket_type> c(new socket_type(m_io_service));
		tcp::socket* str = 0;

#ifdef TORRENT_USE_OPENSSL
		if (ssl)
		{
			// accept connections initializing the SSL connection to
			// use the generic m_ssl_ctx context. However, since it has
			// the servername callback set on it, we will switch away from
			// this context into a specific torrent once we start handshaking
			c->instantiate<ssl_stream<tcp::socket> >(m_io_service, &m_ssl_ctx);
			str = &c->get<ssl_stream<tcp::socket> >()->next_layer();
		}
		else
#endif
		{
			c->instantiate<tcp::socket>(m_io_service);
			str = c->get<tcp::socket>();
		}

		ADD_OUTSTANDING_ASYNC("session_impl::on_accept_connection");

#ifdef TORRENT_USE_OPENSSL
		TORRENT_ASSERT(ssl == is_ssl(*c));
#endif

		listener->async_accept(*str
			, boost::bind(&session_impl::on_accept_connection, this, c
			, boost::weak_ptr<tcp::acceptor>(listener), _1, ssl));
	}

	void session_impl::on_accept_connection(shared_ptr<socket_type> const& s
		, weak_ptr<tcp::acceptor> listen_socket, error_code const& e
		, bool const ssl)
	{
		COMPLETE_ASYNC("session_impl::on_accept_connection");
		m_stats_counters.inc_stats_counter(counters::on_accept_counter);
		TORRENT_ASSERT(is_single_thread());
		boost::shared_ptr<tcp::acceptor> listener = listen_socket.lock();
		if (!listener) return;

		if (e == boost::asio::error::operation_aborted) return;

		if (m_abort) return;

		error_code ec;
		if (e)
		{
			tcp::endpoint ep = listener->local_endpoint(ec);
#ifndef TORRENT_DISABLE_LOGGING
			session_log("error accepting connection on '%s': %s"
				, print_endpoint(ep).c_str(), e.message().c_str());
#endif
#ifdef TORRENT_WINDOWS
			// Windows sometimes generates this error. It seems to be
			// non-fatal and we have to do another async_accept.
			if (e.value() == ERROR_SEM_TIMEOUT)
			{
				async_accept(listener, ssl);
				return;
			}
#endif
#ifdef TORRENT_BSD
			// Leopard sometimes generates an "invalid argument" error. It seems to be
			// non-fatal and we have to do another async_accept.
			if (e.value() == EINVAL)
			{
				async_accept(listener, ssl);
				return;
			}
#endif
			if (e == boost::system::errc::too_many_files_open)
			{
				// if we failed to accept an incoming connection
				// because we have too many files open, try again
				// and lower the number of file descriptors used
				// elsewere.
				if (m_settings.get_int(settings_pack::connections_limit) > 10)
				{
					// now, disconnect a random peer
					torrent_map::iterator i = std::max_element(m_torrents.begin()
						, m_torrents.end(), boost::bind(&torrent::num_peers
							, boost::bind(&torrent_map::value_type::second, _1)));

					if (m_alerts.should_post<performance_alert>())
						m_alerts.emplace_alert<performance_alert>(
							torrent_handle(), performance_alert::too_few_file_descriptors);

					if (i != m_torrents.end())
					{
						i->second->disconnect_peers(1, e);
					}

					m_settings.set_int(settings_pack::connections_limit, int(m_connections.size()));
				}
				// try again, but still alert the user of the problem
				async_accept(listener, ssl);
			}
			if (m_alerts.should_post<listen_failed_alert>())
			{
				error_code err;
				m_alerts.emplace_alert<listen_failed_alert>(ep.address().to_string(err)
					, ep, listen_failed_alert::accept, e
					, ssl ? listen_failed_alert::tcp_ssl : listen_failed_alert::tcp);
			}
			return;
		}
		async_accept(listener, ssl);

#ifdef TORRENT_USE_OPENSSL
		if (ssl)
		{
			TORRENT_ASSERT(is_ssl(*s));

			// for SSL connections, incoming_connection() is called
			// after the handshake is done
			ADD_OUTSTANDING_ASYNC("session_impl::ssl_handshake");
			s->get<ssl_stream<tcp::socket> >()->async_accept_handshake(
				boost::bind(&session_impl::ssl_handshake, this, _1, s));
			m_incoming_sockets.insert(s);
		}
		else
#endif
		{
			incoming_connection(s);
		}
	}

#ifdef TORRENT_USE_OPENSSL

	void session_impl::on_incoming_utp_ssl(boost::shared_ptr<socket_type> const& s)
	{
		TORRENT_ASSERT(is_ssl(*s));

		// for SSL connections, incoming_connection() is called
		// after the handshake is done
		ADD_OUTSTANDING_ASYNC("session_impl::ssl_handshake");
		s->get<ssl_stream<utp_stream> >()->async_accept_handshake(
			boost::bind(&session_impl::ssl_handshake, this, _1, s));
		m_incoming_sockets.insert(s);
	}

	// to test SSL connections, one can use this openssl command template:
	//
	// openssl s_client -cert <client-cert>.pem -key <client-private-key>.pem
	//   -CAfile <torrent-cert>.pem  -debug -connect 127.0.0.1:4433 -tls1
	//   -servername <hex-encoded-info-hash>

	void session_impl::ssl_handshake(error_code const& ec, boost::shared_ptr<socket_type> s)
	{
		COMPLETE_ASYNC("session_impl::ssl_handshake");
		TORRENT_ASSERT(is_ssl(*s));

		m_incoming_sockets.erase(s);

		error_code e;
		tcp::endpoint endp = s->remote_endpoint(e);
		if (e) return;

#ifndef TORRENT_DISABLE_LOGGING
		session_log(" *** peer SSL handshake done [ ip: %s ec: %s socket: %s ]"
			, print_endpoint(endp).c_str(), ec.message().c_str(), s->type_name());
#endif

		if (ec)
		{
			if (m_alerts.should_post<peer_error_alert>())
			{
				m_alerts.emplace_alert<peer_error_alert>(torrent_handle(), endp
					, peer_id(), op_ssl_handshake, ec);
			}
			return;
		}

		incoming_connection(s);
	}

#endif // TORRENT_USE_OPENSSL

	void session_impl::incoming_connection(boost::shared_ptr<socket_type> const& s)
	{
		TORRENT_ASSERT(is_single_thread());

#ifdef TORRENT_USE_OPENSSL
		// add the current time to the PRNG, to add more unpredictability
		boost::uint64_t now = clock_type::now().time_since_epoch().count();
		// assume 12 bits of entropy (i.e. about 8 milliseconds)
		RAND_add(&now, 8, 1.5);
#endif

		if (m_paused)
		{
#ifndef TORRENT_DISABLE_LOGGING
			session_log(" <== INCOMING CONNECTION [ ignored, paused ]");
#endif
			return;
		}

		error_code ec;
		// we got a connection request!
		tcp::endpoint endp = s->remote_endpoint(ec);

		if (ec)
		{
#ifndef TORRENT_DISABLE_LOGGING
			session_log(" <== INCOMING CONNECTION FAILED, could "
				"not retrieve remote endpoint: %s"
				, ec.message().c_str());
#endif
			return;
		}

#ifndef TORRENT_DISABLE_LOGGING
		session_log(" <== INCOMING CONNECTION %s type: %s"
			, print_endpoint(endp).c_str(), s->type_name());
#endif

		if (!m_settings.get_bool(settings_pack::enable_incoming_utp)
			&& is_utp(*s))
		{
#ifndef TORRENT_DISABLE_LOGGING
			session_log("    rejected uTP connection");
#endif
			if (m_alerts.should_post<peer_blocked_alert>())
				m_alerts.emplace_alert<peer_blocked_alert>(torrent_handle()
					, endp.address(), peer_blocked_alert::utp_disabled);
			return;
		}

		if (!m_settings.get_bool(settings_pack::enable_incoming_tcp)
			&& s->get<tcp::socket>())
		{
#ifndef TORRENT_DISABLE_LOGGING
			session_log("    rejected TCP connection");
#endif
			if (m_alerts.should_post<peer_blocked_alert>())
				m_alerts.emplace_alert<peer_blocked_alert>(torrent_handle()
					, endp.address(), peer_blocked_alert::tcp_disabled);
			return;
		}

		// if there are outgoing interfaces specified, verify this
		// peer is correctly bound to on of them
		if (!m_settings.get_str(settings_pack::outgoing_interfaces).empty())
		{
			tcp::endpoint local = s->local_endpoint(ec);
			if (ec)
			{
#ifndef TORRENT_DISABLE_LOGGING
				session_log("    rejected connection: (%d) %s", ec.value()
					, ec.message().c_str());
#endif
				return;
			}
			if (!verify_bound_address(local.address()
				, is_utp(*s), ec))
			{
				if (ec)
				{
#ifndef TORRENT_DISABLE_LOGGING
					session_log("    rejected connection, not allowed local interface: (%d) %s"
						, ec.value(), ec.message().c_str());
#endif
					return;
				}

#ifndef TORRENT_DISABLE_LOGGING
				error_code err;
				session_log("    rejected connection, not allowed local interface: %s"
					, local.address().to_string(err).c_str());
#endif
				if (m_alerts.should_post<peer_blocked_alert>())
					m_alerts.emplace_alert<peer_blocked_alert>(torrent_handle()
						, endp.address(), peer_blocked_alert::invalid_local_interface);
				return;
			}
		}

		// local addresses do not count, since it's likely
		// coming from our own client through local service discovery
		// and it does not reflect whether or not a router is open
		// for incoming connections or not.
		if (!is_local(endp.address()))
			m_stats_counters.set_value(counters::has_incoming_connections, 1);

		// this filter is ignored if a single torrent
		// is set to ignore the filter, since this peer might be
		// for that torrent
		if (m_stats_counters[counters::non_filter_torrents] == 0
			&& m_ip_filter
			&& (m_ip_filter->access(endp.address()) & ip_filter::blocked))
		{
#ifndef TORRENT_DISABLE_LOGGING
			session_log("filtered blocked ip");
#endif
			if (m_alerts.should_post<peer_blocked_alert>())
				m_alerts.emplace_alert<peer_blocked_alert>(torrent_handle()
					, endp.address(), peer_blocked_alert::ip_filter);
			return;
		}

		// check if we have any active torrents
		// if we don't reject the connection
		if (m_torrents.empty())
		{
#ifndef TORRENT_DISABLE_LOGGING
			session_log(" There are no torrents, disconnect");
#endif
			return;
		}

		// figure out which peer classes this is connections has,
		// to get connection_limit_factor
		peer_class_set pcs;
		set_peer_classes(&pcs, endp.address(), s->type());
		int connection_limit_factor = 0;
		for (int i = 0; i < pcs.num_classes(); ++i)
		{
			int pc = pcs.class_at(i);
			if (m_classes.at(pc) == NULL) continue;
			int f = m_classes.at(pc)->connection_limit_factor;
			if (connection_limit_factor < f) connection_limit_factor = f;
		}
		if (connection_limit_factor == 0) connection_limit_factor = 100;

		boost::uint64_t limit = m_settings.get_int(settings_pack::connections_limit);
		limit = limit * 100 / connection_limit_factor;

		// don't allow more connections than the max setting
		// weighed by the peer class' setting
		bool reject = num_connections() >= limit + m_settings.get_int(settings_pack::connections_slack);

		if (reject)
		{
			if (m_alerts.should_post<peer_disconnected_alert>())
			{
				m_alerts.emplace_alert<peer_disconnected_alert>(torrent_handle(), endp, peer_id()
						, op_bittorrent, s->type()
						, error_code(errors::too_many_connections, get_libtorrent_category())
						, close_no_reason);
			}
#ifndef TORRENT_DISABLE_LOGGING
			session_log("number of connections limit exceeded (conns: %d, limit: %d, slack: %d), connection rejected"
				, num_connections(), m_settings.get_int(settings_pack::connections_limit)
				, m_settings.get_int(settings_pack::connections_slack));
#endif
			return;
		}

		// if we don't have any active torrents, there's no
		// point in accepting this connection. If, however,
		// the setting to start up queued torrents when they
		// get an incoming connection is enabled, we cannot
		// perform this check.
		if (!m_settings.get_bool(settings_pack::incoming_starts_queued_torrents))
		{
			bool has_active_torrent = false;
			for (torrent_map::iterator i = m_torrents.begin()
				, end(m_torrents.end()); i != end; ++i)
			{
				if (i->second->allows_peers())
				{
					has_active_torrent = true;
					break;
				}
			}
			if (!has_active_torrent)
			{
#ifndef TORRENT_DISABLE_LOGGING
				session_log(" There are no _active_ torrents, disconnect");
#endif
				return;
			}
		}

		m_stats_counters.inc_stats_counter(counters::incoming_connections);

		if (m_alerts.should_post<incoming_connection_alert>())
			m_alerts.emplace_alert<incoming_connection_alert>(s->type(), endp);

		setup_socket_buffers(*s);

		peer_connection_args pack;
		pack.ses = this;
		pack.sett = &m_settings;
		pack.stats_counters = &m_stats_counters;
		pack.allocator = this;
		pack.disk_thread = &m_disk_thread;
		pack.ios = &m_io_service;
		pack.tor = boost::weak_ptr<torrent>();
		pack.s = s;
		pack.endp = endp;
		pack.peerinfo = 0;

		boost::shared_ptr<peer_connection> c
			= boost::make_shared<bt_peer_connection>(boost::cref(pack)
				, get_peer_id());
#if TORRENT_USE_ASSERTS
		c->m_in_constructor = false;
#endif

		if (!c->is_disconnecting())
		{
			// in case we've exceeded the limit, let this peer know that
			// as soon as it's received the handshake, it needs to either
			// disconnect or pick another peer to disconnect
			if (num_connections() >= limit)
				c->peer_exceeds_limit();

			TORRENT_ASSERT(!c->m_in_constructor);
			m_connections.insert(c);
			c->start();
		}
	}

	void session_impl::setup_socket_buffers(socket_type& s)
	{
		error_code ec;
		set_socket_buffer_size(s, m_settings, ec);
	}

<<<<<<< HEAD
	void session_impl::on_socks_accept(boost::shared_ptr<socket_type> const& s
		, error_code const& e)
	{
		COMPLETE_ASYNC("session_impl::on_socks_accept");
		m_socks_listen_socket.reset();
		if (e == boost::asio::error::operation_aborted) return;
		if (e)
		{
			if (m_alerts.should_post<listen_failed_alert>())
				m_alerts.emplace_alert<listen_failed_alert>("socks5"
					, tcp::endpoint(), listen_failed_alert::accept, e
					, listen_failed_alert::socks5);
			return;
		}
		open_new_incoming_socks_connection();
		incoming_connection(s);
	}

=======
>>>>>>> 98543663
	// if cancel_with_cq is set, the peer connection is
	// currently expected to be scheduled for a connection
	// with the connection queue, and should be cancelled
	// TODO: should this function take a shared_ptr instead?
	void session_impl::close_connection(peer_connection* p
		, error_code const& ec)
	{
		TORRENT_ASSERT(is_single_thread());
		boost::shared_ptr<peer_connection> sp(p->self());

		// someone else is holding a reference, it's important that
		// it's destructed from the network thread. Make sure the
		// last reference is held by the network thread.
		if (!sp.unique())
			m_undead_peers.push_back(sp);

// too expensive
//		INVARIANT_CHECK;

#ifdef TORRENT_DEBUG
//		for (aux::session_impl::torrent_map::const_iterator i = m_torrents.begin()
//			, end(m_torrents.end()); i != end; ++i)
//			TORRENT_ASSERT(!i->second->has_peer((peer_connection*)p));
#endif

#ifndef TORRENT_DISABLE_LOGGING
		session_log(" CLOSING CONNECTION %s : %s"
			, print_endpoint(p->remote()).c_str(), ec.message().c_str());
#else
		TORRENT_UNUSED(ec);
#endif

		TORRENT_ASSERT(p->is_disconnecting());

		TORRENT_ASSERT(sp.use_count() > 0);

		connection_map::iterator i = m_connections.find(sp);
		// make sure the next disk peer round-robin cursor stays valid
		if (i != m_connections.end()) m_connections.erase(i);
	}

	void session_impl::set_peer_id(peer_id const& id)
	{
		m_peer_id = id;
	}

	void session_impl::set_key(int key)
	{
		m_key = key;
	}

	int session_impl::next_port() const
	{
		int start = m_settings.get_int(settings_pack::outgoing_port);
		int num = m_settings.get_int(settings_pack::num_outgoing_ports);
		std::pair<int, int> out_ports(start, start + num);
		if (m_next_port < out_ports.first || m_next_port > out_ports.second)
			m_next_port = out_ports.first;

		int port = m_next_port;
		++m_next_port;
		if (m_next_port > out_ports.second) m_next_port = out_ports.first;
#ifndef TORRENT_DISABLE_LOGGING
		session_log(" *** BINDING OUTGOING CONNECTION [ port: %d ]", port);
#endif
		return port;
	}

	int session_impl::rate_limit(peer_class_t c, int channel) const
	{
		TORRENT_ASSERT(channel >= 0 && channel <= 1);
		if (channel < 0 || channel > 1) return 0;

		peer_class const* pc = m_classes.at(c);
		if (pc == 0) return 0;
		return pc->channel[channel].throttle();
	}

	int session_impl::upload_rate_limit(peer_class_t c) const
	{
		return rate_limit(c, peer_connection::upload_channel);
	}

	int session_impl::download_rate_limit(peer_class_t c) const
	{
		return rate_limit(c, peer_connection::download_channel);
	}

	void session_impl::set_rate_limit(peer_class_t c, int channel, int limit)
	{
		TORRENT_ASSERT(is_single_thread());
		TORRENT_ASSERT(limit >= -1);
		TORRENT_ASSERT(channel >= 0 && channel <= 1);

		if (channel < 0 || channel > 1) return;

		peer_class* pc = m_classes.at(c);
		if (pc == 0) return;
		if (limit <= 0) limit = 0;
		pc->channel[channel].throttle(limit);
	}

	void session_impl::set_upload_rate_limit(peer_class_t c, int limit)
	{
		set_rate_limit(c, peer_connection::upload_channel, limit);
	}

	void session_impl::set_download_rate_limit(peer_class_t c, int limit)
	{
		set_rate_limit(c, peer_connection::download_channel, limit);
	}

#if TORRENT_USE_ASSERTS
	bool session_impl::has_peer(peer_connection const* p) const
	{
		TORRENT_ASSERT(is_single_thread());
		return std::find_if(m_connections.begin(), m_connections.end()
			, boost::bind(&boost::shared_ptr<peer_connection>::get, _1) == p)
			!= m_connections.end();
	}

	bool session_impl::any_torrent_has_peer(peer_connection const* p) const
	{
		for (aux::session_impl::torrent_map::const_iterator i = m_torrents.begin()
			, end(m_torrents.end()); i != end; ++i)
			if (i->second->has_peer(p)) return true;
		return false;
	}
#endif

	void session_impl::sent_bytes(int bytes_payload, int bytes_protocol)
	{
		m_stats_counters.inc_stats_counter(counters::sent_bytes
			, bytes_payload + bytes_protocol);
		m_stats_counters.inc_stats_counter(counters::sent_payload_bytes
			, bytes_payload);

		m_stat.sent_bytes(bytes_payload, bytes_protocol);
	}

	void session_impl::received_bytes(int bytes_payload, int bytes_protocol)
	{
		m_stats_counters.inc_stats_counter(counters::recv_bytes
			, bytes_payload + bytes_protocol);
		m_stats_counters.inc_stats_counter(counters::recv_payload_bytes
			, bytes_payload);

		m_stat.received_bytes(bytes_payload, bytes_protocol);
	}

	void session_impl::trancieve_ip_packet(int bytes, bool ipv6)
	{
		m_stat.trancieve_ip_packet(bytes, ipv6);
	}

	void session_impl::sent_syn(bool ipv6)
	{
		m_stat.sent_syn(ipv6);
	}

	void session_impl::received_synack(bool ipv6)
	{
		m_stat.received_synack(ipv6);
	}

	void session_impl::on_tick(error_code const& e)
	{
		COMPLETE_ASYNC("session_impl::on_tick");
		m_stats_counters.inc_stats_counter(counters::on_tick_counter);

		TORRENT_ASSERT(is_single_thread());

		// submit all disk jobs when we leave this function
		deferred_submit_jobs();

		aux::update_time_now();
		time_point now = aux::time_now();

		// remove undead peers that only have this list as their reference keeping them alive
		if (!m_undead_peers.empty())
		{
			std::vector<boost::shared_ptr<peer_connection> >::iterator remove_it
				= std::remove_if(m_undead_peers.begin(), m_undead_peers.end()
				, boost::bind(&boost::shared_ptr<peer_connection>::unique, _1));
			m_undead_peers.erase(remove_it, m_undead_peers.end());
			if (m_undead_peers.empty())
			{
				// we just removed our last "undead" peer (i.e. a peer connection
				// that had some external reference to it). It's now safe to
				// shut-down
				if (m_abort)
				{
					m_io_service.post(boost::bind(&session_impl::abort_stage2, this));
				}
			}
		}

// too expensive
//		INVARIANT_CHECK;

		// we have to keep ticking the utp socket manager
		// until they're all closed
		if (m_abort)
		{
			if (m_utp_socket_manager.num_sockets() == 0
#ifdef TORRENT_USE_OPENSSL
				&& m_ssl_utp_socket_manager.num_sockets() == 0
#endif
				&& m_undead_peers.empty())
			{
				return;
			}
#if defined TORRENT_ASIO_DEBUGGING
			fprintf(stderr, "uTP sockets: %d ssl-uTP sockets: %d undead-peers left: %d\n"
				, m_utp_socket_manager.num_sockets()
#ifdef TORRENT_USE_OPENSSL
				, m_ssl_utp_socket_manager.num_sockets()
#else
				, 0
#endif
				, int(m_undead_peers.size()));
#endif
		}

		if (e == boost::asio::error::operation_aborted) return;

		if (e)
		{
#ifndef TORRENT_DISABLE_LOGGING
			session_log("*** TICK TIMER FAILED %s", e.message().c_str());
#endif
			std::abort();
		}

		ADD_OUTSTANDING_ASYNC("session_impl::on_tick");
		error_code ec;
		m_timer.expires_at(now + milliseconds(m_settings.get_int(settings_pack::tick_interval)), ec);
		m_timer.async_wait(make_tick_handler(boost::bind(&session_impl::on_tick, this, _1)));

		m_download_rate.update_quotas(now - m_last_tick);
		m_upload_rate.update_quotas(now - m_last_tick);

		m_last_tick = now;

		m_utp_socket_manager.tick(now);
#ifdef TORRENT_USE_OPENSSL
		m_ssl_utp_socket_manager.tick(now);
#endif

		// only tick the following once per second
		if (now - m_last_second_tick < seconds(1)) return;

#ifndef TORRENT_DISABLE_DHT
		if (m_dht
			&& m_dht_interval_update_torrents < 40
			&& m_dht_interval_update_torrents != int(m_torrents.size()))
			update_dht_announce_interval();
#endif

		int tick_interval_ms = int(total_milliseconds(now - m_last_second_tick));
		m_last_second_tick = now;
		m_tick_residual += tick_interval_ms - 1000;

		boost::int32_t const stime = session_time();
		if (stime > 65000)
		{
			// we're getting close to the point where our timestamps
			// in torrent_peer are wrapping. We need to step all counters back
			// four hours. This means that any timestamp that refers to a time
			// more than 18.2 - 4 = 14.2 hours ago, will be incremented to refer to
			// 14.2 hours ago.

			m_created += hours(4);

			const int four_hours = 60 * 60 * 4;
			for (torrent_map::iterator i = m_torrents.begin()
				, end(m_torrents.end()); i != end; ++i)
			{
				i->second->step_session_time(four_hours);
			}
		}

#ifndef TORRENT_DISABLE_EXTENSIONS
		if (m_session_extension_features & plugin::tick_feature)
		{
			for (ses_extension_list_t::const_iterator i = m_ses_extensions.begin()
				, end(m_ses_extensions.end()); i != end; ++i)
			{
				TORRENT_TRY {
					(*i)->on_tick();
				} TORRENT_CATCH(std::exception&) {}
			}
		}
#endif

		// don't do any of the following while we're shutting down
		if (m_abort) return;

		switch (m_settings.get_int(settings_pack::mixed_mode_algorithm))
		{
			case settings_pack::prefer_tcp:
				set_upload_rate_limit(m_tcp_peer_class, 0);
				set_download_rate_limit(m_tcp_peer_class, 0);
				break;
			case settings_pack::peer_proportional:
				{
					int num_peers[2][2] = {{0, 0}, {0, 0}};
					for (connection_map::iterator i = m_connections.begin()
						, end(m_connections.end());i != end; ++i)
					{
						peer_connection& p = *(*i);
						if (p.in_handshake()) continue;
						int protocol = 0;
						if (is_utp(*p.get_socket())) protocol = 1;

						if (p.download_queue().size() + p.request_queue().size() > 0)
							++num_peers[protocol][peer_connection::download_channel];
						if (p.upload_queue().size() > 0)
							++num_peers[protocol][peer_connection::upload_channel];
					}

					peer_class* pc = m_classes.at(m_tcp_peer_class);
					bandwidth_channel* tcp_channel = pc->channel;
					int stat_rate[] = {m_stat.upload_rate(), m_stat.download_rate() };
					// never throttle below this
					int lower_limit[] = {5000, 30000};

					for (int i = 0; i < 2; ++i)
					{
						// if there are no uploading uTP peers, don't throttle TCP up
						if (num_peers[1][i] == 0)
						{
							tcp_channel[i].throttle(0);
						}
						else
						{
							if (num_peers[0][i] == 0) num_peers[0][i] = 1;
							int total_peers = num_peers[0][i] + num_peers[1][i];
							// this are 64 bits since it's multiplied by the number
							// of peers, which otherwise might overflow an int
							boost::uint64_t rate = stat_rate[i];
							tcp_channel[i].throttle((std::max)(int(rate * num_peers[0][i] / total_peers), lower_limit[i]));
						}
					}
				}
				break;
		}

		// --------------------------------------------------------------
		// auto managed torrent
		// --------------------------------------------------------------
		if (!m_paused) m_auto_manage_time_scaler--;
		if (m_auto_manage_time_scaler < 0)
		{
			INVARIANT_CHECK;
			m_auto_manage_time_scaler = settings().get_int(settings_pack::auto_manage_interval);
			recalculate_auto_managed_torrents();
		}

		// --------------------------------------------------------------
		// check for incoming connections that might have timed out
		// --------------------------------------------------------------

		for (connection_map::iterator i = m_connections.begin();
			i != m_connections.end();)
		{
			peer_connection* p = (*i).get();
			++i;
			// ignore connections that already have a torrent, since they
			// are ticked through the torrents' second_tick
			if (!p->associated_torrent().expired()) continue;

			// TODO: have a separate list for these connections, instead of having to loop through all of them
			int timeout = m_settings.get_int(settings_pack::handshake_timeout);
#if TORRENT_USE_I2P
			timeout *= is_i2p(*p->get_socket()) ? 4 : 1;
#endif
			if (m_last_tick - p->connected_time () > seconds(timeout))
				p->disconnect(errors::timed_out, op_bittorrent);
		}

		// --------------------------------------------------------------
		// second_tick every torrent (that wants it)
		// --------------------------------------------------------------

#if TORRENT_DEBUG_STREAMING > 0
		printf("\033[2J\033[0;0H");
#endif

		std::vector<torrent*>& want_tick = m_torrent_lists[torrent_want_tick];
		for (int i = 0; i < int(want_tick.size()); ++i)
		{
			torrent& t = *want_tick[i];
			TORRENT_ASSERT(t.want_tick());
			TORRENT_ASSERT(!t.is_aborted());

			t.second_tick(tick_interval_ms);

			// if the call to second_tick caused the torrent
			// to no longer want to be ticked (i.e. it was
			// removed from the list) we need to back up the counter
			// to not miss the torrent after it
			if (!t.want_tick()) --i;
		}

		// TODO: this should apply to all bandwidth channels
		if (m_settings.get_bool(settings_pack::rate_limit_ip_overhead))
		{
			int up_limit = upload_rate_limit(m_global_class);
			int down_limit = download_rate_limit(m_global_class);

			if (down_limit > 0
				&& m_stat.download_ip_overhead() >= down_limit
				&& m_alerts.should_post<performance_alert>())
			{
				m_alerts.emplace_alert<performance_alert>(torrent_handle()
					, performance_alert::download_limit_too_low);
			}

			if (up_limit > 0
				&& m_stat.upload_ip_overhead() >= up_limit
				&& m_alerts.should_post<performance_alert>())
			{
				m_alerts.emplace_alert<performance_alert>(torrent_handle()
					, performance_alert::upload_limit_too_low);
			}
		}

		m_peak_up_rate = (std::max)(m_stat.upload_rate(), m_peak_up_rate);
		m_peak_down_rate = (std::max)(m_stat.download_rate(), m_peak_down_rate);

		m_stat.second_tick(tick_interval_ms);

		// --------------------------------------------------------------
		// scrape paused torrents that are auto managed
		// (unless the session is paused)
		// --------------------------------------------------------------
		if (!is_paused())
		{
			INVARIANT_CHECK;
			--m_auto_scrape_time_scaler;
			if (m_auto_scrape_time_scaler <= 0)
			{
				std::vector<torrent*>& want_scrape = m_torrent_lists[torrent_want_scrape];
				m_auto_scrape_time_scaler = m_settings.get_int(settings_pack::auto_scrape_interval)
					/ (std::max)(1, int(want_scrape.size()));
				if (m_auto_scrape_time_scaler < m_settings.get_int(settings_pack::auto_scrape_min_interval))
					m_auto_scrape_time_scaler = m_settings.get_int(settings_pack::auto_scrape_min_interval);

				if (!want_scrape.empty() && !m_abort)
				{
					if (m_next_scrape_torrent >= int(want_scrape.size()))
						m_next_scrape_torrent = 0;

					torrent& t = *want_scrape[m_next_scrape_torrent];
					TORRENT_ASSERT(t.is_paused() && t.is_auto_managed());

					// false means it's not triggered by the user, but automatically
					// by libtorrent
					t.scrape_tracker(-1, false);

					++m_next_scrape_torrent;
					if (m_next_scrape_torrent >= int(want_scrape.size()))
						m_next_scrape_torrent = 0;

				}
			}
		}

		// --------------------------------------------------------------
		// refresh torrent suggestions
		// --------------------------------------------------------------
		--m_suggest_timer;
		if (m_settings.get_int(settings_pack::suggest_mode) != settings_pack::no_piece_suggestions
			&& m_suggest_timer <= 0)
		{
			INVARIANT_CHECK;
			m_suggest_timer = 10;

			torrent_map::iterator least_recently_refreshed = m_torrents.begin();
			if (m_next_suggest_torrent >= int(m_torrents.size()))
				m_next_suggest_torrent = 0;

			std::advance(least_recently_refreshed, m_next_suggest_torrent);

			if (least_recently_refreshed != m_torrents.end())
				least_recently_refreshed->second->refresh_suggest_pieces();
			++m_next_suggest_torrent;
		}

		// --------------------------------------------------------------
		// connect new peers
		// --------------------------------------------------------------

		try_connect_more_peers();

		// --------------------------------------------------------------
		// unchoke set calculations
		// --------------------------------------------------------------
		m_unchoke_time_scaler--;
		if (m_unchoke_time_scaler <= 0 && !m_connections.empty())
		{
			m_unchoke_time_scaler = settings().get_int(settings_pack::unchoke_interval);
			recalculate_unchoke_slots();
		}

		// --------------------------------------------------------------
		// optimistic unchoke calculation
		// --------------------------------------------------------------
		m_optimistic_unchoke_time_scaler--;
		if (m_optimistic_unchoke_time_scaler <= 0)
		{
			m_optimistic_unchoke_time_scaler
				= settings().get_int(settings_pack::optimistic_unchoke_interval);
			recalculate_optimistic_unchoke_slots();
		}

		// --------------------------------------------------------------
		// disconnect peers when we have too many
		// --------------------------------------------------------------
		--m_disconnect_time_scaler;
		if (m_disconnect_time_scaler <= 0)
		{
			m_disconnect_time_scaler = m_settings.get_int(settings_pack::peer_turnover_interval);

			// if the connections_limit is too low, the disconnect
			// logic is disabled, since it is too disruptive
			if (m_settings.get_int(settings_pack::connections_limit) > 5)
			{
				if (num_connections() >= m_settings.get_int(settings_pack::connections_limit)
					* m_settings.get_int(settings_pack::peer_turnover_cutoff) / 100
					&& !m_torrents.empty())
				{
					// every 90 seconds, disconnect the worst peers
					// if we have reached the connection limit
					torrent_map::iterator i = std::max_element(m_torrents.begin(), m_torrents.end()
						, boost::bind(&torrent::num_peers, boost::bind(&torrent_map::value_type::second, _1))
						< boost::bind(&torrent::num_peers, boost::bind(&torrent_map::value_type::second, _2)));

					TORRENT_ASSERT(i != m_torrents.end());
					int peers_to_disconnect = (std::min)((std::max)(
						int(i->second->num_peers() * m_settings.get_int(settings_pack::peer_turnover) / 100), 1)
						, i->second->num_connect_candidates());
					i->second->disconnect_peers(peers_to_disconnect
						, error_code(errors::optimistic_disconnect, get_libtorrent_category()));
				}
				else
				{
					// if we haven't reached the global max. see if any torrent
					// has reached its local limit
					for (torrent_map::iterator i = m_torrents.begin()
						, end(m_torrents.end()); i != end; ++i)
					{
						boost::shared_ptr<torrent> t = i->second;

						// ths disconnect logic is disabled for torrents with
						// too low connection limit
						if (t->num_peers() < t->max_connections()
							* m_settings.get_int(settings_pack::peer_turnover_cutoff) / 100
							|| t->max_connections() < 6)
							continue;

						int peers_to_disconnect = (std::min)((std::max)(int(t->num_peers()
							* m_settings.get_int(settings_pack::peer_turnover) / 100), 1)
							, t->num_connect_candidates());
						t->disconnect_peers(peers_to_disconnect
							, error_code(errors::optimistic_disconnect, get_libtorrent_category()));
					}
				}
			}
		}

		m_tick_residual = m_tick_residual % 1000;
//		m_peer_pool.release_memory();
	}

	namespace {
	// returns the index of the first set bit.
	int log2(boost::uint32_t v)
	{
// http://graphics.stanford.edu/~seander/bithacks.html#IntegerLogDeBruijn
		static const int MultiplyDeBruijnBitPosition[32] =
		{
			0, 9, 1, 10, 13, 21, 2, 29, 11, 14, 16, 18, 22, 25, 3, 30,
			8, 12, 20, 28, 15, 17, 24, 7, 19, 27, 23, 6, 26, 5, 4, 31
		};

		v |= v >> 1; // first round down to one less than a power of 2
		v |= v >> 2;
		v |= v >> 4;
		v |= v >> 8;
		v |= v >> 16;

		return MultiplyDeBruijnBitPosition[boost::uint32_t(v * 0x07C4ACDDU) >> 27];
	}

	} // anonymous namespace

	void session_impl::received_buffer(int s)
	{
		int index = (std::min)(log2(s >> 3), 17);
		m_stats_counters.inc_stats_counter(counters::socket_recv_size3 + index);
	}

	void session_impl::sent_buffer(int s)
	{
		int index = (std::min)(log2(s >> 3), 17);
		m_stats_counters.inc_stats_counter(counters::socket_send_size3 + index);
	}

	void session_impl::prioritize_connections(boost::weak_ptr<torrent> t)
	{
		m_prio_torrents.push_back(std::make_pair(t, 10));
	}

#ifndef TORRENT_DISABLE_DHT

	void session_impl::add_dht_node(udp::endpoint n)
	{
		TORRENT_ASSERT(is_single_thread());

		if (m_dht) m_dht->add_node(n);
		else m_dht_nodes.push_back(n);
	}

	bool session_impl::has_dht() const
	{
		return m_dht.get() != NULL;
	}

	void session_impl::prioritize_dht(boost::weak_ptr<torrent> t)
	{
		TORRENT_ASSERT(!m_abort);
		if (m_abort) return;

		TORRENT_ASSERT(m_dht);
		m_dht_torrents.push_back(t);
#ifndef TORRENT_DISABLE_LOGGING
		boost::shared_ptr<torrent> tor = t.lock();
		if (tor)
			session_log("prioritizing DHT announce: \"%s\"", tor->name().c_str());
#endif
		// trigger a DHT announce right away if we just added a new torrent and
		// there's no back-log. in the timer handler, as long as there are more
		// high priority torrents to be announced to the DHT, it will keep the
		// timer interval short until all torrents have been announced.
		if (m_dht_torrents.size() == 1)
		{
			ADD_OUTSTANDING_ASYNC("session_impl::on_dht_announce");
			error_code ec;
			m_dht_announce_timer.expires_from_now(seconds(0), ec);
			m_dht_announce_timer.async_wait(
				bind(&session_impl::on_dht_announce, this, _1));
		}
	}

	void session_impl::on_dht_announce(error_code const& e)
	{
		COMPLETE_ASYNC("session_impl::on_dht_announce");
		TORRENT_ASSERT(is_single_thread());
		if (e)
		{
#ifndef TORRENT_DISABLE_LOGGING
			session_log("aborting DHT announce timer (%d): %s"
				, e.value(), e.message().c_str());
#endif
			return;
		}

		if (m_abort)
		{
#ifndef TORRENT_DISABLE_LOGGING
			session_log("aborting DHT announce timer: m_abort set");
#endif
			return;
		}

		if (!m_dht)
		{
			m_dht_torrents.clear();
			return;
		}

		TORRENT_ASSERT(m_dht);

		// announce to DHT every 15 minutes
		int delay = (std::max)(m_settings.get_int(settings_pack::dht_announce_interval)
			/ (std::max)(int(m_torrents.size()), 1), 1);

		if (!m_dht_torrents.empty())
		{
			// we have prioritized torrents that need
			// an initial DHT announce. Don't wait too long
			// until we announce those.
			delay = (std::min)(4, delay);
		}

		ADD_OUTSTANDING_ASYNC("session_impl::on_dht_announce");
		error_code ec;
		m_dht_announce_timer.expires_from_now(seconds(delay), ec);
		m_dht_announce_timer.async_wait(
			bind(&session_impl::on_dht_announce, this, _1));

		if (!m_dht_torrents.empty())
		{
			boost::shared_ptr<torrent> t;
			do
			{
				t = m_dht_torrents.front().lock();
				m_dht_torrents.pop_front();
			} while (!t && !m_dht_torrents.empty());

			if (t)
			{
				t->dht_announce();
				return;
			}
		}
		if (m_torrents.empty()) return;

		if (m_next_dht_torrent == m_torrents.end())
			m_next_dht_torrent = m_torrents.begin();
		m_next_dht_torrent->second->dht_announce();
		// TODO: 2 make a list for torrents that want to be announced on the DHT so we
		// don't have to loop over all torrents, just to find the ones that want to announce
		++m_next_dht_torrent;
		if (m_next_dht_torrent == m_torrents.end())
			m_next_dht_torrent = m_torrents.begin();
	}
#endif

	void session_impl::on_lsd_announce(error_code const& e)
	{
		COMPLETE_ASYNC("session_impl::on_lsd_announce");
		m_stats_counters.inc_stats_counter(counters::on_lsd_counter);
		TORRENT_ASSERT(is_single_thread());
		if (e) return;

		if (m_abort) return;

		ADD_OUTSTANDING_ASYNC("session_impl::on_lsd_announce");
		// announce on local network every 5 minutes
		int delay = (std::max)(m_settings.get_int(settings_pack::local_service_announce_interval)
			/ (std::max)(int(m_torrents.size()), 1), 1);
		error_code ec;
		m_lsd_announce_timer.expires_from_now(seconds(delay), ec);
		m_lsd_announce_timer.async_wait(
			bind(&session_impl::on_lsd_announce, this, _1));

		if (m_torrents.empty()) return;

		if (m_next_lsd_torrent == m_torrents.end())
			m_next_lsd_torrent = m_torrents.begin();
		m_next_lsd_torrent->second->lsd_announce();
		++m_next_lsd_torrent;
		if (m_next_lsd_torrent == m_torrents.end())
			m_next_lsd_torrent = m_torrents.begin();
	}

	void session_impl::auto_manage_checking_torrents(std::vector<torrent*>& list
		, int& limit)
	{
		for (std::vector<torrent*>::iterator i = list.begin()
			, end(list.end()); i != end; ++i)
		{
			torrent* t = *i;

			TORRENT_ASSERT(t->state() == torrent_status::checking_files);
			TORRENT_ASSERT(t->is_auto_managed());
			if (limit <= 0)
			{
				t->pause();
			}
			else
			{
				t->resume();
				t->start_checking();
				--limit;
			}
		}
	}

	void session_impl::auto_manage_torrents(std::vector<torrent*>& list
		, int& dht_limit, int& tracker_limit
		, int& lsd_limit, int& hard_limit, int type_limit)
	{
		for (std::vector<torrent*>::iterator i = list.begin()
			, end(list.end()); i != end; ++i)
		{
			torrent* t = *i;

			TORRENT_ASSERT(t->state() != torrent_status::checking_files);

			// inactive torrents don't count (and if you configured them to do so,
			// the torrent won't say it's inactive)
			if (hard_limit > 0 && t->is_inactive())
			{
				t->set_announce_to_dht(--dht_limit >= 0);
				t->set_announce_to_trackers(--tracker_limit >= 0);
				t->set_announce_to_lsd(--lsd_limit >= 0);

				--hard_limit;
#ifndef TORRENT_DISABLE_LOGGING
				if (!t->allows_peers())
					t->log_to_all_peers("auto manager starting (inactive) torrent");
#endif
				t->set_allow_peers(true);
				t->update_gauge();
				t->update_want_peers();
				continue;
			}

			if (type_limit > 0 && hard_limit > 0)
			{
				t->set_announce_to_dht(--dht_limit >= 0);
				t->set_announce_to_trackers(--tracker_limit >= 0);
				t->set_announce_to_lsd(--lsd_limit >= 0);

				--hard_limit;
				--type_limit;
#ifndef TORRENT_DISABLE_LOGGING
				if (!t->allows_peers())
					t->log_to_all_peers("auto manager starting torrent");
#endif
				t->set_allow_peers(true);
				t->update_gauge();
				t->update_want_peers();
				continue;
			}

#ifndef TORRENT_DISABLE_LOGGING
			if (t->allows_peers())
				t->log_to_all_peers("auto manager pausing torrent");
#endif
			// use graceful pause for auto-managed torrents
			t->set_allow_peers(false, torrent::flag_graceful_pause
				| torrent::flag_clear_disk_cache);
			t->set_announce_to_dht(false);
			t->set_announce_to_trackers(false);
			t->set_announce_to_lsd(false);
			t->update_gauge();
			t->update_want_peers();
		}
	}

	int session_impl::get_int_setting(int n) const
	{
		int const v = settings().get_int(n);
		if (v < 0) return (std::numeric_limits<int>::max)();
		return v;
	}

	void session_impl::recalculate_auto_managed_torrents()
	{
		INVARIANT_CHECK;

		m_last_auto_manage = time_now();
		m_need_auto_manage = false;

		if (is_paused()) return;

		// make copies of the lists of torrents that we want to consider for auto
		// management. We need copies because they will be sorted.
		std::vector<torrent*> checking
			= torrent_list(session_interface::torrent_checking_auto_managed);
		std::vector<torrent*> downloaders
			= torrent_list(session_interface::torrent_downloading_auto_managed);
		std::vector<torrent*> seeds
			= torrent_list(session_interface::torrent_seeding_auto_managed);

		// these counters are set to the number of torrents
		// of each kind we're allowed to have active
		int downloading_limit = get_int_setting(settings_pack::active_downloads);
		int seeding_limit = get_int_setting(settings_pack::active_seeds);
		int checking_limit = get_int_setting(settings_pack::active_checking);
		int dht_limit = get_int_setting(settings_pack::active_dht_limit);
		int tracker_limit = get_int_setting(settings_pack::active_tracker_limit);
		int lsd_limit = get_int_setting(settings_pack::active_lsd_limit);
		int hard_limit = get_int_setting(settings_pack::active_limit);

		// if hard_limit is <= 0, all torrents in these lists should be paused.
		// The order is not relevant
		if (hard_limit > 0)
		{
			// we only need to sort the first n torrents here, where n is the number
			// of checking torrents we allow. The rest of the list is still used to
			// make sure the remaining torrents are paused, but their order is not
			// relevant
			std::partial_sort(checking.begin(), checking.begin() +
				(std::min)(checking_limit, int(checking.size())), checking.end()
				, boost::bind(&torrent::sequence_number, _1) < boost::bind(&torrent::sequence_number, _2));

			std::partial_sort(downloaders.begin(), downloaders.begin() +
				(std::min)(hard_limit, int(downloaders.size())), downloaders.end()
				, boost::bind(&torrent::sequence_number, _1) < boost::bind(&torrent::sequence_number, _2));

			std::partial_sort(seeds.begin(), seeds.begin() +
				(std::min)(hard_limit, int(seeds.size())), seeds.end()
				, boost::bind(&torrent::seed_rank, _1, boost::ref(m_settings))
				> boost::bind(&torrent::seed_rank, _2, boost::ref(m_settings)));
		}

		auto_manage_checking_torrents(checking, checking_limit);

		if (settings().get_bool(settings_pack::auto_manage_prefer_seeds))
		{
			auto_manage_torrents(seeds, dht_limit, tracker_limit, lsd_limit
				, hard_limit, seeding_limit);
			auto_manage_torrents(downloaders, dht_limit, tracker_limit, lsd_limit
				, hard_limit, downloading_limit);
		}
		else
		{
			auto_manage_torrents(downloaders, dht_limit, tracker_limit, lsd_limit
				, hard_limit, downloading_limit);
			auto_manage_torrents(seeds, dht_limit, tracker_limit, lsd_limit
				, hard_limit, seeding_limit);
		}
	}

	namespace {
		bool last_optimistic_unchoke_cmp(torrent_peer const* const l
			, torrent_peer const* const r)
		{
			return l->last_optimistically_unchoked
				< r->last_optimistically_unchoked;
		}
	}

	void session_impl::recalculate_optimistic_unchoke_slots()
	{
		INVARIANT_CHECK;

		TORRENT_ASSERT(is_single_thread());
		if (m_stats_counters[counters::num_unchoke_slots] == 0) return;

		std::vector<torrent_peer*> opt_unchoke;

		// collect the currently optimistically unchoked peers here, so we can
		// choke them when we've found new optimistic unchoke candidates.
		std::vector<torrent_peer*> prev_opt_unchoke;

		// TODO: 3 it would probably make sense to have a separate list of peers
		// that are eligible for optimistic unchoke, similar to the torrents
		// perhaps this could even iterate over the pool allocators of
		// torrent_peer objects. It could probably be done in a single pass and
		// collect the n best candidates. maybe just a queue of peers would make
		// even more sense, just pick the next peer in the queue for unchoking. It
		// would be O(1).
		for (connection_map::iterator i = m_connections.begin()
			, end(m_connections.end()); i != end; ++i)
		{
			peer_connection* p = i->get();
			TORRENT_ASSERT(p);
			torrent_peer* pi = p->peer_info_struct();
			if (!pi) continue;
			if (pi->web_seed) continue;

			if (pi->optimistically_unchoked)
			{
				prev_opt_unchoke.push_back(pi);
			}

			torrent* t = p->associated_torrent().lock().get();
			if (!t) continue;

			// TODO: 3 peers should know whether their torrent is paused or not,
			// instead of having to ask it over and over again
			if (t->is_paused()) continue;

			if (!p->is_connecting()
				&& !p->is_disconnecting()
				&& p->is_peer_interested()
				&& t->free_upload_slots()
				&& (p->is_choked() || pi->optimistically_unchoked)
				&& !p->ignore_unchoke_slots()
				&& t->valid_metadata())
			{
				opt_unchoke.push_back(pi);
			}
		}

		// find the peers that has been waiting the longest to be optimistically
		// unchoked

		int num_opt_unchoke = m_settings.get_int(settings_pack::num_optimistic_unchoke_slots);
		int const allowed_unchoke_slots = m_stats_counters[counters::num_unchoke_slots];
		if (num_opt_unchoke == 0) num_opt_unchoke = (std::max)(1, allowed_unchoke_slots / 5);
		if (num_opt_unchoke > int(opt_unchoke.size())) num_opt_unchoke =
			int(opt_unchoke.size());

		// find the n best optimistic unchoke candidates
		std::partial_sort(opt_unchoke.begin()
			, opt_unchoke.begin() + num_opt_unchoke
			, opt_unchoke.end(), &last_optimistic_unchoke_cmp);

#ifndef TORRENT_DISABLE_EXTENSIONS
		if (m_session_extension_features & plugin::optimistic_unchoke_feature)
		{
			// if there is an extension that wants to reorder the optimistic
			// unchoke peers, first convert the vector into one containing
			// peer_connection_handles, since that's the exported API
			std::vector<peer_connection_handle> peers;
			peers.reserve(opt_unchoke.size());
			for (std::vector<torrent_peer*>::iterator i = opt_unchoke.begin()
				, end(opt_unchoke.end()); i != end; ++i)
			{
				peers.push_back(peer_connection_handle(static_cast<peer_connection*>((*i)->connection)->self()));
			}
			for (ses_extension_list_t::iterator i = m_ses_extensions.begin()
				, end(m_ses_extensions.end()); i != end; ++i)
			{
				if ((*i)->on_optimistic_unchoke(peers))
					break;
			}
			// then convert back to the internal torrent_peer pointers
			opt_unchoke.clear();
			for (std::vector<peer_connection_handle>::iterator i = peers.begin()
				, end(peers.end()); i != end; ++i)
			{
				opt_unchoke.push_back(i->native_handle()->peer_info_struct());
			}
		}
#endif

		// unchoke the first num_opt_unchoke peers in the candidate set
		// and make sure that the others are choked
		std::vector<torrent_peer*>::iterator opt_unchoke_end = opt_unchoke.begin()
			+ num_opt_unchoke;

		for (std::vector<torrent_peer*>::iterator i = opt_unchoke.begin();
			i != opt_unchoke_end; ++i)
		{
			torrent_peer* pi = *i;
			peer_connection* p = static_cast<peer_connection*>(pi->connection);
			if (pi->optimistically_unchoked)
			{
#ifndef TORRENT_DISABLE_LOGGING
					p->peer_log(peer_log_alert::info, "OPTIMISTIC UNCHOKE"
						, "already unchoked | session-time: %d"
						, pi->last_optimistically_unchoked);
#endif
				TORRENT_ASSERT(!pi->connection->is_choked());
				// remove this peer from prev_opt_unchoke, to prevent us from
				// choking it later. This peer gets another round of optimistic
				// unchoke
				std::vector<torrent_peer*>::iterator existing =
					std::find(prev_opt_unchoke.begin(), prev_opt_unchoke.end(), pi);
				TORRENT_ASSERT(existing != prev_opt_unchoke.end());
				prev_opt_unchoke.erase(existing);
			}
			else
			{
				TORRENT_ASSERT(p->is_choked());
				boost::shared_ptr<torrent> t = p->associated_torrent().lock();
				bool ret = t->unchoke_peer(*p, true);
				TORRENT_ASSERT(ret);
				if (ret)
				{
					pi->optimistically_unchoked = true;
					m_stats_counters.inc_stats_counter(counters::num_peers_up_unchoked_optimistic);
					pi->last_optimistically_unchoked = boost::uint16_t(session_time());
#ifndef TORRENT_DISABLE_LOGGING
					p->peer_log(peer_log_alert::info, "OPTIMISTIC UNCHOKE"
						, "session-time: %d", pi->last_optimistically_unchoked);
#endif
				}
			}
		}

		// now, choke all the previous optimistically unchoked peers
		for (std::vector<torrent_peer*>::iterator i = prev_opt_unchoke.begin()
			, end(prev_opt_unchoke.end()); i != end; ++i)
		{
			torrent_peer* pi = *i;
			TORRENT_ASSERT(pi->optimistically_unchoked);
			peer_connection* p = static_cast<peer_connection*>(pi->connection);
			boost::shared_ptr<torrent> t = p->associated_torrent().lock();
			pi->optimistically_unchoked = false;
			m_stats_counters.inc_stats_counter(counters::num_peers_up_unchoked_optimistic, -1);
			t->choke_peer(*p);
		}

		// if we have too many unchoked peers now, we need to trigger the regular
		// choking logic to choke some
		if (m_stats_counters[counters::num_unchoke_slots]
			< m_stats_counters[counters::num_peers_up_unchoked_all])
		{
			m_unchoke_time_scaler = 0;
		}
	}

	void session_impl::try_connect_more_peers()
	{
		if (m_abort) return;

		if (num_connections() >= m_settings.get_int(settings_pack::connections_limit))
			return;

		// this is the maximum number of connections we will
		// attempt this tick
		int max_connections = m_settings.get_int(settings_pack::connection_speed);

		// zero connections speeds are allowed, we just won't make any connections
		if (max_connections <= 0) return;

		// this loop will "hand out" connection_speed to the torrents, in a round
		// robin fashion, so that every torrent is equally likely to connect to a
		// peer

		// boost connections are connections made by torrent connection
		// boost, which are done immediately on a tracker response. These
		// connections needs to be deducted from this second
		if (m_boost_connections > 0)
		{
			if (m_boost_connections > max_connections)
			{
				m_boost_connections -= max_connections;
				max_connections = 0;
			}
			else
			{
				max_connections -= m_boost_connections;
				m_boost_connections = 0;
			}
		}

		// TODO: use a lower limit than m_settings.connections_limit
		// to allocate the to 10% or so of connection slots for incoming
		// connections
		int limit = m_settings.get_int(settings_pack::connections_limit)
			- num_connections();

		// this logic is here to smooth out the number of new connection
		// attempts over time, to prevent connecting a large number of
		// sockets, wait 10 seconds, and then try again
		if (m_settings.get_bool(settings_pack::smooth_connects) && max_connections > (limit+1) / 2)
			max_connections = (limit+1) / 2;

		std::vector<torrent*>& want_peers_download = m_torrent_lists[torrent_want_peers_download];
		std::vector<torrent*>& want_peers_finished = m_torrent_lists[torrent_want_peers_finished];

		// if no torrent want any peers, just return
		if (want_peers_download.empty() && want_peers_finished.empty()) return;

		// if we don't have any connection attempt quota, return
		if (max_connections <= 0) return;

		INVARIANT_CHECK;

		int steps_since_last_connect = 0;
		int num_torrents = int(want_peers_finished.size() + want_peers_download.size());
		for (;;)
		{
			if (m_next_downloading_connect_torrent >= int(want_peers_download.size()))
				m_next_downloading_connect_torrent = 0;

			if (m_next_finished_connect_torrent >= int(want_peers_finished.size()))
				m_next_finished_connect_torrent = 0;

			torrent* t = NULL;
			// there are prioritized torrents. Pick one of those
			while (!m_prio_torrents.empty())
			{
				t = m_prio_torrents.front().first.lock().get();
				--m_prio_torrents.front().second;
				if (m_prio_torrents.front().second > 0
					&& t != NULL
					&& t->want_peers()) break;
				m_prio_torrents.pop_front();
				t = NULL;
			}

			if (t == NULL)
			{
				if ((m_download_connect_attempts >= m_settings.get_int(
						settings_pack::connect_seed_every_n_download)
					&& want_peers_finished.size())
						|| want_peers_download.empty())
				{
					// pick a finished torrent to give a peer to
					t = want_peers_finished[m_next_finished_connect_torrent];
					TORRENT_ASSERT(t->want_peers_finished());
					m_download_connect_attempts = 0;
					++m_next_finished_connect_torrent;
				}
				else
				{
					// pick a downloading torrent to give a peer to
					t = want_peers_download[m_next_downloading_connect_torrent];
					TORRENT_ASSERT(t->want_peers_download());
					++m_download_connect_attempts;
					++m_next_downloading_connect_torrent;
				}
			}

			TORRENT_ASSERT(t->want_peers());
			TORRENT_ASSERT(t->allows_peers());

			TORRENT_TRY
			{
				if (t->try_connect_peer())
				{
					--max_connections;
					steps_since_last_connect = 0;
					m_stats_counters.inc_stats_counter(counters::connection_attempts);
				}
			}
			TORRENT_CATCH(std::bad_alloc&)
			{
				// we ran out of memory trying to connect to a peer
				// lower the global limit to the number of peers
				// we already have
				m_settings.set_int(settings_pack::connections_limit, num_connections());
				if (m_settings.get_int(settings_pack::connections_limit) < 2)
					m_settings.set_int(settings_pack::connections_limit, 2);
			}

			++steps_since_last_connect;

			// if there are no more free connection slots, abort
			if (max_connections == 0) return;
			// there are no more torrents that want peers
			if (want_peers_download.empty() && want_peers_finished.empty()) break;
			// if we have gone a whole loop without
			// handing out a single connection, break
			if (steps_since_last_connect > num_torrents + 1) break;
			// maintain the global limit on number of connections
			if (num_connections() >= m_settings.get_int(settings_pack::connections_limit)) break;
		}
	}

	void session_impl::recalculate_unchoke_slots()
	{
		TORRENT_ASSERT(is_single_thread());
		INVARIANT_CHECK;

		time_point const now = aux::time_now();
		time_duration const unchoke_interval = now - m_last_choke;
		m_last_choke = now;

		// build list of all peers that are
		// unchokable.
		// TODO: 3 there should be a pre-calculated list of all peers eligible for
		// unchoking
		std::vector<peer_connection*> peers;
		for (connection_map::iterator i = m_connections.begin();
			i != m_connections.end();)
		{
			boost::shared_ptr<peer_connection> p = *i;
			TORRENT_ASSERT(p);
			++i;
			torrent* const t = p->associated_torrent().lock().get();
			torrent_peer* const pi = p->peer_info_struct();

			if (p->ignore_unchoke_slots() || t == 0 || pi == 0
				|| pi->web_seed || t->is_paused())
			{
				p->reset_choke_counters();
				continue;
			}

			if (!p->is_peer_interested()
				|| p->is_disconnecting()
				|| p->is_connecting())
			{
				// this peer is not unchokable. So, if it's unchoked
				// already, make sure to choke it.
				if (p->is_choked())
				{
					p->reset_choke_counters();
					continue;
				}
				if (pi && pi->optimistically_unchoked)
				{
					m_stats_counters.inc_stats_counter(counters::num_peers_up_unchoked_optimistic, -1);
					pi->optimistically_unchoked = false;
					// force a new optimistic unchoke
					m_optimistic_unchoke_time_scaler = 0;
					// TODO: post a message to have this happen
					// immediately instead of waiting for the next tick
				}
				t->choke_peer(*p);
				p->reset_choke_counters();
				continue;
			}

			peers.push_back(p.get());
		}

		// the unchoker wants an estimate of our upload rate capacity
		// (used by bittyrant)
		int max_upload_rate = upload_rate_limit(m_global_class);
		if (m_settings.get_int(settings_pack::choking_algorithm)
			== settings_pack::bittyrant_choker
			&& max_upload_rate == 0)
		{
			// we don't know at what rate we can upload. If we have a
			// measurement of the peak, use that + 10kB/s, otherwise
			// assume 20 kB/s
			max_upload_rate = (std::max)(20000, m_peak_up_rate + 10000);
			if (m_alerts.should_post<performance_alert>())
				m_alerts.emplace_alert<performance_alert>(torrent_handle()
					, performance_alert::bittyrant_with_no_uplimit);
		}

		int const allowed_upload_slots = unchoke_sort(peers, max_upload_rate
			, unchoke_interval, m_settings);

		m_stats_counters.set_value(counters::num_unchoke_slots
			, allowed_upload_slots);

#ifndef TORRENT_DISABLE_LOGGING
		session_log("RECALCULATE UNCHOKE SLOTS: [ peers: %d "
			"eligible-peers: %d"
			" max_upload_rate: %d"
			" allowed-slots: %d ]"
			, int(m_connections.size())
			, int(peers.size())
			, max_upload_rate
			, allowed_upload_slots);
#endif

		int const unchoked_counter_optimistic
			= m_stats_counters[counters::num_peers_up_unchoked_optimistic];
		int const num_opt_unchoke = (unchoked_counter_optimistic == 0)
			? (std::max)(1, allowed_upload_slots / 5) : unchoked_counter_optimistic;

		int unchoke_set_size = allowed_upload_slots - num_opt_unchoke;

		// go through all the peers and unchoke the first ones and choke
		// all the other ones.
		for (std::vector<peer_connection*>::iterator i = peers.begin()
			, end(peers.end()); i != end; ++i)
		{
			peer_connection* p = *i;
			TORRENT_ASSERT(p);
			TORRENT_ASSERT(!p->ignore_unchoke_slots());

			// this will update the m_uploaded_at_last_unchoke
			p->reset_choke_counters();

			torrent* t = p->associated_torrent().lock().get();
			TORRENT_ASSERT(t);

			if (unchoke_set_size > 0)
			{
				// yes, this peer should be unchoked
				if (p->is_choked())
				{
					if (!t->unchoke_peer(*p))
						continue;
				}

				--unchoke_set_size;

				TORRENT_ASSERT(p->peer_info_struct());
				if (p->peer_info_struct()->optimistically_unchoked)
				{
					// force a new optimistic unchoke
					// since this one just got promoted into the
					// proper unchoke set
					m_optimistic_unchoke_time_scaler = 0;
					p->peer_info_struct()->optimistically_unchoked = false;
					m_stats_counters.inc_stats_counter(counters::num_peers_up_unchoked_optimistic, -1);
				}
			}
			else
			{
				// no, this peer should be choked
				TORRENT_ASSERT(p->peer_info_struct());
				if (!p->is_choked() && !p->peer_info_struct()->optimistically_unchoked)
					t->choke_peer(*p);
			}
		}
	}

	void session_impl::cork_burst(peer_connection* p)
	{
		TORRENT_ASSERT(is_single_thread());
		if (p->is_corked()) return;
		p->cork_socket();
		m_delayed_uncorks.push_back(p);
	}

	void session_impl::do_delayed_uncork()
	{
		m_stats_counters.inc_stats_counter(counters::on_disk_counter);
		TORRENT_ASSERT(is_single_thread());
		for (std::vector<peer_connection*>::iterator i = m_delayed_uncorks.begin()
			, end(m_delayed_uncorks.end()); i != end; ++i)
		{
			(*i)->uncork_socket();
		}
		m_delayed_uncorks.clear();
	}

	boost::shared_ptr<torrent> session_impl::delay_load_torrent(sha1_hash const& info_hash
		, peer_connection* pc)
	{
#ifndef TORRENT_DISABLE_EXTENSIONS
		for (ses_extension_list_t::iterator i = m_ses_extensions.begin()
			, end(m_ses_extensions.end()); i != end; ++i)
		{
			add_torrent_params p;
			if ((*i)->on_unknown_torrent(info_hash, peer_connection_handle(pc->self()), p))
			{
				error_code ec;
				torrent_handle handle = add_torrent(p, ec);

				return handle.native_handle();
			}
		}
#else
		TORRENT_UNUSED(pc);
		TORRENT_UNUSED(info_hash);
#endif
		return boost::shared_ptr<torrent>();
	}

	// the return value from this function is valid only as long as the
	// session is locked!
	boost::weak_ptr<torrent> session_impl::find_torrent(sha1_hash const& info_hash) const
	{
		TORRENT_ASSERT(is_single_thread());

		torrent_map::const_iterator i = m_torrents.find(info_hash);
#if defined TORRENT_DEBUG && defined TORRENT_EXPENSIVE_INVARIANT_CHECKS
		for (torrent_map::const_iterator j
			= m_torrents.begin(); j != m_torrents.end(); ++j)
		{
			torrent* p = boost::get_pointer(j->second);
			TORRENT_ASSERT(p);
		}
#endif
		if (i != m_torrents.end()) return i->second;
		return boost::weak_ptr<torrent>();
	}

	void session_impl::insert_torrent(sha1_hash const& ih, boost::shared_ptr<torrent> const& t
		, std::string uuid)
	{
		m_torrents.insert(std::make_pair(ih, t));
#ifndef TORRENT_NO_DEPRECATE
		//deprecated in 1.2
		if (!uuid.empty()) m_uuids.insert(std::make_pair(uuid, t));
#else
		TORRENT_UNUSED(uuid);
#endif

		TORRENT_ASSERT(m_torrents.size() >= m_torrent_lru.size());
	}

	void session_impl::set_queue_position(torrent* me, int p)
	{
		if (p >= 0 && me->queue_position() == -1)
		{
			for (session_impl::torrent_map::iterator i = m_torrents.begin()
				, end(m_torrents.end()); i != end; ++i)
			{
				torrent* t = i->second.get();
				if (t->queue_position() >= p)
				{
					t->set_queue_position_impl(t->queue_position()+1);
					t->state_updated();
				}
				if (t->queue_position() >= p) t->set_queue_position_impl(t->queue_position()+1);
			}
			++m_max_queue_pos;
			me->set_queue_position_impl((std::min)(m_max_queue_pos, p));
		}
		else if (p < 0)
		{
			TORRENT_ASSERT(me->queue_position() >= 0);
			TORRENT_ASSERT(p == -1);
			for (session_impl::torrent_map::iterator i = m_torrents.begin()
				, end(m_torrents.end()); i != end; ++i)
			{
				torrent* t = i->second.get();
				if (t == me) continue;
				if (t->queue_position() == -1) continue;
				if (t->queue_position() >= me->queue_position())
				{
					t->set_queue_position_impl(t->queue_position()-1);
					t->state_updated();
				}
			}
			--m_max_queue_pos;
			me->set_queue_position_impl(p);
		}
		else if (p < me->queue_position())
		{
			for (session_impl::torrent_map::iterator i = m_torrents.begin()
				, end(m_torrents.end()); i != end; ++i)
			{
				torrent* t = i->second.get();
				if (t == me) continue;
				if (t->queue_position() == -1) continue;
				if (t->queue_position() >= p
					&& t->queue_position() < me->queue_position())
				{
					t->set_queue_position_impl(t->queue_position()+1);
					t->state_updated();
				}
			}
			me->set_queue_position_impl(p);
		}
		else if (p > me->queue_position())
		{
			for (session_impl::torrent_map::iterator i = m_torrents.begin()
				, end(m_torrents.end()); i != end; ++i)
			{
				torrent* t = i->second.get();
				int pos = t->queue_position();
				if (t == me) continue;
				if (pos == -1) continue;

				if (pos <= p
						&& pos > me->queue_position()
						&& pos != -1)
				{
					t->set_queue_position_impl(t->queue_position()-1);
					t->state_updated();
				}

			}
			me->set_queue_position_impl((std::min)(m_max_queue_pos, p));
		}

		trigger_auto_manage();
	}

#if !defined(TORRENT_DISABLE_ENCRYPTION) && !defined(TORRENT_DISABLE_EXTENSIONS)
	torrent const* session_impl::find_encrypted_torrent(sha1_hash const& info_hash
		, sha1_hash const& xor_mask)
	{
		sha1_hash obfuscated = info_hash;
		obfuscated ^= xor_mask;

		torrent_map::iterator i = m_obfuscated_torrents.find(obfuscated);
		if (i == m_obfuscated_torrents.end()) return NULL;
		return i->second.get();
	}
#endif

#ifndef TORRENT_NO_DEPRECATE
	//deprecated in 1.2
	boost::weak_ptr<torrent> session_impl::find_torrent(std::string const& uuid) const
	{
		TORRENT_ASSERT(is_single_thread());

		std::map<std::string, boost::shared_ptr<torrent> >::const_iterator i
			= m_uuids.find(uuid);
		if (i != m_uuids.end()) return i->second;
		return boost::weak_ptr<torrent>();
	}
#endif

#ifndef TORRENT_DISABLE_MUTABLE_TORRENTS
	std::vector<boost::shared_ptr<torrent> > session_impl::find_collection(
		std::string const& collection) const
	{
		std::vector<boost::shared_ptr<torrent> > ret;
		for (session_impl::torrent_map::const_iterator i = m_torrents.begin()
			, end(m_torrents.end()); i != end; ++i)
		{
			boost::shared_ptr<torrent> t = i->second;
			if (!t) continue;
			std::vector<std::string> const& c = t->torrent_file().collections();
			if (std::count(c.begin(), c.end(), collection) == 0) continue;
			ret.push_back(t);
		}
		return ret;
	}
#endif //TORRENT_DISABLE_MUTABLE_TORRENTS

	namespace {

	// returns true if lhs is a better disconnect candidate than rhs
	bool compare_disconnect_torrent(session_impl::torrent_map::value_type const& lhs
		, session_impl::torrent_map::value_type const& rhs)
	{
		// a torrent with 0 peers is never a good disconnect candidate
		// since there's nothing to disconnect
		if ((lhs.second->num_peers() == 0) != (rhs.second->num_peers() == 0))
			return lhs.second->num_peers() != 0;

		// other than that, always prefer to disconnect peers from seeding torrents
		// in order to not harm downloading ones
		if (lhs.second->is_seed() != rhs.second->is_seed())
			return lhs.second->is_seed();

		return lhs.second->num_peers() > rhs.second->num_peers();
	}

	} // anonymous namespace

	boost::weak_ptr<torrent> session_impl::find_disconnect_candidate_torrent() const
	{
		aux::session_impl::torrent_map::const_iterator i = std::min_element(m_torrents.begin(), m_torrents.end()
			, &compare_disconnect_torrent);

		TORRENT_ASSERT(i != m_torrents.end());
		if (i == m_torrents.end()) return boost::shared_ptr<torrent>();

		return i->second;
	}

#ifndef TORRENT_DISABLE_LOGGING
	TORRENT_FORMAT(2,3)
	void session_impl::session_log(char const* fmt, ...) const
	{
		if (!m_alerts.should_post<log_alert>()) return;

		va_list v;
		va_start(v, fmt);
		session_vlog(fmt, v);
		va_end(v);
	}

	TORRENT_FORMAT(2, 0)
	void session_impl::session_vlog(char const* fmt, va_list& v) const
	{
		if (!m_alerts.should_post<log_alert>()) return;

		char buf[1024];
		vsnprintf(buf, sizeof(buf), fmt, v);
		m_alerts.emplace_alert<log_alert>(buf);
	}
#endif

	void session_impl::get_torrent_status(std::vector<torrent_status>* ret
		, boost::function<bool(torrent_status const&)> const& pred
		, boost::uint32_t flags) const
	{
		for (torrent_map::const_iterator i
			= m_torrents.begin(), end(m_torrents.end());
			i != end; ++i)
		{
			if (i->second->is_aborted()) continue;
			torrent_status st;
			i->second->status(&st, flags);
			if (!pred(st)) continue;
			ret->push_back(st);
		}
	}

	void session_impl::refresh_torrent_status(std::vector<torrent_status>* ret
		, boost::uint32_t flags) const
	{
		for (std::vector<torrent_status>::iterator i
			= ret->begin(), end(ret->end()); i != end; ++i)
		{
			boost::shared_ptr<torrent> t = i->handle.m_torrent.lock();
			if (!t) continue;
			t->status(&*i, flags);
		}
	}

	void session_impl::post_torrent_updates(boost::uint32_t flags)
	{
		INVARIANT_CHECK;

		TORRENT_ASSERT(is_single_thread());

		std::vector<torrent*>& state_updates
			= m_torrent_lists[aux::session_impl::torrent_state_updates];

#if TORRENT_USE_ASSERTS
		m_posting_torrent_updates = true;
#endif

		std::vector<torrent_status> status;
		status.reserve(state_updates.size());

		// TODO: it might be a nice feature here to limit the number of torrents
		// to send in a single update. By just posting the first n torrents, they
		// would nicely be round-robined because the torrent lists are always
		// pushed back. Perhaps the status_update_alert could even have a fixed
		// array of n entries rather than a vector, to further improve memory
		// locality.
		for (std::vector<torrent*>::iterator i = state_updates.begin()
			, end(state_updates.end()); i != end; ++i)
		{
			torrent* t = *i;
			TORRENT_ASSERT(t->m_links[aux::session_impl::torrent_state_updates].in_list());
			status.push_back(torrent_status());
			// querying accurate download counters may require
			// the torrent to be loaded. Loading a torrent, and evicting another
			// one will lead to calling state_updated(), which screws with
			// this list while we're working on it, and break things
			t->status(&status.back(), flags);
			t->clear_in_state_update();
		}
		state_updates.clear();

#if TORRENT_USE_ASSERTS
		m_posting_torrent_updates = false;
#endif

		m_alerts.emplace_alert<state_update_alert>(std::move(status));
	}

	void session_impl::post_session_stats()
	{
		m_disk_thread.update_stats_counters(m_stats_counters);

#ifndef TORRENT_DISABLE_DHT
		if (m_dht)
			m_dht->update_stats_counters(m_stats_counters);
#endif

		m_stats_counters.set_value(counters::sent_ip_overhead_bytes
			, m_stat.total_transfer(stat::upload_ip_protocol));

		m_stats_counters.set_value(counters::recv_ip_overhead_bytes
			, m_stat.total_transfer(stat::download_ip_protocol));

		m_stats_counters.set_value(counters::limiter_up_queue
			, m_upload_rate.queue_size());
		m_stats_counters.set_value(counters::limiter_down_queue
			, m_download_rate.queue_size());

		m_stats_counters.set_value(counters::limiter_up_bytes
			, m_upload_rate.queued_bytes());
		m_stats_counters.set_value(counters::limiter_down_bytes
			, m_download_rate.queued_bytes());

		m_alerts.emplace_alert<session_stats_alert>(m_stats_counters);
	}

	void session_impl::post_dht_stats()
	{
		std::vector<dht_lookup> requests;
		std::vector<dht_routing_bucket> table;

#ifndef TORRENT_DISABLE_DHT
		if (m_dht)
			m_dht->dht_status(table, requests);
#endif

		m_alerts.emplace_alert<dht_stats_alert>(std::move(table), std::move(requests));
	}

	std::vector<torrent_handle> session_impl::get_torrents() const
	{
		std::vector<torrent_handle> ret;

		for (torrent_map::const_iterator i
			= m_torrents.begin(), end(m_torrents.end());
			i != end; ++i)
		{
			if (i->second->is_aborted()) continue;
			ret.push_back(torrent_handle(i->second));
		}
		return ret;
	}

	torrent_handle session_impl::find_torrent_handle(sha1_hash const& info_hash)
	{
		return torrent_handle(find_torrent(info_hash));
	}

	void session_impl::async_add_torrent(add_torrent_params* params)
	{
		if (string_begins_no_case("file://", params->url.c_str()) && !params->ti)
		{
			m_disk_thread.async_load_torrent(params
				, boost::bind(&session_impl::on_async_load_torrent, this, _1));
			return;
		}

		error_code ec;
		torrent_handle handle = add_torrent(*params, ec);
		delete params;
	}

	void session_impl::on_async_load_torrent(disk_io_job const* j)
	{
		add_torrent_params* params = static_cast<add_torrent_params*>(j->requester);
		error_code ec;
		torrent_handle handle;
		if (j->error.ec)
		{
			ec = j->error.ec;
			m_alerts.emplace_alert<add_torrent_alert>(handle, *params, ec);
		}
		else
		{
			params->url.clear();
			params->ti = boost::shared_ptr<torrent_info>(j->buffer.torrent_file);
			handle = add_torrent(*params, ec);
		}

		delete params;
	}

#ifndef TORRENT_DISABLE_EXTENSIONS
	void session_impl::add_extensions_to_torrent(
		boost::shared_ptr<torrent> const& torrent_ptr, void* userdata)
	{
		for (ses_extension_list_t::iterator i = m_ses_extensions.begin()
			, end(m_ses_extensions.end()); i != end; ++i)
		{
			boost::shared_ptr<torrent_plugin> tp((*i)->new_torrent(torrent_ptr->get_handle(), userdata));
			if (tp) torrent_ptr->add_extension(tp);
		}
	}
#endif

	torrent_handle session_impl::add_torrent(add_torrent_params const& p
		, error_code& ec)
	{
		torrent_handle h = add_torrent_impl(p, ec);
		m_alerts.emplace_alert<add_torrent_alert>(h, p, ec);
		return h;
	}

	torrent_handle session_impl::add_torrent_impl(add_torrent_params const& p
		, error_code& ec)
	{
		TORRENT_ASSERT(!p.save_path.empty());

		add_torrent_params params = p;
		if (string_begins_no_case("magnet:", params.url.c_str()))
		{
			parse_magnet_uri(params.url, params, ec);
			if (ec) return torrent_handle();
			params.url.clear();
		}

		if (string_begins_no_case("file://", params.url.c_str()) && !params.ti)
		{
			std::string filename = resolve_file_url(params.url);
			boost::shared_ptr<torrent_info> t = boost::make_shared<torrent_info>(filename, boost::ref(ec), 0);
			if (ec) return torrent_handle();
			params.url.clear();
			params.ti = t;
		}

		if (params.ti && params.ti->is_valid() && params.ti->num_files() == 0)
		{
			ec = errors::no_files_in_torrent;
			return torrent_handle();
		}

#ifndef TORRENT_DISABLE_DHT
		// add p.dht_nodes to the DHT, if enabled
		if (!p.dht_nodes.empty())
		{
			for (std::vector<std::pair<std::string, int> >::const_iterator i = p.dht_nodes.begin()
				, end(p.dht_nodes.end()); i != end; ++i)
			{
				add_dht_node_name(*i);
			}
		}
#endif

		INVARIANT_CHECK;

		if (is_aborted())
		{
			ec = errors::session_is_closing;
			return torrent_handle();
		}

		// figure out the info hash of the torrent
		sha1_hash const* ih = 0;
		sha1_hash tmp;
		if (params.ti) ih = &params.ti->info_hash();
#ifndef TORRENT_NO_DEPRECATE
		//deprecated in 1.2
		else if (!params.url.empty())
		{
			// in order to avoid info-hash collisions, for
			// torrents where we don't have an info-hash, but
			// just a URL, set the temporary info-hash to the
			// hash of the URL. This will be changed once we
			// have the actual .torrent file
			tmp = hasher(&params.url[0], int(params.url.size())).final();
			ih = &tmp;
		}
#endif
		else ih = &params.info_hash;

		// is the torrent already active?
		boost::shared_ptr<torrent> torrent_ptr = find_torrent(*ih).lock();
#ifndef TORRENT_NO_DEPRECATE
		//deprecated in 1.2
		if (!torrent_ptr && !params.uuid.empty()) torrent_ptr = find_torrent(params.uuid).lock();
		// if we still can't find the torrent, look for it by url
		if (!torrent_ptr && !params.url.empty())
		{
			torrent_map::iterator i = std::find_if(m_torrents.begin()
				, m_torrents.end(), boost::bind(&torrent::url, boost::bind(&std::pair<const sha1_hash
					, boost::shared_ptr<torrent> >::second, _1)) == params.url);
			if (i != m_torrents.end())
				torrent_ptr = i->second;
		}
#endif

		if (torrent_ptr)
		{
			if ((params.flags & add_torrent_params::flag_duplicate_is_error) == 0)
			{
#ifndef TORRENT_NO_DEPRECATE
		//deprecated in 1.2
				if (!params.uuid.empty() && torrent_ptr->uuid().empty())
					torrent_ptr->set_uuid(params.uuid);
				if (!params.url.empty() && torrent_ptr->url().empty())
					torrent_ptr->set_url(params.url);
#endif
				return torrent_handle(torrent_ptr);
			}

			ec = errors::duplicate_torrent;
			return torrent_handle();
		}

		int queue_pos = ++m_max_queue_pos;

		torrent_ptr = boost::make_shared<torrent>(boost::ref(*this)
			, 16 * 1024, queue_pos, boost::cref(params), boost::cref(*ih));

		if (m_alerts.should_post<torrent_added_alert>())
			m_alerts.emplace_alert<torrent_added_alert>(torrent_ptr->get_handle());

		torrent_ptr->set_ip_filter(m_ip_filter);
		torrent_ptr->start(params);

#ifndef TORRENT_DISABLE_EXTENSIONS
		typedef std::vector<boost::function<
			boost::shared_ptr<torrent_plugin>(torrent_handle const&, void*)> >
			torrent_plugins_t;

		for (torrent_plugins_t::const_iterator i = params.extensions.begin()
			, end(params.extensions.end()); i != end; ++i)
		{
			torrent_ptr->add_extension((*i)(torrent_ptr->get_handle(),
				params.userdata));
		}

		add_extensions_to_torrent(torrent_ptr, params.userdata);
#endif

#ifndef TORRENT_DISABLE_DHT
		if (params.ti)
		{
			torrent_info::nodes_t const& nodes = params.ti->nodes();
			for (std::vector<std::pair<std::string, int> >::const_iterator i = nodes.begin()
				, end(nodes.end()); i != end; ++i)
			{
				add_dht_node_name(*i);
			}
		}
#endif

		sha1_hash next_lsd(0);
		sha1_hash next_dht(0);
		if (m_next_lsd_torrent != m_torrents.end())
			next_lsd = m_next_lsd_torrent->first;
#ifndef TORRENT_DISABLE_DHT
		if (m_next_dht_torrent != m_torrents.end())
			next_dht = m_next_dht_torrent->first;
#endif
		float load_factor = m_torrents.load_factor();

		m_torrents.insert(std::make_pair(*ih, torrent_ptr));

		TORRENT_ASSERT(m_torrents.size() >= m_torrent_lru.size());

#if !defined(TORRENT_DISABLE_ENCRYPTION) && !defined(TORRENT_DISABLE_EXTENSIONS)
		hasher h;
		h.update("req2", 4);
		h.update(ih->data(), 20);
		// this is SHA1("req2" + info-hash), used for
		// encrypted hand shakes
		m_obfuscated_torrents.insert(std::make_pair(h.final(), torrent_ptr));
#endif

		if (torrent_ptr->is_pinned() == false)
		{
			evict_torrents_except(torrent_ptr.get());
			bump_torrent(torrent_ptr.get());
		}

		// if this insert made the hash grow, the iterators became invalid
		// we need to reset them
		if (m_torrents.load_factor() < load_factor)
		{
			// this indicates the hash table re-hashed
			if (!next_lsd.is_all_zeros())
				m_next_lsd_torrent = m_torrents.find(next_lsd);
#ifndef TORRENT_DISABLE_DHT
			if (!next_dht.is_all_zeros())
				m_next_dht_torrent = m_torrents.find(next_dht);
#endif
		}

#ifndef TORRENT_NO_DEPRECATE
		//deprecated in 1.2
		if (!params.uuid.empty() || !params.url.empty())
			m_uuids.insert(std::make_pair(params.uuid.empty()
				? params.url : params.uuid, torrent_ptr));
#endif

		// recalculate auto-managed torrents sooner (or put it off)
		// if another torrent will be added within one second from now
		// we want to put it off again anyway. So that while we're adding
		// a boat load of torrents, we postpone the recalculation until
		// we're done adding them all (since it's kind of an expensive operation)
		if (params.flags & add_torrent_params::flag_auto_managed)
		{
			const int max_downloading = settings().get_int(settings_pack::active_downloads);
			const int max_seeds = settings().get_int(settings_pack::active_seeds);
			const int max_active = settings().get_int(settings_pack::active_limit);

			const int num_downloading
			= int(torrent_list(session_interface::torrent_downloading_auto_managed).size());
			const int num_seeds
			= int(torrent_list(session_interface::torrent_seeding_auto_managed).size());
			const int num_active = num_downloading + num_seeds;

			// there's no point in triggering the auto manage logic early if we
			// don't have a reason to believe anything will change. It's kind of
			// expensive.
			if ((num_downloading < max_downloading
				|| num_seeds < max_seeds)
				&& num_active < max_active)
			{
				trigger_auto_manage();
			}
		}

		return torrent_handle(torrent_ptr);
	}

	void session_impl::update_outgoing_interfaces()
	{
		INVARIANT_CHECK;
		std::string net_interfaces = m_settings.get_str(settings_pack::outgoing_interfaces);

		// declared in string_util.hpp
		parse_comma_separated_string(net_interfaces, m_outgoing_interfaces);
	}

	tcp::endpoint session_impl::bind_outgoing_socket(socket_type& s, address
		const& remote_address, error_code& ec) const
	{
		tcp::endpoint bind_ep(address_v4(), 0);
		if (m_settings.get_int(settings_pack::outgoing_port) > 0)
		{
#ifdef TORRENT_WINDOWS
			s.set_option(exclusive_address_use(true), ec);
#endif
			s.set_option(tcp::acceptor::reuse_address(true), ec);
			// ignore errors because the underlying socket may not
			// be opened yet. This happens when we're routing through
			// a proxy. In that case, we don't yet know the address of
			// the proxy server, and more importantly, we don't know
			// the address family of its address. This means we can't
			// open the socket yet. The socks abstraction layer defers
			// opening it.
			ec.clear();
			bind_ep.port(next_port());
		}

		if (!m_outgoing_interfaces.empty())
		{
			if (m_interface_index >= m_outgoing_interfaces.size()) m_interface_index = 0;
			std::string const& ifname = m_outgoing_interfaces[m_interface_index++];

			if (ec) return bind_ep;

			bind_ep.address(bind_socket_to_device(m_io_service, s
				, remote_address.is_v4()
					? boost::asio::ip::tcp::v4()
					: boost::asio::ip::tcp::v6()
				, ifname.c_str(), bind_ep.port(), ec));
			return bind_ep;
		}

		// if we're not binding to a specific interface, bind
		// to the same protocol family as the target endpoint
		if (is_any(bind_ep.address()))
		{
#if TORRENT_USE_IPV6
			if (remote_address.is_v6())
				bind_ep.address(address_v6::any());
			else
#endif
				bind_ep.address(address_v4::any());
		}

		s.bind(bind_ep, ec);
		return bind_ep;
	}

	// verify that the given local address satisfies the requirements of
	// the outgoing interfaces. i.e. that one of the allowed outgoing
	// interfaces has this address. For uTP sockets, which are all backed
	// by an unconnected udp socket, we won't be able to tell what local
	// address is used for this peer's packets, in that case, just make
	// sure one of the allowed interfaces exists and maybe that it's the
	// default route. For systems that have SO_BINDTODEVICE, it should be
	// enough to just know that one of the devices exist
	bool session_impl::verify_bound_address(address const& addr, bool utp
		, error_code& ec)
	{
		TORRENT_UNUSED(utp);

		// we have specific outgoing interfaces specified. Make sure the
		// local endpoint for this socket is bound to one of the allowed
		// interfaces. the list can be a mixture of interfaces and IP
		// addresses.
		for (int i = 0; i < int(m_outgoing_interfaces.size()); ++i)
		{
			error_code err;
			address ip = address::from_string(m_outgoing_interfaces[i].c_str(), err);
			if (err) continue;
			if (ip == addr) return true;
		}

		// we didn't find the address as an IP in the interface list. Now,
		// resolve which device (if any) has this IP address.
		std::string device = device_for_address(addr, m_io_service, ec);
		if (ec) return false;

		// if no device was found to have this address, we fail
		if (device.empty()) return false;

		for (int i = 0; i < int(m_outgoing_interfaces.size()); ++i)
		{
			if (m_outgoing_interfaces[i] == device) return true;
		}

		return false;
	}

	void session_impl::remove_torrent(const torrent_handle& h, int options)
	{
		INVARIANT_CHECK;

		boost::shared_ptr<torrent> tptr = h.m_torrent.lock();
		if (!tptr) return;

		m_alerts.emplace_alert<torrent_removed_alert>(tptr->get_handle()
			, tptr->info_hash());

		remove_torrent_impl(tptr, options);

		tptr->abort();
		tptr->set_queue_position(-1);
	}

	void session_impl::remove_torrent_impl(boost::shared_ptr<torrent> tptr
		, int options)
	{
#ifndef TORRENT_NO_DEPRECATE
		// deprecated in 1.2
		// remove from uuid list
		if (!tptr->uuid().empty())
		{
			std::map<std::string, boost::shared_ptr<torrent> >::iterator j
				= m_uuids.find(tptr->uuid());
			if (j != m_uuids.end()) m_uuids.erase(j);
		}
#endif

		torrent_map::iterator i =
			m_torrents.find(tptr->torrent_file().info_hash());

#ifndef TORRENT_NO_DEPRECATE
		// deprecated in 1.2
		// this torrent might be filed under the URL-hash
		if (i == m_torrents.end() && !tptr->url().empty())
		{
			std::string const& url = tptr->url();
			sha1_hash urlhash = hasher(&url[0], int(url.size())).final();
			i = m_torrents.find(urlhash);
		}
#endif

		if (i == m_torrents.end()) return;

		torrent& t = *i->second;
		if (options)
		{
			if (!t.delete_files(options))
			{
				if (m_alerts.should_post<torrent_delete_failed_alert>())
					m_alerts.emplace_alert<torrent_delete_failed_alert>(t.get_handle()
						, error_code(), t.torrent_file().info_hash());
			}
		}

		if (m_torrent_lru.size() > 0
			&& (t.prev != NULL || t.next != NULL || m_torrent_lru.front() == &t))
			m_torrent_lru.erase(&t);

		TORRENT_ASSERT(t.prev == NULL && t.next == NULL);

		tptr->update_gauge();

#if TORRENT_USE_ASSERTS
		sha1_hash i_hash = t.torrent_file().info_hash();
#endif
#ifndef TORRENT_DISABLE_DHT
		if (i == m_next_dht_torrent)
			++m_next_dht_torrent;
#endif
		if (i == m_next_lsd_torrent)
			++m_next_lsd_torrent;

		m_torrents.erase(i);

		TORRENT_ASSERT(m_torrents.size() >= m_torrent_lru.size());

#if !defined(TORRENT_DISABLE_ENCRYPTION) && !defined(TORRENT_DISABLE_EXTENSIONS)
		hasher h;
		h.update("req2", 4);
		h.update(tptr->info_hash().data(), 20);
		m_obfuscated_torrents.erase(h.final());
#endif

#ifndef TORRENT_DISABLE_DHT
		if (m_next_dht_torrent == m_torrents.end())
			m_next_dht_torrent = m_torrents.begin();
#endif
		if (m_next_lsd_torrent == m_torrents.end())
			m_next_lsd_torrent = m_torrents.begin();

		// this torrent may open up a slot for a queued torrent
		trigger_auto_manage();

		TORRENT_ASSERT(m_torrents.find(i_hash) == m_torrents.end());
	}

#ifndef TORRENT_NO_DEPRECATE
	namespace
	{
		listen_interface_t set_ssl_flag(listen_interface_t in)
		{
			in.ssl = true;
			return in;
		}
	}

	void session_impl::update_ssl_listen()
	{
		INVARIANT_CHECK;

		// this function maps the previous functionality of just setting the ssl
		// listen port in order to enable the ssl listen sockets, to the new
		// mechanism where SSL sockets are specified in listen_interfaces.
		std::vector<listen_interface_t> current_ifaces;
		parse_listen_interfaces(m_settings.get_str(settings_pack::listen_interfaces)
			, current_ifaces);
		// these are the current interfaces we have, first remove all the SSL
		// interfaces
		current_ifaces.erase(std::remove_if(current_ifaces.begin(), current_ifaces.end()
			, boost::bind(&listen_interface_t::ssl, _1)), current_ifaces.end());

		int const ssl_listen_port = m_settings.get_int(settings_pack::ssl_listen);

		// setting a port of 0 means to disable listening on SSL, so just update
		// the interface list with the new list, and we're done
		if (ssl_listen_port == 0)
		{
			m_settings.set_str(settings_pack::listen_interfaces
				, print_listen_interfaces(current_ifaces));
			return;
		}

		std::vector<listen_interface_t> new_ifaces;
		std::transform(current_ifaces.begin(), current_ifaces.end()
			, std::back_inserter(new_ifaces), &set_ssl_flag);

		current_ifaces.insert(current_ifaces.end(), new_ifaces.begin(), new_ifaces.end());

		m_settings.set_str(settings_pack::listen_interfaces
			, print_listen_interfaces(current_ifaces));
	}
#endif // TORRENT_NO_DEPRECATE

	void session_impl::update_listen_interfaces()
	{
		INVARIANT_CHECK;

		std::string net_interfaces = m_settings.get_str(settings_pack::listen_interfaces);
		std::vector<listen_interface_t> new_listen_interfaces;

		// declared in string_util.hpp
		parse_listen_interfaces(net_interfaces, new_listen_interfaces);

#ifndef TORRENT_DISABLE_LOGGING
		session_log("update listen interfaces: %s", net_interfaces.c_str());
#endif

		m_listen_interfaces = new_listen_interfaces;
	}

	void session_impl::update_privileged_ports()
	{
		if (m_settings.get_bool(settings_pack::no_connect_privileged_ports))
		{
			m_port_filter.add_rule(0, 1024, port_filter::blocked);

			// Close connections whose endpoint is filtered
			// by the new ip-filter
			for (torrent_map::iterator i = m_torrents.begin()
				, end(m_torrents.end()); i != end; ++i)
				i->second->port_filter_updated();
		}
		else
		{
			m_port_filter.add_rule(0, 1024, 0);
		}
	}

	void session_impl::update_auto_sequential()
	{
		for (torrent_map::iterator i = m_torrents.begin()
			, end(m_torrents.end()); i != end; ++i)
			i->second->update_auto_sequential();
	}

	void session_impl::update_max_failcount()
	{
		for (torrent_map::iterator i = m_torrents.begin()
			, end(m_torrents.end()); i != end; ++i)
		{
			i->second->update_max_failcount();
		}
	}

	void session_impl::update_proxy()
	{
		// in case we just set a socks proxy, we might have to
		// open the socks incoming connection
		if (!m_socks_listen_socket) open_new_incoming_socks_connection();
		for (std::list<listen_socket_t>::iterator i = m_listen_sockets.begin()
			, end(m_listen_sockets.end()); i != end; ++i)
		{
			i->udp_sock->set_proxy_settings(proxy());
		}
	}

	void session_impl::update_upnp()
	{
		if (m_settings.get_bool(settings_pack::enable_upnp))
			start_upnp();
		else
			stop_upnp();
	}

	void session_impl::update_natpmp()
	{
		if (m_settings.get_bool(settings_pack::enable_natpmp))
			start_natpmp();
		else
			stop_natpmp();
	}

	void session_impl::update_lsd()
	{
		if (m_settings.get_bool(settings_pack::enable_lsd))
			start_lsd();
		else
			stop_lsd();
	}

	void session_impl::update_dht()
	{
#ifndef TORRENT_DISABLE_DHT
		if (m_settings.get_bool(settings_pack::enable_dht))
			start_dht();
		else
			stop_dht();
#endif
	}

	void session_impl::update_peer_fingerprint()
	{
		// ---- generate a peer id ----
		std::string print = m_settings.get_str(settings_pack::peer_fingerprint);
		if (print.size() > 20) print.resize(20);

		// the client's fingerprint
		std::copy(print.begin(), print.begin() + print.length(), m_peer_id.begin());
		if (print.length() < 20)
		{
			url_random(m_peer_id.data() + print.length(), m_peer_id.data() + 20);
		}
	}

	void session_impl::update_count_slow()
	{
		error_code ec;
		for (torrent_map::const_iterator i = m_torrents.begin()
			, end(m_torrents.end()); i != end; ++i)
		{
			i->second->on_inactivity_tick(ec);
		}
	}

	address session_impl::listen_address() const
	{
		for (std::list<listen_socket_t>::const_iterator i = m_listen_sockets.begin()
			, end(m_listen_sockets.end()); i != end; ++i)
		{
			if (i->external_address != address()) return i->external_address;
		}
		return address();
	}

	boost::uint16_t session_impl::listen_port() const
	{
		// if peer connections are set up to be received over a socks
		// proxy, and it's the same one as we're using for the tracker
		// just tell the tracker the socks5 port we're listening on
		if (m_socks_listen_socket && m_socks_listen_socket->is_open())
			return m_socks_listen_socket->local_endpoint().port();

		// if not, don't tell the tracker anything if we're in force_proxy
		// mode. We don't want to leak our listen port since it can
		// potentially identify us if it is leaked elsewere
		if (m_settings.get_bool(settings_pack::force_proxy)) return 0;
		if (m_listen_sockets.empty()) return 0;
		return m_listen_sockets.front().tcp_external_port;
	}

	// TODO: 2 this function should be removed and users need to deal with the
	// more generic case of having multiple ssl ports
	boost::uint16_t session_impl::ssl_listen_port() const
	{
#ifdef TORRENT_USE_OPENSSL
		// if peer connections are set up to be received over a socks
		// proxy, and it's the same one as we're using for the tracker
		// just tell the tracker the socks5 port we're listening on
		if (m_socks_listen_socket && m_socks_listen_socket->is_open())
			return m_socks_listen_port;

		// if not, don't tell the tracker anything if we're in force_proxy
		// mode. We don't want to leak our listen port since it can
		// potentially identify us if it is leaked elsewere
		if (m_settings.get_bool(settings_pack::force_proxy)) return 0;
		for (std::list<listen_socket_t>::const_iterator i = m_listen_sockets.begin()
			, end(m_listen_sockets.end()); i != end; ++i)
		{
			if (i->ssl) return i->tcp_external_port;
		}
#endif
		return 0;
	}

	void session_impl::announce_lsd(sha1_hash const& ih, int port, bool broadcast)
	{
		// use internal listen port for local peers
		if (m_lsd)
			m_lsd->announce(ih, port, broadcast);
	}

	void session_impl::on_lsd_peer(tcp::endpoint peer, sha1_hash const& ih)
	{
		m_stats_counters.inc_stats_counter(counters::on_lsd_peer_counter);
		TORRENT_ASSERT(is_single_thread());

		INVARIANT_CHECK;

		boost::shared_ptr<torrent> t = find_torrent(ih).lock();
		if (!t) return;
		// don't add peers from lsd to private torrents
		if (t->torrent_file().priv() || (t->torrent_file().is_i2p()
			&& !m_settings.get_bool(settings_pack::allow_i2p_mixed))) return;

#ifndef TORRENT_DISABLE_LOGGING
		session_log("added peer from local discovery: %s", print_endpoint(peer).c_str());
#endif
		t->add_peer(peer, peer_info::lsd);
		t->do_connect_boost();

		if (m_alerts.should_post<lsd_peer_alert>())
			m_alerts.emplace_alert<lsd_peer_alert>(t->get_handle(), peer);
	}

	// TODO: perhaps this function should not exist when logging is disabled
	void session_impl::on_port_map_log(
		char const* msg, int map_transport)
	{
#ifndef TORRENT_DISABLE_LOGGING
		TORRENT_ASSERT(map_transport >= 0 && map_transport <= 1);
		// log message
		if (m_alerts.should_post<portmap_log_alert>())
			m_alerts.emplace_alert<portmap_log_alert>(map_transport, msg);
#else
		TORRENT_UNUSED(msg);
		TORRENT_UNUSED(map_transport);
#endif
	}

	namespace {
		bool find_tcp_port_mapping(int transport, int mapping, listen_socket_t const& ls)
		{
			return ls.tcp_port_mapping[transport] == mapping;
		}

		bool find_udp_port_mapping(int transport, int mapping, listen_socket_t const& ls)
		{
			return ls.udp_port_mapping[transport] == mapping;
		}
	}

	// transport is 0 for NAT-PMP and 1 for UPnP
	void session_impl::on_port_mapping(int mapping, address const& ip, int port
		, int const protocol, error_code const& ec, int map_transport)
	{
		TORRENT_ASSERT(is_single_thread());

		TORRENT_ASSERT(map_transport >= 0 && map_transport <= 1);

		if (ec && m_alerts.should_post<portmap_error_alert>())
		{
			m_alerts.emplace_alert<portmap_error_alert>(mapping
				, map_transport, ec);
		}

		// look through our listen sockets to see if this mapping is for one of
		// them (it could also be a user mapping)

		std::list<listen_socket_t>::iterator ls
			= std::find_if(m_listen_sockets.begin(), m_listen_sockets.end()
			, boost::bind(find_tcp_port_mapping, map_transport, mapping, _1));

		bool tcp = true;
		if (ls == m_listen_sockets.end())
		{
			ls = std::find_if(m_listen_sockets.begin(), m_listen_sockets.end()
				, boost::bind(find_udp_port_mapping, map_transport, mapping, _1));
			tcp = false;
		}

		if (ls != m_listen_sockets.end())
		{
			if (ip != address())
			{
				// TODO: 1 report the proper address of the router as the source IP of
				// this vote of our external address, instead of the empty address
				set_external_address(ip, source_router, address());
			}

			ls->external_address = ip;
			if (tcp) ls->tcp_external_port = port;
			else ls->udp_external_port = port;
		}

		if (!ec && m_alerts.should_post<portmap_alert>())
		{
			m_alerts.emplace_alert<portmap_alert>(mapping, port
				, map_transport, protocol == natpmp::udp
				? portmap_alert::udp : portmap_alert::tcp);
		}
	}

#ifndef TORRENT_NO_DEPRECATE
	session_status session_impl::status() const
	{
//		INVARIANT_CHECK;
		TORRENT_ASSERT(is_single_thread());

		session_status s;

		s.optimistic_unchoke_counter = m_optimistic_unchoke_time_scaler;
		s.unchoke_counter = m_unchoke_time_scaler;
		s.num_dead_peers = int(m_undead_peers.size());

		s.num_peers = m_stats_counters[counters::num_peers_connected];
		s.num_unchoked = m_stats_counters[counters::num_peers_up_unchoked_all];
		s.allowed_upload_slots = m_stats_counters[counters::num_unchoke_slots];

		s.num_torrents
			= m_stats_counters[counters::num_checking_torrents]
			+ m_stats_counters[counters::num_stopped_torrents]
			+ m_stats_counters[counters::num_queued_seeding_torrents]
			+ m_stats_counters[counters::num_queued_download_torrents]
			+ m_stats_counters[counters::num_upload_only_torrents]
			+ m_stats_counters[counters::num_downloading_torrents]
			+ m_stats_counters[counters::num_seeding_torrents]
			+ m_stats_counters[counters::num_error_torrents];

		s.num_paused_torrents
			= m_stats_counters[counters::num_stopped_torrents]
			+ m_stats_counters[counters::num_error_torrents]
			+ m_stats_counters[counters::num_queued_seeding_torrents]
			+ m_stats_counters[counters::num_queued_download_torrents];

		s.total_redundant_bytes = m_stats_counters[counters::recv_redundant_bytes];
		s.total_failed_bytes = m_stats_counters[counters::recv_failed_bytes];

		s.up_bandwidth_queue = m_stats_counters[counters::limiter_up_queue];
		s.down_bandwidth_queue = m_stats_counters[counters::limiter_down_queue];

		s.up_bandwidth_bytes_queue = m_stats_counters[counters::limiter_up_bytes];
		s.down_bandwidth_bytes_queue = m_stats_counters[counters::limiter_down_bytes];

		s.disk_write_queue = m_stats_counters[counters::num_peers_down_disk];
		s.disk_read_queue = m_stats_counters[counters::num_peers_up_disk];

		s.has_incoming_connections = m_stats_counters[counters::has_incoming_connections] != 0;

		// total
		s.download_rate = m_stat.download_rate();
		s.total_upload = m_stat.total_upload();
		s.upload_rate = m_stat.upload_rate();
		s.total_download = m_stat.total_download();

		// payload
		s.payload_download_rate = m_stat.transfer_rate(stat::download_payload);
		s.total_payload_download = m_stat.total_transfer(stat::download_payload);
		s.payload_upload_rate = m_stat.transfer_rate(stat::upload_payload);
		s.total_payload_upload = m_stat.total_transfer(stat::upload_payload);

		// IP-overhead
		s.ip_overhead_download_rate = m_stat.transfer_rate(stat::download_ip_protocol);
		s.total_ip_overhead_download = m_stat.total_transfer(stat::download_ip_protocol);
		s.ip_overhead_upload_rate = m_stat.transfer_rate(stat::upload_ip_protocol);
		s.total_ip_overhead_upload = m_stat.total_transfer(stat::upload_ip_protocol);

		// tracker
		s.total_tracker_download = m_stats_counters[counters::recv_tracker_bytes];
		s.total_tracker_upload = m_stats_counters[counters::sent_tracker_bytes];

		// dht
		s.total_dht_download = m_stats_counters[counters::dht_bytes_in];
		s.total_dht_upload = m_stats_counters[counters::dht_bytes_out];

		// deprecated
		s.tracker_download_rate = 0;
		s.tracker_upload_rate = 0;
		s.dht_download_rate = 0;
		s.dht_upload_rate = 0;

#ifndef TORRENT_DISABLE_DHT
		if (m_dht)
		{
			m_dht->dht_status(s);
		}
		else
#endif
		{
			s.dht_nodes = 0;
			s.dht_node_cache = 0;
			s.dht_torrents = 0;
			s.dht_global_nodes = 0;
			s.dht_total_allocations = 0;
		}

		s.utp_stats.packet_loss = m_stats_counters[counters::utp_packet_loss];
		s.utp_stats.timeout = m_stats_counters[counters::utp_timeout];
		s.utp_stats.packets_in = m_stats_counters[counters::utp_packets_in];
		s.utp_stats.packets_out = m_stats_counters[counters::utp_packets_out];
		s.utp_stats.fast_retransmit = m_stats_counters[counters::utp_fast_retransmit];
		s.utp_stats.packet_resend = m_stats_counters[counters::utp_packet_resend];
		s.utp_stats.samples_above_target = m_stats_counters[counters::utp_samples_above_target];
		s.utp_stats.samples_below_target = m_stats_counters[counters::utp_samples_below_target];
		s.utp_stats.payload_pkts_in = m_stats_counters[counters::utp_payload_pkts_in];
		s.utp_stats.payload_pkts_out = m_stats_counters[counters::utp_payload_pkts_out];
		s.utp_stats.invalid_pkts_in = m_stats_counters[counters::utp_invalid_pkts_in];
		s.utp_stats.redundant_pkts_in = m_stats_counters[counters::utp_redundant_pkts_in];

		s.utp_stats.num_idle = m_stats_counters[counters::num_utp_idle];
		s.utp_stats.num_syn_sent = m_stats_counters[counters::num_utp_syn_sent];
		s.utp_stats.num_connected = m_stats_counters[counters::num_utp_connected];
		s.utp_stats.num_fin_sent = m_stats_counters[counters::num_utp_fin_sent];
		s.utp_stats.num_close_wait = m_stats_counters[counters::num_utp_close_wait];

		// this loop is potentially expensive. It could be optimized by
		// simply keeping a global counter
		int peerlist_size = 0;
		for (torrent_map::const_iterator i = m_torrents.begin()
			, end(m_torrents.end()); i != end; ++i)
		{
			peerlist_size += i->second->num_known_peers();
		}

		s.peerlist_size = peerlist_size;

		return s;
	}
#endif // TORRENT_NO_DEPRECATE

#ifndef TORRENT_DISABLE_DHT

	void session_impl::start_dht()
	{ start_dht(m_dht_state); }

	namespace {

		void on_bootstrap(alert_manager& alerts)
		{
			if (alerts.should_post<dht_bootstrap_alert>())
				alerts.emplace_alert<dht_bootstrap_alert>();
		}
	}

	void session_impl::start_dht(entry const& startup_state)
	{
		INVARIANT_CHECK;

		stop_dht();

		// postpone starting the DHT if we're still resolving the DHT router
		if (m_outstanding_router_lookups > 0) return;

		m_dht = boost::make_shared<dht::dht_tracker>(
			static_cast<dht_observer*>(this)
			, boost::ref(m_io_service)
			, boost::bind(&session_impl::send_udp_packet, this, false, _1, _2, _3, _4)
			, boost::cref(m_dht_settings)
			, boost::ref(m_stats_counters)
			, m_dht_storage_constructor
			, startup_state);

		for (std::vector<udp::endpoint>::iterator i = m_dht_router_nodes.begin()
			, end(m_dht_router_nodes.end()); i != end; ++i)
		{
			m_dht->add_router_node(*i);
		}

		for (std::vector<udp::endpoint>::iterator i = m_dht_nodes.begin()
			, end(m_dht_nodes.end()); i != end; ++i)
		{
			m_dht->add_node(*i);
		}
		m_dht_nodes.clear();

		m_dht->start(startup_state, boost::bind(&on_bootstrap, boost::ref(m_alerts)));
	}

	void session_impl::stop_dht()
	{
		if (!m_dht) return;
		m_dht->stop();
		m_dht.reset();
	}

	void session_impl::set_dht_settings(dht_settings const& settings)
	{
		m_dht_settings = settings;
	}

	void session_impl::set_dht_storage(dht::dht_storage_constructor_type sc)
	{
		m_dht_storage_constructor = sc;
	}

#ifndef TORRENT_NO_DEPRECATE
	entry session_impl::dht_state() const
	{
		if (!m_dht) return entry();
		return m_dht->state();
	}

	void session_impl::start_dht_deprecated(entry const& startup_state)
	{
		m_settings.set_bool(settings_pack::enable_dht, true);
		start_dht(startup_state);
	}
#endif

	void session_impl::add_dht_node_name(std::pair<std::string, int> const& node)
	{
		ADD_OUTSTANDING_ASYNC("session_impl::on_dht_name_lookup");
		m_host_resolver.async_resolve(node.first, resolver_interface::abort_on_shutdown
			, boost::bind(&session_impl::on_dht_name_lookup
				, this, _1, _2, node.second));
	}

	void session_impl::on_dht_name_lookup(error_code const& e
		, std::vector<address> const& addresses, int port)
	{
		COMPLETE_ASYNC("session_impl::on_dht_name_lookup");

		if (e)
		{
			if (m_alerts.should_post<dht_error_alert>())
				m_alerts.emplace_alert<dht_error_alert>(
					dht_error_alert::hostname_lookup, e);
			return;
		}

		for (std::vector<address>::const_iterator i = addresses.begin()
			, end(addresses.end()); i != end; ++i)
		{
			udp::endpoint ep(*i, port);
			add_dht_node(ep);
		}
	}

	void session_impl::add_dht_router(std::pair<std::string, int> const& node)
	{
		ADD_OUTSTANDING_ASYNC("session_impl::on_dht_router_name_lookup");
		++m_outstanding_router_lookups;
		m_host_resolver.async_resolve(node.first, resolver_interface::abort_on_shutdown
			, boost::bind(&session_impl::on_dht_router_name_lookup
				, this, _1, _2, node.second));
	}

	void session_impl::on_dht_router_name_lookup(error_code const& e
		, std::vector<address> const& addresses, int port)
	{
		COMPLETE_ASYNC("session_impl::on_dht_router_name_lookup");
		--m_outstanding_router_lookups;

		if (e)
		{
			if (m_alerts.should_post<dht_error_alert>())
				m_alerts.emplace_alert<dht_error_alert>(
					dht_error_alert::hostname_lookup, e);

			if (m_outstanding_router_lookups == 0) update_dht();
			return;
		}


		for (std::vector<address>::const_iterator i = addresses.begin()
			, end(addresses.end()); i != end; ++i)
		{
			// router nodes should be added before the DHT is started (and bootstrapped)
			udp::endpoint ep(*i, port);
			if (m_dht) m_dht->add_router_node(ep);
			m_dht_router_nodes.push_back(ep);
		}

		if (m_outstanding_router_lookups == 0) update_dht();
	}

	// callback for dht_immutable_get
	void session_impl::get_immutable_callback(sha1_hash target
		, dht::item const& i)
	{
		TORRENT_ASSERT(!i.is_mutable());
		m_alerts.emplace_alert<dht_immutable_item_alert>(target, i.value());
	}

	void session_impl::dht_get_immutable_item(sha1_hash const& target)
	{
		if (!m_dht) return;
		m_dht->get_item(target, boost::bind(&session_impl::get_immutable_callback
			, this, target, _1));
	}

	// callback for dht_mutable_get
	void session_impl::get_mutable_callback(dht::item const& i, bool authoritative)
	{
		TORRENT_ASSERT(i.is_mutable());
		m_alerts.emplace_alert<dht_mutable_item_alert>(i.pk(), i.sig(), i.seq()
			, i.salt(), i.value(), authoritative);
	}

	// key is a 32-byte binary string, the public key to look up.
	// the salt is optional
	void session_impl::dht_get_mutable_item(std::array<char, 32> key
		, std::string salt)
	{
		if (!m_dht) return;
		m_dht->get_item(key.data(), boost::bind(&session_impl::get_mutable_callback
			, this, _1, _2), salt);
	}

	namespace {

		void on_dht_put_immutable_item(alert_manager& alerts, sha1_hash target, int num)
		{
			if (alerts.should_post<dht_put_alert>())
				alerts.emplace_alert<dht_put_alert>(target, num);
		}

		void on_dht_put_mutable_item(alert_manager& alerts, dht::item const& i, int num)
		{
			std::array<char, 64> sig = i.sig();
			std::array<char, 32> pk = i.pk();
			boost::uint64_t seq = i.seq();
			std::string salt = i.salt();

			if (alerts.should_post<dht_put_alert>())
				alerts.emplace_alert<dht_put_alert>(pk, sig, salt, seq, num);
		}

		void put_mutable_callback(dht::item& i
			, boost::function<void(entry&, std::array<char,64>&
				, boost::uint64_t&, std::string const&)> cb)
		{
			entry value = i.value();
			std::array<char, 64> sig = i.sig();
			std::array<char, 32> pk = i.pk();
			boost::uint64_t seq = i.seq();
			std::string salt = i.salt();
			cb(value, sig, seq, salt);
			i.assign(value, salt, seq, pk.data(), sig.data());
		}

		void on_dht_get_peers(alert_manager& alerts, sha1_hash info_hash, std::vector<tcp::endpoint> const& peers)
		{
			if (alerts.should_post<dht_get_peers_reply_alert>())
				alerts.emplace_alert<dht_get_peers_reply_alert>(info_hash, peers);
		}

		void on_direct_response(alert_manager& alerts, void* userdata, dht::msg const& msg)
		{
			if (msg.message.type() == bdecode_node::none_t)
				alerts.emplace_alert<dht_direct_response_alert>(userdata, msg.addr);
			else
				alerts.emplace_alert<dht_direct_response_alert>(userdata, msg.addr, msg.message);
		}

	} // anonymous namespace

	void session_impl::dht_put_immutable_item(entry const& data, sha1_hash target)
	{
		if (!m_dht) return;
		m_dht->put_item(data, boost::bind(&on_dht_put_immutable_item, boost::ref(m_alerts)
			, target, _1));
	}

	void session_impl::dht_put_mutable_item(std::array<char, 32> key
		, boost::function<void(entry&, std::array<char,64>&
		, boost::uint64_t&, std::string const&)> cb
		, std::string salt)
	{
		if (!m_dht) return;
		m_dht->put_item(key.data(),
			boost::bind(&on_dht_put_mutable_item, boost::ref(m_alerts), _1, _2),
			boost::bind(&put_mutable_callback, _1, cb), salt);
	}

	void session_impl::dht_get_peers(sha1_hash const& info_hash)
	{
		if (!m_dht) return;
		m_dht->get_peers(info_hash, boost::bind(&on_dht_get_peers, boost::ref(m_alerts), info_hash, _1));
	}

	void session_impl::dht_announce(sha1_hash const& info_hash, int port, int flags)
	{
		if (!m_dht) return;
		m_dht->announce(info_hash, port, flags, boost::bind(&on_dht_get_peers, boost::ref(m_alerts), info_hash, _1));
	}

	void session_impl::dht_direct_request(udp::endpoint ep, entry& e, void* userdata)
	{
		if (!m_dht) return;
		m_dht->direct_request(ep, e, boost::bind(&on_direct_response, boost::ref(m_alerts), userdata, _1));
	}

#endif

#if !defined(TORRENT_DISABLE_ENCRYPTION) && !defined(TORRENT_DISABLE_EXTENSIONS)
	void session_impl::add_obfuscated_hash(sha1_hash const& obfuscated
		, boost::weak_ptr<torrent> const& t)
	{
		m_obfuscated_torrents.insert(std::make_pair(obfuscated, t.lock()));
	}
#endif // !defined(TORRENT_DISABLE_ENCRYPTION) && !defined(TORRENT_DISABLE_EXTENSIONS)

	bool session_impl::is_listening() const
	{
		return !m_listen_sockets.empty();
	}

	session_impl::~session_impl()
	{
		// this is not allowed to be the network thread!
//		TORRENT_ASSERT(is_not_thread());

		TORRENT_ASSERT(m_torrents.empty());
		TORRENT_ASSERT(m_connections.empty());

#if defined TORRENT_ASIO_DEBUGGING
		FILE* f = fopen("wakeups.log", "w+");
		if (f != NULL)
		{
			time_point m = min_time();
			if (!_wakeups.empty()) m = _wakeups[0].timestamp;
			time_point prev = m;
			boost::uint64_t prev_csw = 0;
			if (!_wakeups.empty()) prev_csw = _wakeups[0].context_switches;
			fprintf(f, "abs. time\trel. time\tctx switch\tidle-wakeup\toperation\n");
			for (int i = 0; i < _wakeups.size(); ++i)
			{
				wakeup_t const& w = _wakeups[i];
				bool idle_wakeup = w.context_switches > prev_csw;
				fprintf(f, "%" PRId64 "\t%" PRId64 "\t%" PRId64 "\t%c\t%s\n"
					, total_microseconds(w.timestamp - m)
					, total_microseconds(w.timestamp - prev)
					, w.context_switches
					, idle_wakeup ? '*' : '.'
					, w.operation);
				prev = w.timestamp;
				prev_csw = w.context_switches;
			}
			fclose(f);
		}
#endif

		// clear the torrent LRU. We do this to avoid having the torrent
		// destructor assert because it's still linked into the lru list
#if TORRENT_USE_ASSERTS
		list_node<torrent>* i = m_torrent_lru.get_all();
		// clear the prev and next pointers in all torrents
		// to avoid the assert when destructing them
		while (i)
		{
			list_node<torrent>* tmp = i;
			i = i->next;
			tmp->next = NULL;
			tmp->prev = NULL;
		}
#endif

	}

#ifndef TORRENT_NO_DEPRECATE
	int session_impl::max_connections() const
	{
		return m_settings.get_int(settings_pack::connections_limit);
	}

	int session_impl::max_uploads() const
	{
		return m_settings.get_int(settings_pack::unchoke_slots_limit);
	}

	void session_impl::set_local_download_rate_limit(int bytes_per_second)
	{
		settings_pack p;
		p.set_int(settings_pack::local_download_rate_limit, bytes_per_second);
		apply_settings_pack_impl(p);
	}

	void session_impl::set_local_upload_rate_limit(int bytes_per_second)
	{
		settings_pack p;
		p.set_int(settings_pack::local_upload_rate_limit, bytes_per_second);
		apply_settings_pack_impl(p);
	}

	void session_impl::set_download_rate_limit(int bytes_per_second)
	{
		settings_pack p;
		p.set_int(settings_pack::download_rate_limit, bytes_per_second);
		apply_settings_pack_impl(p);
	}

	void session_impl::set_upload_rate_limit(int bytes_per_second)
	{
		settings_pack p;
		p.set_int(settings_pack::upload_rate_limit, bytes_per_second);
		apply_settings_pack_impl(p);
	}

	void session_impl::set_max_connections(int limit)
	{
		settings_pack p;
		p.set_int(settings_pack::connections_limit, limit);
		apply_settings_pack_impl(p);
	}

	void session_impl::set_max_uploads(int limit)
	{
		settings_pack p;
		p.set_int(settings_pack::unchoke_slots_limit, limit);
		apply_settings_pack_impl(p);
	}

	int session_impl::local_upload_rate_limit() const
	{
		return upload_rate_limit(m_local_peer_class);
	}

	int session_impl::local_download_rate_limit() const
	{
		return download_rate_limit(m_local_peer_class);
	}

	int session_impl::upload_rate_limit() const
	{
		return upload_rate_limit(m_global_class);
	}

	int session_impl::download_rate_limit() const
	{
		return download_rate_limit(m_global_class);
	}
#endif


	namespace {
		template <typename Socket>
		void set_tos(Socket& s, int v, error_code& ec)
		{
#if TORRENT_USE_IPV6
			if (s.local_endpoint(ec).address().is_v6())
				s.set_option(traffic_class(v), ec);
			else if (!ec)
#endif
				s.set_option(type_of_service(v), ec);
		}
	}

	// TODO: 2 this should be factored into the udp socket, so we only have the
	// code once
	void session_impl::update_peer_tos()
	{
		int const tos = m_settings.get_int(settings_pack::peer_tos);
		for (std::list<listen_socket_t>::iterator i = m_listen_sockets.begin()
			, end(m_listen_sockets.end()); i != end; ++i)
		{
			error_code ec;
			set_tos(*i->sock, tos, ec);

#ifndef TORRENT_DISABLE_LOGGING
			error_code err;
			session_log(">>> SET_TOS [ tcp (%s %d) tos: %x e: %s ]"
				, i->sock->local_endpoint(err).address().to_string().c_str()
				, i->sock->local_endpoint(err).port(), tos, ec.message().c_str());
#endif
			ec.clear();
			set_tos(*i->udp_sock, tos, ec);

#ifndef TORRENT_DISABLE_LOGGING
			session_log(">>> SET_TOS [ udp (%s %d) tos: %x e: %s ]"
				, i->udp_sock->local_endpoint(err).address().to_string().c_str()
				, i->udp_sock->local_port()
				, tos, ec.message().c_str());
#endif
		}
	}

	void session_impl::update_user_agent()
	{
		// replace all occurances of '\n' with ' '.
		std::string agent = m_settings.get_str(settings_pack::user_agent);
		std::string::iterator i = agent.begin();
		while ((i = std::find(i, agent.end(), '\n'))
			!= agent.end())
			*i = ' ';
		m_settings.set_str(settings_pack::user_agent, agent);
	}

	void session_impl::update_unchoke_limit()
	{
		int const allowed_upload_slots = get_int_setting(settings_pack::unchoke_slots_limit);

		m_stats_counters.set_value(counters::num_unchoke_slots
			, allowed_upload_slots);

		if (m_settings.get_int(settings_pack::num_optimistic_unchoke_slots)
			>= allowed_upload_slots / 2)
		{
			if (m_alerts.should_post<performance_alert>())
				m_alerts.emplace_alert<performance_alert>(torrent_handle()
					, performance_alert::too_many_optimistic_unchoke_slots);
		}
	}

	void session_impl::update_connection_speed()
	{
		if (m_settings.get_int(settings_pack::connection_speed) < 0)
			m_settings.set_int(settings_pack::connection_speed, 200);
	}

	void session_impl::update_queued_disk_bytes()
	{
		boost::uint64_t cache_size = m_settings.get_int(settings_pack::cache_size);
		if (m_settings.get_int(settings_pack::max_queued_disk_bytes) / 16 / 1024
			> cache_size / 2
			&& cache_size > 5
			&& m_alerts.should_post<performance_alert>())
		{
			m_alerts.emplace_alert<performance_alert>(torrent_handle()
				, performance_alert::too_high_disk_queue_limit);
		}
	}

	void session_impl::update_alert_queue_size()
	{
		m_alerts.set_alert_queue_size_limit(m_settings.get_int(settings_pack::alert_queue_size));
	}

	bool session_impl::preemptive_unchoke() const
	{
		return m_stats_counters[counters::num_peers_up_unchoked]
			< m_stats_counters[counters::num_unchoke_slots]
			|| m_settings.get_int(settings_pack::unchoke_slots_limit) < 0;
	}

#ifndef TORRENT_NO_DEPRECATE
	void session_impl::update_dht_upload_rate_limit()
	{
#ifndef TORRENT_DISABLE_DHT
		m_dht_settings.upload_rate_limit
			= m_settings.get_int(settings_pack::dht_upload_rate_limit);
#endif
	}
#endif

	void session_impl::update_disk_threads()
	{
		if (m_settings.get_int(settings_pack::aio_threads) < 0)
			m_settings.set_int(settings_pack::aio_threads, 0);

#if !TORRENT_USE_PREAD && !TORRENT_USE_PREADV
		// if we don't have pread() nor preadv() there's no way
		// to perform concurrent file operations on the same file
		// handle, so we must limit the disk thread to a single one

		if (m_settings.get_int(settings_pack::aio_threads) > 1)
			m_settings.set_int(settings_pack::aio_threads, 1);
#endif

		m_disk_thread.set_num_threads(m_settings.get_int(settings_pack::aio_threads));
	}

	void session_impl::update_cache_buffer_chunk_size()
	{
		if (m_settings.get_int(settings_pack::cache_buffer_chunk_size) <= 0)
			m_settings.set_int(settings_pack::cache_buffer_chunk_size, 1);
	}

	void session_impl::update_report_web_seed_downloads()
	{
		// if this flag changed, update all web seed connections
		bool report = m_settings.get_bool(settings_pack::report_web_seed_downloads);
		for (connection_map::iterator i = m_connections.begin()
			, end(m_connections.end()); i != end; ++i)
		{
			int type = (*i)->type();
			if (type == peer_connection::url_seed_connection
				|| type == peer_connection::http_seed_connection)
				(*i)->ignore_stats(!report);
		}
	}

	void session_impl::trigger_auto_manage()
	{
		if (m_pending_auto_manage || m_abort) return;

		// we recalculated auto-managed torrents less than a second ago,
		// put it off one second.
		if (time_now() - m_last_auto_manage < seconds(1))
		{
			m_auto_manage_time_scaler = 0;
			return;
		}
		m_pending_auto_manage = true;
		m_need_auto_manage = true;

		m_io_service.post(boost::bind(&session_impl::on_trigger_auto_manage, this));
	}

	void session_impl::on_trigger_auto_manage()
	{
		assert(m_pending_auto_manage);
		if (!m_need_auto_manage || m_abort)
		{
			m_pending_auto_manage = false;
			return;
		}
		// don't clear m_pending_auto_manage until after we've
		// recalculated the auto managed torrents. The auto-managed
		// logic may trigger another auto-managed event otherwise
		recalculate_auto_managed_torrents();
		m_pending_auto_manage = false;
	}

	void session_impl::update_socket_buffer_size()
	{
		for (std::list<listen_socket_t>::iterator i = m_listen_sockets.begin()
			, end(m_listen_sockets.end()); i != end; ++i)
		{
			error_code ec;
			set_socket_buffer_size(*i->udp_sock, m_settings, ec);
#ifndef TORRENT_DISABLE_LOGGING
			if (ec)
			{
				error_code err;
				session_log("socket buffer size [ udp %s %d]: (%d) %s"
				, i->udp_sock->local_endpoint(err).address().to_string(err).c_str()
				, i->udp_sock->local_port(), ec.value(), ec.message().c_str());
			}
#endif
			ec.clear();
			set_socket_buffer_size(*i->sock, m_settings, ec);
#ifndef TORRENT_DISABLE_LOGGING
			if (ec)
			{
				error_code err;
				session_log("socket buffer size [ udp %s %d]: (%d) %s"
				, i->sock->local_endpoint(err).address().to_string(err).c_str()
				, i->sock->local_endpoint(err).port(), ec.value(), ec.message().c_str());
			}
#endif
		}
	}

	void session_impl::update_dht_announce_interval()
	{
#ifndef TORRENT_DISABLE_DHT
		if (!m_dht)
		{
#ifndef TORRENT_DISABLE_LOGGING
			session_log("not starting DHT announce timer: m_dht == NULL");
#endif
			return;
		}

		m_dht_interval_update_torrents = int(m_torrents.size());

		if (m_abort)
		{
#ifndef TORRENT_DISABLE_LOGGING
			session_log("not starting DHT announce timer: m_abort set");
#endif
			return;
		}

		ADD_OUTSTANDING_ASYNC("session_impl::on_dht_announce");
		error_code ec;
		int delay = (std::max)(m_settings.get_int(settings_pack::dht_announce_interval)
			/ (std::max)(int(m_torrents.size()), 1), 1);
		m_dht_announce_timer.expires_from_now(seconds(delay), ec);
		m_dht_announce_timer.async_wait(
			boost::bind(&session_impl::on_dht_announce, this, _1));
#endif
	}

	void session_impl::update_anonymous_mode()
	{
		if (!m_settings.get_bool(settings_pack::anonymous_mode)) return;

		m_settings.set_str(settings_pack::user_agent, "");
		url_random(m_peer_id.data(), m_peer_id.data() + 20);
	}

	void session_impl::update_force_proxy()
	{
		for (std::list<listen_socket_t>::iterator i = m_listen_sockets.begin()
			, end(m_listen_sockets.end()); i != end; ++i)
		{
			i->udp_sock->set_force_proxy(m_settings.get_bool(settings_pack::force_proxy));

			// close the TCP listen sockets
			if (i->sock)
			{
				error_code ec;
				i->sock->close(ec);
				i->sock.reset();
			}
		}

		if (!m_settings.get_bool(settings_pack::force_proxy)) return;

		// enable force_proxy mode. We don't want to accept any incoming
		// connections, except through a proxy.
		stop_lsd();
		stop_upnp();
		stop_natpmp();
#ifndef TORRENT_DISABLE_DHT
		stop_dht();
#endif
	}

#ifndef TORRENT_NO_DEPRECATE
	void session_impl::update_local_download_rate()
	{
		if (m_settings.get_int(settings_pack::local_download_rate_limit) < 0)
			m_settings.set_int(settings_pack::local_download_rate_limit, 0);
		set_download_rate_limit(m_local_peer_class
			, m_settings.get_int(settings_pack::local_download_rate_limit));
	}

	void session_impl::update_local_upload_rate()
	{
		if (m_settings.get_int(settings_pack::local_upload_rate_limit) < 0)
			m_settings.set_int(settings_pack::local_upload_rate_limit, 0);
		set_upload_rate_limit(m_local_peer_class
			, m_settings.get_int(settings_pack::local_upload_rate_limit));
	}
#endif

	void session_impl::update_download_rate()
	{
		if (m_settings.get_int(settings_pack::download_rate_limit) < 0)
			m_settings.set_int(settings_pack::download_rate_limit, 0);
		set_download_rate_limit(m_global_class
			, m_settings.get_int(settings_pack::download_rate_limit));
	}

	void session_impl::update_upload_rate()
	{
		if (m_settings.get_int(settings_pack::upload_rate_limit) < 0)
			m_settings.set_int(settings_pack::upload_rate_limit, 0);
		set_upload_rate_limit(m_global_class
			, m_settings.get_int(settings_pack::upload_rate_limit));
	}

	void session_impl::update_connections_limit()
	{
		int limit = m_settings.get_int(settings_pack::connections_limit);

		if (limit <= 0)
			limit = (std::numeric_limits<int>::max)();

		limit = (std::max)(5, (std::min)(limit
				, max_open_files() - 20 - m_settings.get_int(settings_pack::file_pool_size)));

		m_settings.set_int(settings_pack::connections_limit, limit);

		if (num_connections() > m_settings.get_int(settings_pack::connections_limit)
			&& !m_torrents.empty())
		{
			// if we have more connections that we're allowed, disconnect
			// peers from the torrents so that they are all as even as possible

			int to_disconnect = num_connections() - m_settings.get_int(settings_pack::connections_limit);

			int last_average = 0;
			int average = int(m_settings.get_int(settings_pack::connections_limit) / m_torrents.size());

			// the number of slots that are unused by torrents
			int extra = m_settings.get_int(settings_pack::connections_limit) % m_torrents.size();

			// run 3 iterations of this, then we're probably close enough
			for (int iter = 0; iter < 4; ++iter)
			{
				// the number of torrents that are above average
				int num_above = 0;
				for (torrent_map::iterator i = m_torrents.begin()
					, end(m_torrents.end()); i != end; ++i)
				{
					int num = i->second->num_peers();
					if (num <= last_average) continue;
					if (num > average) ++num_above;
					if (num < average) extra += average - num;
				}

				// distribute extra among the torrents that are above average
				if (num_above == 0) num_above = 1;
				last_average = average;
				average += extra / num_above;
				if (extra == 0) break;
				// save the remainder for the next iteration
				extra = extra % num_above;
			}

			for (torrent_map::iterator i = m_torrents.begin()
				, end(m_torrents.end()); i != end; ++i)
			{
				int num = i->second->num_peers();
				if (num <= average) continue;

				// distribute the remainder
				int my_average = average;
				if (extra > 0)
				{
					++my_average;
					--extra;
				}

				int disconnect = (std::min)(to_disconnect, num - my_average);
				to_disconnect -= disconnect;
				i->second->disconnect_peers(disconnect
					, error_code(errors::too_many_connections, get_libtorrent_category()));
			}
		}
	}

	void session_impl::update_alert_mask()
	{
		m_alerts.set_alert_mask(m_settings.get_int(settings_pack::alert_mask));
	}

	void session_impl::pop_alerts(std::vector<alert*>* alerts)
	{
		m_alerts.get_all(*alerts);
	}

#ifndef TORRENT_NO_DEPRECATE
	void session_impl::update_rate_limit_utp()
	{
		if (m_settings.get_bool(settings_pack::rate_limit_utp))
		{
			// allow the global or local peer class to limit uTP peers
			m_peer_class_type_filter.add(peer_class_type_filter::utp_socket
				, m_local_peer_class);
			m_peer_class_type_filter.add(peer_class_type_filter::utp_socket
				, m_global_class);
			m_peer_class_type_filter.add(peer_class_type_filter::ssl_utp_socket
				, m_local_peer_class);
			m_peer_class_type_filter.add(peer_class_type_filter::ssl_utp_socket
				, m_global_class);
		}
		else
		{
			// don't add the global or local peer class to limit uTP peers
			m_peer_class_type_filter.remove(peer_class_type_filter::utp_socket
				, m_local_peer_class);
			m_peer_class_type_filter.remove(peer_class_type_filter::utp_socket
				, m_global_class);
			m_peer_class_type_filter.remove(peer_class_type_filter::ssl_utp_socket
				, m_local_peer_class);
			m_peer_class_type_filter.remove(peer_class_type_filter::ssl_utp_socket
				, m_global_class);
		}
	}

	void session_impl::update_ignore_rate_limits_on_local_network()
	{
		init_peer_class_filter(
			m_settings.get_bool(settings_pack::ignore_limits_on_local_network));
	}

	// this function is called on the user's thread
	// not the network thread
	void session_impl::pop_alerts()
	{
		// if we don't have any alerts in our local cache, we have to ask
		// the alert_manager for more. It will swap our vector with its and
		// destruct eny left-over alerts in there.
		if (m_alert_pointer_pos >= m_alert_pointers.size())
		{
			pop_alerts(&m_alert_pointers);
			m_alert_pointer_pos = 0;
		}
	}

	alert const* session_impl::pop_alert()
	{
		if (m_alert_pointer_pos >= m_alert_pointers.size())
		{
			pop_alerts();
			if (m_alert_pointers.empty())
				return NULL;
		}

		if (m_alert_pointers.empty()) return NULL;

		// clone here to be backwards compatible, to make the client delete the
		// alert object
		return m_alert_pointers[m_alert_pointer_pos++];
	}


	void session_impl::pop_alerts(std::deque<alert*>* alerts)
	{
		alerts->clear();
		if (m_alert_pointer_pos >= m_alert_pointers.size())
		{
			pop_alerts();
			if (m_alert_pointers.empty())
				return;
		}

		for (std::vector<alert*>::iterator i = m_alert_pointers.begin()
			+ m_alert_pointer_pos, end(m_alert_pointers.end());
			i != end; ++i)
		{
			alerts->push_back((*i)->clone().release());
		}
		m_alert_pointer_pos = int(m_alert_pointers.size());
	}
#endif

	alert* session_impl::wait_for_alert(time_duration max_wait)
	{
		return m_alerts.wait_for_alert(max_wait);
	}

#ifndef TORRENT_NO_DEPRECATE
	size_t session_impl::set_alert_queue_size_limit(size_t queue_size_limit_)
	{
		m_settings.set_int(settings_pack::alert_queue_size, int(queue_size_limit_));
		return m_alerts.set_alert_queue_size_limit(int(queue_size_limit_));
	}
#endif

	void session_impl::start_lsd()
	{
		INVARIANT_CHECK;

		if (m_lsd) return;

		m_lsd = boost::make_shared<lsd>(boost::ref(m_io_service)
			, boost::bind(&session_impl::on_lsd_peer, this, _1, _2)
#ifndef TORRENT_DISABLE_LOGGING
			, boost::bind(&session_impl::on_lsd_log, this, _1)
#endif
			);
		error_code ec;
		m_lsd->start(ec);
		if (ec && m_alerts.should_post<lsd_error_alert>())
			m_alerts.emplace_alert<lsd_error_alert>(ec);
	}

#ifndef TORRENT_DISABLE_LOGGING
	void session_impl::on_lsd_log(char const* log)
	{
		if (!m_alerts.should_post<log_alert>()) return;
		m_alerts.emplace_alert<log_alert>(log);
	}
#endif

	natpmp* session_impl::start_natpmp()
	{
		INVARIANT_CHECK;

		if (m_natpmp) return m_natpmp.get();

		// the natpmp constructor may fail and call the callbacks
		// into the session_impl.
		m_natpmp = boost::make_shared<natpmp>(boost::ref(m_io_service)
			, boost::bind(&session_impl::on_port_mapping
				, this, _1, _2, _3, _4, _5, 0)
			, boost::bind(&session_impl::on_port_map_log
				, this, _1, 0));
		m_natpmp->start();

		for (std::list<listen_socket_t>::iterator i = m_listen_sockets.begin()
			, end(m_listen_sockets.end()); i != end; ++i)
		{
			remap_ports(remap_natpmp, *i);
		}
		return m_natpmp.get();
	}

	upnp* session_impl::start_upnp()
	{
		INVARIANT_CHECK;

		if (m_upnp) return m_upnp.get();

		// the upnp constructor may fail and call the callbacks
		m_upnp = boost::make_shared<upnp>(boost::ref(m_io_service)
			, m_settings.get_str(settings_pack::user_agent)
			, boost::bind(&session_impl::on_port_mapping
				, this, _1, _2, _3, _4, _5, 1)
			, boost::bind(&session_impl::on_port_map_log
				, this, _1, 1)
			, m_settings.get_bool(settings_pack::upnp_ignore_nonrouters));
		m_upnp->start();

		m_upnp->discover_device();

		for (std::list<listen_socket_t>::iterator i = m_listen_sockets.begin()
			, end(m_listen_sockets.end()); i != end; ++i)
		{
			remap_ports(remap_upnp, *i);
		}
		return m_upnp.get();
	}

	int session_impl::add_port_mapping(int t, int external_port
		, int local_port)
	{
		int ret = 0;
		if (m_upnp) ret = m_upnp->add_mapping(static_cast<upnp::protocol_type>(t), external_port
			, local_port);
		if (m_natpmp) ret = m_natpmp->add_mapping(static_cast<natpmp::protocol_type>(t), external_port
			, local_port);
		return ret;
	}

	void session_impl::delete_port_mapping(int handle)
	{
		if (m_upnp) m_upnp->delete_mapping(handle);
		if (m_natpmp) m_natpmp->delete_mapping(handle);
	}

	void session_impl::stop_lsd()
	{
		if (m_lsd)
			m_lsd->close();
		m_lsd.reset();
	}

	void session_impl::stop_natpmp()
	{
		if (!m_natpmp) return;

		m_natpmp->close();
		for (std::list<listen_socket_t>::iterator i = m_listen_sockets.begin()
			, end(m_listen_sockets.end()); i != end; ++i)
		{
			i->tcp_port_mapping[0] = -1;
			i->udp_port_mapping[0] = -1;
		}

		m_natpmp.reset();
	}

	void session_impl::stop_upnp()
	{
		if (!m_upnp) return;

		m_upnp->close();
		for (std::list<listen_socket_t>::iterator i = m_listen_sockets.begin()
			, end(m_listen_sockets.end()); i != end; ++i)
		{
			i->tcp_port_mapping[1] = -1;
			i->udp_port_mapping[1] = -1;
		}
		m_upnp.reset();
	}

	external_ip const& session_impl::external_address() const
	{
		return m_external_ip;
	}

	// this is the DHT observer version. DHT is the implied source
	void session_impl::set_external_address(address const& ip
		, address const& source)
	{
		set_external_address(ip, source_dht, source);
	}

	address session_impl::external_address(udp proto)
	{
#if !TORRENT_USE_IPV6
		TORRENT_UNUSED(proto);
#endif

		address addr;
#if TORRENT_USE_IPV6
		if (proto == udp::v6())
			addr = address_v6();
		else
#endif
			addr = address_v4();
		return m_external_ip.external_address(addr);
	}

	void session_impl::get_peers(sha1_hash const& ih)
	{
		if (!m_alerts.should_post<dht_get_peers_alert>()) return;
		m_alerts.emplace_alert<dht_get_peers_alert>(ih);
	}

	void session_impl::announce(sha1_hash const& ih, address const& addr
		, int port)
	{
		if (!m_alerts.should_post<dht_announce_alert>()) return;
		m_alerts.emplace_alert<dht_announce_alert>(addr, port, ih);
	}

	void session_impl::outgoing_get_peers(sha1_hash const& target
		, sha1_hash const& sent_target, udp::endpoint const& ep)
	{
		if (!m_alerts.should_post<dht_outgoing_get_peers_alert>()) return;
		m_alerts.emplace_alert<dht_outgoing_get_peers_alert>(target, sent_target, ep);
	}

	// TODO: 2 perhaps DHT logging should be disabled by TORRENT_DISABLE_LOGGING
	// too
	TORRENT_FORMAT(3,4)
	void session_impl::log(libtorrent::dht::dht_logger::module_t m, char const* fmt, ...)
	{
		if (!m_alerts.should_post<dht_log_alert>()) return;

		va_list v;
		va_start(v, fmt);
		char buf[1024];
		vsnprintf(buf, sizeof(buf), fmt, v);
		va_end(v);
		m_alerts.emplace_alert<dht_log_alert>(static_cast<dht_log_alert::dht_module_t>(m), buf);
	}

	void session_impl::log_packet(message_direction_t dir, char const* pkt, int len
		, udp::endpoint node)
	{
		if (!m_alerts.should_post<dht_pkt_alert>()) return;

		dht_pkt_alert::direction_t d = dir == dht_logger::incoming_message
			? dht_pkt_alert::incoming : dht_pkt_alert::outgoing;

		m_alerts.emplace_alert<dht_pkt_alert>(pkt, len, d, node);
	}

	bool session_impl::on_dht_request(char const* query, int query_len
		, dht::msg const& request, entry& response)
	{
#ifndef TORRENT_DISABLE_EXTENSIONS
		if (query_len > max_dht_query_length) return false;

		for (m_extension_dht_queries_t::iterator i = m_extension_dht_queries.begin();
			i != m_extension_dht_queries.end(); ++i)
		{
			if (query_len == i->query_len
				&& memcmp(i->query.data(), query, query_len) == 0
				&& i->handler(request.addr, request.message, response))
				return true;
		}
#else
		TORRENT_UNUSED(query);
		TORRENT_UNUSED(query_len);
		TORRENT_UNUSED(request);
		TORRENT_UNUSED(response);
#endif
		return false;
	}

	void session_impl::set_external_address(address const& ip
		, int source_type, address const& source)
	{
#ifndef TORRENT_DISABLE_LOGGING
		session_log(": set_external_address(%s, %d, %s)", print_address(ip).c_str()
			, source_type, print_address(source).c_str());
#endif

		if (!m_external_ip.cast_vote(ip, source_type, source)) return;

#ifndef TORRENT_DISABLE_LOGGING
		session_log("  external IP updated");
#endif

		if (m_alerts.should_post<external_ip_alert>())
			m_alerts.emplace_alert<external_ip_alert>(ip);

		for (torrent_map::iterator i = m_torrents.begin()
			, end(m_torrents.end()); i != end; ++i)
		{
			i->second->new_external_ip();
		}

		// since we have a new external IP now, we need to
		// restart the DHT with a new node ID

#ifndef TORRENT_DISABLE_DHT
		if (m_dht) m_dht->update_node_id();
#endif
	}

	// decrement the refcount of the block in the disk cache
	// since the network thread doesn't need it anymore
	void session_impl::reclaim_block(block_cache_reference ref)
	{
		m_disk_thread.reclaim_block(ref);
	}

	char* session_impl::allocate_disk_buffer(char const* category)
	{
		return m_disk_thread.allocate_disk_buffer(category);
	}

	void session_impl::free_disk_buffer(char* buf)
	{
		m_disk_thread.free_disk_buffer(buf);
	}

	char* session_impl::allocate_disk_buffer(bool& exceeded
		, boost::shared_ptr<disk_observer> o
		, char const* category)
	{
		return m_disk_thread.allocate_disk_buffer(exceeded, o, category);
	}

	char* session_impl::allocate_buffer()
	{
		TORRENT_ASSERT(is_single_thread());

#ifdef TORRENT_DISABLE_POOL_ALLOCATOR
		int num_bytes = send_buffer_size();
		return static_cast<char*>(malloc(num_bytes));
#else
		return static_cast<char*>(m_send_buffers.malloc());
#endif
	}

	void session_impl::free_buffer(char* buf)
	{
		TORRENT_ASSERT(is_single_thread());

#ifdef TORRENT_DISABLE_POOL_ALLOCATOR
		free(buf);
#else
		m_send_buffers.free(buf);
#endif
	}

#if TORRENT_USE_INVARIANT_CHECKS
	void session_impl::check_invariant() const
	{
		TORRENT_ASSERT(is_single_thread());

		TORRENT_ASSERT(m_torrents.size() >= m_torrent_lru.size());

		if (m_settings.get_int(settings_pack::unchoke_slots_limit) < 0
			&& m_settings.get_int(settings_pack::choking_algorithm) == settings_pack::fixed_slots_choker)
			TORRENT_ASSERT(m_stats_counters[counters::num_unchoke_slots] == (std::numeric_limits<int>::max)());

		for (int l = 0; l < num_torrent_lists; ++l)
		{
			std::vector<torrent*> const& list = m_torrent_lists[l];
			for (std::vector<torrent*>::const_iterator i = list.begin()
				, end(list.end()); i != end; ++i)
			{
				TORRENT_ASSERT((*i)->m_links[l].in_list());
			}
		}

		std::unordered_set<torrent*> unique_torrents;
		for (list_iterator<torrent> i = m_torrent_lru.iterate(); i.get(); i.next())
		{
			torrent* t = i.get();
			TORRENT_ASSERT(t->is_loaded());
			TORRENT_ASSERT(unique_torrents.count(t) == 0);
			unique_torrents.insert(t);
		}
		TORRENT_ASSERT(unique_torrents.size() == m_torrent_lru.size());

		int torrent_state_gauges[counters::num_error_torrents - counters::num_checking_torrents + 1];
		memset(torrent_state_gauges, 0, sizeof(torrent_state_gauges));

#if defined TORRENT_EXPENSIVE_INVARIANT_CHECKS

		std::unordered_set<int> unique;
#endif

		int num_active_downloading = 0;
		int num_active_finished = 0;
		int total_downloaders = 0;
		for (torrent_map::const_iterator i = m_torrents.begin()
			, end(m_torrents.end()); i != end; ++i)
		{
			boost::shared_ptr<torrent> t = i->second;
			if (t->want_peers_download()) ++num_active_downloading;
			if (t->want_peers_finished()) ++num_active_finished;
			TORRENT_ASSERT(!(t->want_peers_download() && t->want_peers_finished()));

			++torrent_state_gauges[t->current_stats_state() - counters::num_checking_torrents];

			int pos = t->queue_position();
			if (pos < 0)
			{
				TORRENT_ASSERT(pos == -1);
				continue;
			}
			++total_downloaders;

#if defined TORRENT_EXPENSIVE_INVARIANT_CHECKS
			unique.insert(t->queue_position());
#endif
		}

		for (int i = 0, j = counters::num_checking_torrents;
			j < counters::num_error_torrents + 1; ++i, ++j)
		{
			TORRENT_ASSERT(torrent_state_gauges[i] == m_stats_counters[j]);
		}

#if defined TORRENT_EXPENSIVE_INVARIANT_CHECKS
		TORRENT_ASSERT(int(unique.size()) == total_downloaders);
#endif
		TORRENT_ASSERT(num_active_downloading == m_torrent_lists[torrent_want_peers_download].size());
		TORRENT_ASSERT(num_active_finished == m_torrent_lists[torrent_want_peers_finished].size());

		std::unordered_set<peer_connection*> unique_peers;
		TORRENT_ASSERT(m_settings.get_int(settings_pack::connections_limit) > 0);

		int unchokes = 0;
		int unchokes_all = 0;
		int num_optimistic = 0;
		int disk_queue[2] = {0, 0};
		for (connection_map::const_iterator i = m_connections.begin();
			i != m_connections.end(); ++i)
		{
			TORRENT_ASSERT(*i);
			boost::shared_ptr<torrent> t = (*i)->associated_torrent().lock();
			TORRENT_ASSERT(unique_peers.find(i->get()) == unique_peers.end());
			unique_peers.insert(i->get());

			if ((*i)->m_channel_state[0] & peer_info::bw_disk) ++disk_queue[0];
			if ((*i)->m_channel_state[1] & peer_info::bw_disk) ++disk_queue[1];

			peer_connection* p = i->get();
			TORRENT_ASSERT(!p->is_disconnecting());
			if (p->ignore_unchoke_slots())
			{
				if (!p->is_choked()) ++unchokes_all;
				continue;
			}
			if (!p->is_choked())
			{
				++unchokes;
				++unchokes_all;
			}

			if (p->peer_info_struct()
				&& p->peer_info_struct()->optimistically_unchoked)
			{
				++num_optimistic;
				TORRENT_ASSERT(!p->is_choked());
			}
		}

		for (std::vector<boost::shared_ptr<peer_connection> >::const_iterator i
			= m_undead_peers.begin(); i != m_undead_peers.end(); ++i)
		{
			peer_connection* p = i->get();
			if (p->ignore_unchoke_slots())
			{
				if (!p->is_choked()) ++unchokes_all;
				continue;
			}
			if (!p->is_choked())
			{
				++unchokes_all;
				++unchokes;
			}

			if (p->peer_info_struct()
				&& p->peer_info_struct()->optimistically_unchoked)
			{
				++num_optimistic;
				TORRENT_ASSERT(!p->is_choked());
			}
		}

		TORRENT_ASSERT(disk_queue[peer_connection::download_channel]
			== m_stats_counters[counters::num_peers_down_disk]);
		TORRENT_ASSERT(disk_queue[peer_connection::upload_channel]
			== m_stats_counters[counters::num_peers_up_disk]);

		if (m_settings.get_int(settings_pack::num_optimistic_unchoke_slots))
		{
			TORRENT_ASSERT(num_optimistic <= m_settings.get_int(
				settings_pack::num_optimistic_unchoke_slots));
		}

		int const unchoked_counter_all = m_stats_counters[counters::num_peers_up_unchoked_all];
		int const unchoked_counter = m_stats_counters[counters::num_peers_up_unchoked];
		int const unchoked_counter_optimistic
			= m_stats_counters[counters::num_peers_up_unchoked_optimistic];

		TORRENT_ASSERT_VAL(unchoked_counter_all == unchokes_all, unchokes_all);
		TORRENT_ASSERT_VAL(unchoked_counter == unchokes, unchokes);
		TORRENT_ASSERT_VAL(unchoked_counter_optimistic == num_optimistic, num_optimistic);

		for (torrent_map::const_iterator j
			= m_torrents.begin(); j != m_torrents.end(); ++j)
		{
			TORRENT_ASSERT(boost::get_pointer(j->second));
		}
	}
#endif // TORRENT_USE_INVARIANT_CHECKS

#ifndef TORRENT_DISABLE_LOGGING
		tracker_logger::tracker_logger(session_interface& ses): m_ses(ses) {}
		void tracker_logger::tracker_warning(tracker_request const&
			, std::string const& str)
		{
			debug_log("*** tracker warning: %s", str.c_str());
		}

		void tracker_logger::tracker_response(tracker_request const&
			, libtorrent::address const& tracker_ip
			, std::list<address> const& tracker_ips
			, struct tracker_response const& resp)
		{
			TORRENT_UNUSED(tracker_ips);
			debug_log("TRACKER RESPONSE\n"
				"interval: %d\n"
				"external ip: %s\n"
				"we connected to: %s\n"
				"peers:"
				, resp.interval
				, print_address(resp.external_ip).c_str()
				, print_address(tracker_ip).c_str());

			for (std::vector<peer_entry>::const_iterator i = resp.peers.begin();
			i != resp.peers.end(); ++i)
			{
				debug_log("  %16s %5d %s %s", i->hostname.c_str(), i->port
					, i->pid.is_all_zeros()?"":to_hex(i->pid.to_string()).c_str()
					, identify_client(i->pid).c_str());
			}
			for (std::vector<ipv4_peer_entry>::const_iterator i = resp.peers4.begin();
				i != resp.peers4.end(); ++i)
			{
				debug_log("  %s:%d", print_address(address_v4(i->ip)).c_str(), i->port);
			}
#if TORRENT_USE_IPV6
			for (std::vector<ipv6_peer_entry>::const_iterator i = resp.peers6.begin();
				i != resp.peers6.end(); ++i)
			{
				debug_log("  [%s]:%d", print_address(address_v6(i->ip)).c_str(), i->port);
			}
#endif
		}

		void tracker_logger::tracker_request_timed_out(
			tracker_request const&)
		{
			debug_log("*** tracker timed out");
		}

		void tracker_logger::tracker_request_error(tracker_request const&
			, int response_code, error_code const& ec, const std::string& str
			, int retry_interval)
		{
			TORRENT_UNUSED(retry_interval);
			debug_log("*** tracker error: %d: %s %s"
				, response_code, ec.message().c_str(), str.c_str());
		}

		void tracker_logger::debug_log(const char* fmt, ...) const
		{
			va_list v;
			va_start(v, fmt);
			char usr[1024];
			vsnprintf(usr, sizeof(usr), fmt, v);
			va_end(v);
			m_ses.session_log("%s", usr);
		}
#endif // TORRENT_DISABLE_LOGGING
}}
<|MERGE_RESOLUTION|>--- conflicted
+++ resolved
@@ -2044,21 +2044,10 @@
 		TORRENT_ASSERT_VAL(ret, ret);
 		TORRENT_UNUSED(ret);
 
-<<<<<<< HEAD
-		ADD_OUTSTANDING_ASYNC("session_impl::on_socks_accept");
+		ADD_OUTSTANDING_ASYNC("session_impl::on_socks_listen");
 		socks5_stream& s = *m_socks_listen_socket->get<socks5_stream>();
-		s.set_command(2); // 2 means BIND (as opposed to CONNECT)
-		m_socks_listen_port = 2000 + random() % 60000;
-
-		s.async_connect(tcp::endpoint(address_v4::any(), m_socks_listen_port)
-			, boost::bind(&session_impl::on_socks_accept, this, m_socks_listen_socket, _1));
-=======
-#if defined TORRENT_ASIO_DEBUGGING
-		add_outstanding_async("session_impl::on_socks_listen");
-#endif
-		socks5_stream& s = *m_socks_listen_socket->get<socks5_stream>();
-
-		m_socks_listen_port = m_listen_interface.port();
+
+		m_socks_listen_port = listen_port();
 		if (m_socks_listen_port == 0) m_socks_listen_port = 2000 + random() % 60000;
 		s.async_listen(tcp::endpoint(address_v4::any(), m_socks_listen_port)
 			, boost::bind(&session_impl::on_socks_listen, this
@@ -2080,7 +2069,7 @@
 			if (e == boost::asio::error::operation_aborted) return;
 			if (m_alerts.should_post<listen_failed_alert>())
 				m_alerts.emplace_alert<listen_failed_alert>("socks5"
-					, -1, listen_failed_alert::accept, e
+					, tcp::endpoint(), listen_failed_alert::accept, e
 					, listen_failed_alert::socks5);
 			return;
 		}
@@ -2105,9 +2094,7 @@
 	void session_impl::on_socks_accept(boost::shared_ptr<socket_type> const& s
 		, error_code const& e)
 	{
-#if defined TORRENT_ASIO_DEBUGGING
-		complete_async("session_impl::on_socks_accept");
-#endif
+		COMPLETE_ASYNC("session_impl::on_socks_accept");
 		TORRENT_ASSERT(s == m_socks_listen_socket || !m_socks_listen_socket);
 		m_socks_listen_socket.reset();
 		if (e == boost::asio::error::operation_aborted) return;
@@ -2115,13 +2102,12 @@
 		{
 			if (m_alerts.should_post<listen_failed_alert>())
 				m_alerts.emplace_alert<listen_failed_alert>("socks5"
-					, -1, listen_failed_alert::accept, e
+					, tcp::endpoint(), listen_failed_alert::accept, e
 					, listen_failed_alert::socks5);
 			return;
 		}
 		open_new_incoming_socks_connection();
 		incoming_connection(s);
->>>>>>> 98543663
 	}
 
 	void session_impl::update_i2p_bridge()
@@ -2876,27 +2862,6 @@
 		set_socket_buffer_size(s, m_settings, ec);
 	}
 
-<<<<<<< HEAD
-	void session_impl::on_socks_accept(boost::shared_ptr<socket_type> const& s
-		, error_code const& e)
-	{
-		COMPLETE_ASYNC("session_impl::on_socks_accept");
-		m_socks_listen_socket.reset();
-		if (e == boost::asio::error::operation_aborted) return;
-		if (e)
-		{
-			if (m_alerts.should_post<listen_failed_alert>())
-				m_alerts.emplace_alert<listen_failed_alert>("socks5"
-					, tcp::endpoint(), listen_failed_alert::accept, e
-					, listen_failed_alert::socks5);
-			return;
-		}
-		open_new_incoming_socks_connection();
-		incoming_connection(s);
-	}
-
-=======
->>>>>>> 98543663
 	// if cancel_with_cq is set, the peer connection is
 	// currently expected to be scheduled for a connection
 	// with the connection queue, and should be cancelled
