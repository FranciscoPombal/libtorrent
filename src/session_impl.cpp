/*

Copyright (c) 2003, Magnus Jonsson
Copyright (c) 2006-2019, Arvid Norberg
Copyright (c) 2009, Andrew Resch
Copyright (c) 2014-2019, Steven Siloti
Copyright (c) 2015-2018, Alden Torres
Copyright (c) 2015, Thomas
Copyright (c) 2015, Mikhail Titov
Copyright (c) 2016, Falcosc
Copyright (c) 2016-2017, Pavel Pimenov
Copyright (c) 2016-2017, Andrei Kurushin
Copyright (c) 2017, sledgehammer_999
Copyright (c) 2018, Xiyue Deng
All rights reserved.

Redistribution and use in source and binary forms, with or without
modification, are permitted provided that the following conditions
are met:

    * Redistributions of source code must retain the above copyright
      notice, this list of conditions and the following disclaimer.
    * Redistributions in binary form must reproduce the above copyright
      notice, this list of conditions and the following disclaimer in
      the documentation and/or other materials provided with the distribution.
    * Neither the name of the author nor the names of its
      contributors may be used to endorse or promote products derived
      from this software without specific prior written permission.

THIS SOFTWARE IS PROVIDED BY THE COPYRIGHT HOLDERS AND CONTRIBUTORS "AS IS"
AND ANY EXPRESS OR IMPLIED WARRANTIES, INCLUDING, BUT NOT LIMITED TO, THE
IMPLIED WARRANTIES OF MERCHANTABILITY AND FITNESS FOR A PARTICULAR PURPOSE
ARE DISCLAIMED. IN NO EVENT SHALL THE COPYRIGHT OWNER OR CONTRIBUTORS BE
LIABLE FOR ANY DIRECT, INDIRECT, INCIDENTAL, SPECIAL, EXEMPLARY, OR
CONSEQUENTIAL DAMAGES (INCLUDING, BUT NOT LIMITED TO, PROCUREMENT OF
SUBSTITUTE GOODS OR SERVICES; LOSS OF USE, DATA, OR PROFITS; OR BUSINESS
INTERRUPTION) HOWEVER CAUSED AND ON ANY THEORY OF LIABILITY, WHETHER IN
CONTRACT, STRICT LIABILITY, OR TORT (INCLUDING NEGLIGENCE OR OTHERWISE)
ARISING IN ANY WAY OUT OF THE USE OF THIS SOFTWARE, EVEN IF ADVISED OF THE
POSSIBILITY OF SUCH DAMAGE.

*/

#include "libtorrent/config.hpp"

#include <ctime>
#include <algorithm>
#include <cctype>
#include <cstdio> // for snprintf
#include <cinttypes> // for PRId64 et.al.
#include <functional>
#include <type_traits>
#include <numeric> // for accumulate

#if TORRENT_USE_INVARIANT_CHECKS
#include <unordered_set>
#endif

#include "libtorrent/aux_/disable_warnings_push.hpp"
#include <boost/asio/ts/internet.hpp>
#include <boost/asio/ts/executor.hpp>
#include "libtorrent/aux_/disable_warnings_pop.hpp"

#include "libtorrent/aux_/openssl.hpp"
#include "libtorrent/peer_id.hpp"
#include "libtorrent/torrent_info.hpp"
#include "libtorrent/tracker_manager.hpp"
#include "libtorrent/bencode.hpp"
#include "libtorrent/hasher.hpp"
#include "libtorrent/entry.hpp"
#include "libtorrent/session.hpp"
#include "libtorrent/fingerprint.hpp"
#include "libtorrent/alert_types.hpp"
#include "libtorrent/aux_/invariant_check.hpp"
#include "libtorrent/bt_peer_connection.hpp"
#include "libtorrent/peer_connection_handle.hpp"
#include "libtorrent/ip_filter.hpp"
#include "libtorrent/socket.hpp"
#include "libtorrent/aux_/session_impl.hpp"
#ifndef TORRENT_DISABLE_DHT
#include "libtorrent/kademlia/dht_tracker.hpp"
#include "libtorrent/kademlia/types.hpp"
#include "libtorrent/kademlia/node_entry.hpp"
#endif
#include "libtorrent/enum_net.hpp"
#include "libtorrent/utf8.hpp"
#include "libtorrent/upnp.hpp"
#include "libtorrent/natpmp.hpp"
#include "libtorrent/lsd.hpp"
#include "libtorrent/aux_/instantiate_connection.hpp"
#include "libtorrent/peer_info.hpp"
#include "libtorrent/random.hpp"
#include "libtorrent/magnet_uri.hpp"
#include "libtorrent/aux_/session_settings.hpp"
#include "libtorrent/torrent_peer.hpp"
#include "libtorrent/torrent_handle.hpp"
#include "libtorrent/choker.hpp"
#include "libtorrent/error.hpp"
#include "libtorrent/platform_util.hpp"
#include "libtorrent/aux_/bind_to_device.hpp"
#include "libtorrent/hex.hpp" // to_hex, from_hex
#include "libtorrent/aux_/scope_end.hpp"
#include "libtorrent/aux_/set_socket_buffer.hpp"
#include "libtorrent/aux_/generate_peer_id.hpp"
#include "libtorrent/aux_/ffs.hpp"
#include "libtorrent/aux_/array.hpp"

#ifndef TORRENT_DISABLE_LOGGING

#include "libtorrent/socket_io.hpp"

// for logging stat layout
#include "libtorrent/stat.hpp"

#include <cstdarg> // for va_list

// for logging the size of DHT structures
#ifndef TORRENT_DISABLE_DHT
#include <libtorrent/kademlia/find_data.hpp>
#include <libtorrent/kademlia/refresh.hpp>
#include <libtorrent/kademlia/node.hpp>
#include <libtorrent/kademlia/observer.hpp>
#include <libtorrent/kademlia/item.hpp>
#endif // TORRENT_DISABLE_DHT

#include "libtorrent/http_tracker_connection.hpp"
#include "libtorrent/udp_tracker_connection.hpp"

#endif // TORRENT_DISABLE_LOGGING

#ifdef TORRENT_USE_LIBGCRYPT

#if GCRYPT_VERSION_NUMBER < 0x010600
extern "C" {
GCRY_THREAD_OPTION_PTHREAD_IMPL;
}
#endif

namespace {

	// libgcrypt requires this to initialize the library
	struct gcrypt_setup
	{
		gcrypt_setup()
		{
			gcry_check_version(nullptr);
#if GCRYPT_VERSION_NUMBER < 0x010600
			gcry_error_t e = gcry_control(GCRYCTL_SET_THREAD_CBS, &gcry_threads_pthread);
			if (e != 0) std::fprintf(stderr, "libcrypt ERROR: %s\n", gcry_strerror(e));
			e = gcry_control(GCRYCTL_INITIALIZATION_FINISHED, 0);
			if (e != 0) std::fprintf(stderr, "initialization finished error: %s\n", gcry_strerror(e));
#endif
		}
	} gcrypt_global_constructor;
}

#endif // TORRENT_USE_LIBGCRYPT

#ifdef TORRENT_USE_OPENSSL

#include <openssl/crypto.h>

// by openssl changelog at https://www.openssl.org/news/changelog.html
// Changes between 1.0.2h and 1.1.0  [25 Aug 2016]
// - Most global cleanup functions are no longer required because they are handled
//   via auto-deinit. Affected function CRYPTO_cleanup_all_ex_data()
#if !defined(OPENSSL_API_COMPAT) || OPENSSL_API_COMPAT < 0x10100000L
namespace {

	// openssl requires this to clean up internal
	// structures it allocates
	struct openssl_cleanup
	{
		~openssl_cleanup() { CRYPTO_cleanup_all_ex_data(); }
	} openssl_global_destructor;
}
#endif

#endif // TORRENT_USE_OPENSSL

#ifdef TORRENT_WINDOWS
// for ERROR_SEM_TIMEOUT
#include <winerror.h>
#endif

using namespace std::placeholders;

#ifdef BOOST_NO_EXCEPTIONS
namespace boost {

	void throw_exception(std::exception const& e) { std::abort(); }
}
#endif

namespace libtorrent {

#if defined TORRENT_ASIO_DEBUGGING
	std::map<std::string, async_t> _async_ops;
	std::deque<wakeup_t> _wakeups;
	int _async_ops_nthreads = 0;
	std::mutex _async_ops_mutex;

	std::map<int, handler_alloc_t> _handler_storage;
	std::mutex _handler_storage_mutex;
	bool _handler_logger_registered = false;
#endif

namespace aux {

	constexpr listen_socket_flags_t listen_socket_t::accept_incoming;
	constexpr listen_socket_flags_t listen_socket_t::local_network;
	constexpr listen_socket_flags_t listen_socket_t::was_expanded;

	constexpr ip_source_t session_interface::source_dht;
	constexpr ip_source_t session_interface::source_peer;
	constexpr ip_source_t session_interface::source_tracker;
	constexpr ip_source_t session_interface::source_router;

void apply_deprecated_dht_settings(settings_pack& sett, bdecode_node const& s)
{
	bdecode_node val;
	val = s.dict_find_int("max_peers_reply");
	if (val) sett.set_int(settings_pack::dht_max_peers_reply, int(val.int_value()));
	val = s.dict_find_int("search_branching");
	if (val) sett.set_int(settings_pack::dht_search_branching, int(val.int_value()));
	val = s.dict_find_int("max_fail_count");
	if (val) sett.set_int(settings_pack::dht_max_fail_count, int(val.int_value()));
	val = s.dict_find_int("max_torrents");
	if (val) sett.set_int(settings_pack::dht_max_torrents, int(val.int_value()));
	val = s.dict_find_int("max_dht_items");
	if (val) sett.set_int(settings_pack::dht_max_dht_items, int(val.int_value()));
	val = s.dict_find_int("max_peers");
	if (val) sett.set_int(settings_pack::dht_max_peers, int(val.int_value()));
	val = s.dict_find_int("max_torrent_search_reply");
	if (val) sett.set_int(settings_pack::dht_max_torrent_search_reply, int(val.int_value()));
	val = s.dict_find_int("restrict_routing_ips");
	if (val) sett.set_bool(settings_pack::dht_restrict_routing_ips, (val.int_value() != 0));
	val = s.dict_find_int("restrict_search_ips");
	if (val) sett.set_bool(settings_pack::dht_restrict_search_ips, (val.int_value() != 0));
	val = s.dict_find_int("extended_routing_table");
	if (val) sett.set_bool(settings_pack::dht_extended_routing_table, (val.int_value() != 0));
	val = s.dict_find_int("aggressive_lookups");
	if (val) sett.set_bool(settings_pack::dht_aggressive_lookups, (val.int_value() != 0));
	val = s.dict_find_int("privacy_lookups");
	if (val) sett.set_bool(settings_pack::dht_privacy_lookups, (val.int_value() != 0));
	val = s.dict_find_int("enforce_node_id");
	if (val) sett.set_bool(settings_pack::dht_enforce_node_id, (val.int_value() != 0));
	val = s.dict_find_int("ignore_dark_internet");
	if (val) sett.set_bool(settings_pack::dht_ignore_dark_internet, (val.int_value() != 0));
	val = s.dict_find_int("block_timeout");
	if (val) sett.set_int(settings_pack::dht_block_timeout, int(val.int_value()));
	val = s.dict_find_int("block_ratelimit");
	if (val) sett.set_int(settings_pack::dht_block_ratelimit, int(val.int_value()));
	val = s.dict_find_int("read_only");
	if (val) sett.set_bool(settings_pack::dht_read_only, (val.int_value() != 0));
	val = s.dict_find_int("item_lifetime");
	if (val) sett.set_int(settings_pack::dht_item_lifetime, int(val.int_value()));
}

	std::vector<std::shared_ptr<listen_socket_t>>::iterator partition_listen_sockets(
		std::vector<listen_endpoint_t>& eps
		, std::vector<std::shared_ptr<listen_socket_t>>& sockets)
	{
		return std::partition(sockets.begin(), sockets.end()
			, [&eps](std::shared_ptr<listen_socket_t> const& sock)
		{
			auto match = std::find_if(eps.begin(), eps.end()
				, [&sock](listen_endpoint_t const& ep)
			{
				return ep.ssl == sock->ssl
					&& ep.port == sock->original_port
					&& ep.device == sock->device
					&& ep.addr == sock->local_endpoint.address();
			});

			if (match != eps.end())
			{
				// remove the matched endpoint so that another socket can't match it
				// this also signals to the caller that it doesn't need to create a
				// socket for the endpoint
				eps.erase(match);
				return true;
			}
			else
			{
				return false;
			}
		});
	}

	// To comply with BEP 45 multi homed clients must run separate DHT nodes
	// on each interface they use to talk to the DHT. This is enforced
	// by prohibiting creating a listen socket on [::] and 0.0.0.0. Instead the list of
	// interfaces is enumerated and sockets are created for each of them.
	void expand_unspecified_address(span<ip_interface const> const ifs
		, span<ip_route const> const routes
		, std::vector<listen_endpoint_t>& eps)
	{
		auto unspecified_begin = std::partition(eps.begin(), eps.end()
			, [](listen_endpoint_t const& ep) { return !ep.addr.is_unspecified(); });
		std::vector<listen_endpoint_t> unspecified_eps(unspecified_begin, eps.end());
		eps.erase(unspecified_begin, eps.end());
		for (auto const& uep : unspecified_eps)
		{
			bool const v4 = uep.addr.is_v4();
			for (auto const& ipface : ifs)
			{
				if (!ipface.preferred)
					continue;
				if (ipface.interface_address.is_v4() != v4)
					continue;
				if (!uep.device.empty() && uep.device != ipface.name)
					continue;
				if (std::any_of(eps.begin(), eps.end(), [&](listen_endpoint_t const& e)
				{
					// ignore device name because we don't want to create
					// duplicates if the user explicitly configured an address
					// without a device name
					return e.addr == ipface.interface_address
						&& e.port == uep.port
						&& e.ssl == uep.ssl;
				}))
				{
					continue;
				}

				// record whether the device has a gateway associated with it
				// (which indicates it can be used to reach the internet)
				// if the IP address tell us it's loopback or link-local, don't
				// bother looking for the gateway
				bool const local = ipface.interface_address.is_loopback()
					|| is_link_local(ipface.interface_address)
					|| (!is_global(ipface.interface_address)
						&& !has_default_route(ipface.name, family(ipface.interface_address), routes));

				eps.emplace_back(ipface.interface_address, uep.port, uep.device
					, uep.ssl, uep.flags | listen_socket_t::was_expanded
					| (local ? listen_socket_t::local_network : listen_socket_flags_t{}));
			}
		}
	}

	void expand_devices(span<ip_interface const> const ifs
		, std::vector<listen_endpoint_t>& eps)
	{
		for (auto& ep : eps)
		{
			auto const iface = ep.device.empty()
				? std::find_if(ifs.begin(), ifs.end(), [&](ip_interface const& ipface)
					{
						return match_addr_mask(ipface.interface_address, ep.addr, ipface.netmask);
					})
				: std::find_if(ifs.begin(), ifs.end(), [&](ip_interface const& ipface)
					{
						return ipface.name == ep.device
							&& match_addr_mask(ipface.interface_address, ep.addr, ipface.netmask);
					});

			if (iface == ifs.end())
			{
				// we can't find which device this is for, just assume we can't
				// reach anything on it
				ep.netmask = build_netmask(0, ep.addr.is_v4() ? AF_INET : AF_INET6);
				continue;
			}

			ep.netmask = iface->netmask;
			ep.device = iface->name;
		}
	}

	bool listen_socket_t::can_route(address const& addr) const
	{
		if (is_v4(local_endpoint) != addr.is_v4()) return false;

		if (local_endpoint.address().is_v6()
			&& local_endpoint.address().to_v6().scope_id() != addr.to_v6().scope_id())
			return false;

		if (local_endpoint.address() == addr) return true;
		if (local_endpoint.address().is_unspecified()) return true;
		if (match_addr_mask(addr, local_endpoint.address(), netmask)) return true;
		return !(flags & local_network);
	}

	void session_impl::init_peer_class_filter(bool unlimited_local)
	{
		// set the default peer_class_filter to use the local peer class
		// for peers on local networks
		std::uint32_t lfilter = 1 << static_cast<std::uint32_t>(m_local_peer_class);
		std::uint32_t gfilter = 1 << static_cast<std::uint32_t>(m_global_class);

		struct class_mapping
		{
			char const* first;
			char const* last;
			std::uint32_t filter;
		};

		static const class_mapping v4_classes[] =
		{
			// everything
			{"0.0.0.0", "255.255.255.255", gfilter},
			// local networks
			{"10.0.0.0", "10.255.255.255", lfilter},
			{"172.16.0.0", "172.31.255.255", lfilter},
			{"192.168.0.0", "192.168.255.255", lfilter},
			// link-local
			{"169.254.0.0", "169.254.255.255", lfilter},
			// loop-back
			{"127.0.0.0", "127.255.255.255", lfilter},
		};

		static const class_mapping v6_classes[] =
		{
			// everything
			{"::0", "ffff:ffff:ffff:ffff:ffff:ffff:ffff:ffff", gfilter},
			// local networks
			{"fc00::", "fdff:ffff:ffff:ffff:ffff:ffff:ffff:ffff", lfilter},
			// link-local
			{"fe80::", "febf::ffff:ffff:ffff:ffff:ffff:ffff:ffff", lfilter},
			// loop-back
			{"::1", "::1", lfilter},
		};

		class_mapping const* p = v4_classes;
		int len = sizeof(v4_classes) / sizeof(v4_classes[0]);
		if (!unlimited_local) len = 1;
		for (int i = 0; i < len; ++i)
		{
			error_code ec;
			address_v4 begin = make_address_v4(p[i].first, ec);
			address_v4 end = make_address_v4(p[i].last, ec);
			if (ec) continue;
			m_peer_class_filter.add_rule(begin, end, p[i].filter);
		}
		p = v6_classes;
		len = sizeof(v6_classes) / sizeof(v6_classes[0]);
		if (!unlimited_local) len = 1;
		for (int i = 0; i < len; ++i)
		{
			error_code ec;
			address_v6 begin = make_address_v6(p[i].first, ec);
			address_v6 end = make_address_v6(p[i].last, ec);
			if (ec) continue;
			m_peer_class_filter.add_rule(begin, end, p[i].filter);
		}
	}

#if defined TORRENT_SSL_PEERS
	namespace {
	// when running bittorrent over SSL, the SNI (server name indication)
	// extension is used to know which torrent the incoming connection is
	// trying to connect to. The 40 first bytes in the name is expected to
	// be the hex encoded info-hash
	int servername_callback(SSL* s, int*, void* arg)
	{
		auto* ses = reinterpret_cast<session_impl*>(arg);
		const char* servername = SSL_get_servername(s, TLSEXT_NAMETYPE_host_name);

		if (!servername || std::strlen(servername) < 40)
			return SSL_TLSEXT_ERR_ALERT_FATAL;

		info_hash_t info_hash;
		bool valid = aux::from_hex({servername, 40}, info_hash.v1.data());

		// the server name is not a valid hex-encoded info-hash
		if (!valid)
			return SSL_TLSEXT_ERR_ALERT_FATAL;

		// see if there is a torrent with this info-hash
		std::shared_ptr<torrent> t = ses->find_torrent(info_hash).lock();

		// if there isn't, fail
		if (!t) return SSL_TLSEXT_ERR_ALERT_FATAL;

		// if the torrent we found isn't an SSL torrent, also fail.
		if (!t->is_ssl_torrent()) return SSL_TLSEXT_ERR_ALERT_FATAL;

		// if the torrent doesn't have an SSL context and should not allow
		// incoming SSL connections
		if (!t->ssl_ctx()) return SSL_TLSEXT_ERR_ALERT_FATAL;

		// use this torrent's certificate
		SSL_CTX *torrent_context = t->ssl_ctx()->native_handle();

		SSL_set_SSL_CTX(s, torrent_context);
		SSL_set_verify(s, SSL_CTX_get_verify_mode(torrent_context)
			, SSL_CTX_get_verify_callback(torrent_context));

		return SSL_TLSEXT_ERR_OK;
	}
	} // anonymous namespace
#endif

	session_impl::session_impl(io_context& ioc, settings_pack const& pack
		, disk_io_constructor_type disk_io_constructor)
		: m_settings(pack)
		, m_io_context(ioc)
#if defined TORRENT_SSL_PEERS
		, m_ssl_ctx(boost::asio::ssl::context::sslv23)
#elif defined TORRENT_USE_OPENSSL
		, m_ssl_ctx(boost::asio::ssl::context::sslv23_client)
#endif
		, m_alerts(m_settings.get_int(settings_pack::alert_queue_size)
			, alert_category_t{static_cast<unsigned int>(m_settings.get_int(settings_pack::alert_mask))})
		, m_disk_thread((disk_io_constructor ? disk_io_constructor : default_disk_io_constructor)
			(m_io_context, m_settings, m_stats_counters))
		, m_download_rate(peer_connection::download_channel)
		, m_upload_rate(peer_connection::upload_channel)
		, m_host_resolver(m_io_context)
		, m_tracker_manager(
			std::bind(&session_impl::send_udp_packet_listen, this, _1, _2, _3, _4, _5)
			, std::bind(&session_impl::send_udp_packet_hostname_listen, this, _1, _2, _3, _4, _5, _6)
			, m_stats_counters
			, m_host_resolver
			, m_settings
#if !defined TORRENT_DISABLE_LOGGING || TORRENT_USE_ASSERTS
			, *this
#endif
			)
		, m_work(make_work_guard(m_io_context))
#if TORRENT_USE_I2P
		, m_i2p_conn(m_io_context)
#endif
		, m_created(clock_type::now())
		, m_last_tick(m_created)
		, m_last_second_tick(m_created - milliseconds(900))
		, m_last_choke(m_created)
		, m_last_auto_manage(m_created)
#ifndef TORRENT_DISABLE_DHT
		, m_dht_announce_timer(m_io_context)
#endif
		, m_utp_socket_manager(
			std::bind(&session_impl::send_udp_packet, this, _1, _2, _3, _4, _5)
			, [this](socket_type s) { this->incoming_connection(std::move(s)); }
			, m_io_context
			, m_settings, m_stats_counters, nullptr)
#ifdef TORRENT_SSL_PEERS
		, m_ssl_utp_socket_manager(
			std::bind(&session_impl::send_udp_packet, this, _1, _2, _3, _4, _5)
			, std::bind(&session_impl::on_incoming_utp_ssl, this, _1)
			, m_io_context
			, m_settings, m_stats_counters
			, &m_ssl_ctx)
#endif
		, m_timer(m_io_context)
		, m_lsd_announce_timer(m_io_context)
		, m_close_file_timer(m_io_context)
	{
	}

	template <typename Fun, typename... Args>
	void session_impl::wrap(Fun f, Args&&... a)
#ifndef BOOST_NO_EXCEPTIONS
	try
#endif
	{
		(this->*f)(std::forward<Args>(a)...);
	}
#ifndef BOOST_NO_EXCEPTIONS
	catch (system_error const& e) {
		alerts().emplace_alert<session_error_alert>(e.code(), e.what());
		pause();
	} catch (std::exception const& e) {
		alerts().emplace_alert<session_error_alert>(error_code(), e.what());
		pause();
	} catch (...) {
		alerts().emplace_alert<session_error_alert>(error_code(), "unknown error");
		pause();
	}
#endif

	// This function is called by the creating thread, not in the message loop's
	// io_context thread.
	// TODO: 2 is there a reason not to move all of this into init()? and just
	// post it to the io_context?
	void session_impl::start_session()
	{
#ifndef TORRENT_DISABLE_LOGGING
		session_log("start session");
#endif

#ifdef TORRENT_USE_OPENSSL
		error_code ec;
		m_ssl_ctx.set_verify_mode(boost::asio::ssl::context::verify_none, ec);
#endif
#ifdef TORRENT_SSL_PEERS
		aux::openssl_set_tlsext_servername_callback(m_ssl_ctx.native_handle()
			, servername_callback);
		aux::openssl_set_tlsext_servername_arg(m_ssl_ctx.native_handle(), this);
#endif

#ifndef TORRENT_DISABLE_DHT
		m_next_dht_torrent = 0;
#endif
		m_next_lsd_torrent = 0;

		m_global_class = m_classes.new_peer_class("global");
		m_tcp_peer_class = m_classes.new_peer_class("tcp");
		m_local_peer_class = m_classes.new_peer_class("local");
		// local peers are always unchoked
		m_classes.at(m_local_peer_class)->ignore_unchoke_slots = true;
		// local peers are allowed to exceed the normal connection
		// limit by 50%
		m_classes.at(m_local_peer_class)->connection_limit_factor = 150;

		TORRENT_ASSERT(m_global_class == session::global_peer_class_id);
		TORRENT_ASSERT(m_tcp_peer_class == session::tcp_peer_class_id);
		TORRENT_ASSERT(m_local_peer_class == session::local_peer_class_id);

		init_peer_class_filter(true);

		// TCP, SSL/TCP and I2P connections should be assigned the TCP peer class
		m_peer_class_type_filter.add(peer_class_type_filter::tcp_socket, m_tcp_peer_class);
		m_peer_class_type_filter.add(peer_class_type_filter::ssl_tcp_socket, m_tcp_peer_class);
		m_peer_class_type_filter.add(peer_class_type_filter::i2p_socket, m_tcp_peer_class);

#ifndef TORRENT_DISABLE_LOGGING

		session_log("version: %s revision: %" PRIx64
			, lt::version_str, lt::version_revision);

#endif // TORRENT_DISABLE_LOGGING

		// ---- auto-cap max connections ----
		int const max_files = max_open_files();
		// deduct some margin for epoll/kqueue, log files,
		// futexes, shared objects etc.
		// 80% of the available file descriptors should go to connections
		m_settings.set_int(settings_pack::connections_limit, std::min(
			m_settings.get_int(settings_pack::connections_limit)
			, std::max(5, (max_files - 20) * 8 / 10)));
		// 20% goes towards regular files (see disk_io_thread)
#ifndef TORRENT_DISABLE_LOGGING
		if (should_log())
		{
			session_log("max-connections: %d max-files: %d"
				, m_settings.get_int(settings_pack::connections_limit)
				, max_files);
		}
#endif

		post(m_io_context, [this] { wrap(&session_impl::init); });
	}

	void session_impl::init()
	{
		// this is a debug facility
		// see single_threaded in debug.hpp
		thread_started();

		TORRENT_ASSERT(is_single_thread());

#ifndef TORRENT_DISABLE_LOGGING
		session_log(" *** session thread init");
#endif

		// this is where we should set up all async operations. This
		// is called from within the network thread as opposed to the
		// constructor which is called from the main thread

#if defined TORRENT_ASIO_DEBUGGING
		async_inc_threads();
		add_outstanding_async("session_impl::on_tick");
#endif
		post(m_io_context, [this]{ wrap(&session_impl::on_tick, error_code()); });

		int const lsd_announce_interval
			= m_settings.get_int(settings_pack::local_service_announce_interval);
		int const delay = std::max(lsd_announce_interval
			/ std::max(static_cast<int>(m_torrents.size()), 1), 1);
		m_lsd_announce_timer.expires_after(seconds(delay));
		ADD_OUTSTANDING_ASYNC("session_impl::on_lsd_announce");
		m_lsd_announce_timer.async_wait([this](error_code const& e) {
			wrap(&session_impl::on_lsd_announce, e); } );

#ifndef TORRENT_DISABLE_LOGGING
		session_log(" done starting session");
#endif

		// this applies unchoke settings from m_settings
		recalculate_unchoke_slots();

		// apply all m_settings to this session
		run_all_updates(*this);
		reopen_listen_sockets(false);

#if TORRENT_USE_INVARIANT_CHECKS
		check_invariant();
#endif
	}

#if TORRENT_ABI_VERSION <= 2
	// TODO: 2 the ip filter should probably be saved here too
	void session_impl::save_state(entry* eptr, save_state_flags_t const flags) const
	{
		TORRENT_ASSERT(is_single_thread());

		entry& e = *eptr;
		// make it a dict
		e.dict();

		if (flags & session::save_settings)
		{
			entry::dictionary_type& sett = e["settings"].dict();
			save_settings_to_dict(non_default_settings(m_settings), sett);
		}

#ifndef TORRENT_DISABLE_DHT
		if (flags & session::save_dht_settings)
		{
			e["dht"] = dht::save_dht_settings(get_dht_settings());
		}

		if (m_dht && (flags & session::save_dht_state))
		{
			e["dht state"] = dht::save_dht_state(m_dht->state());
		}
#endif

#ifndef TORRENT_DISABLE_EXTENSIONS
		for (auto const& ext : m_ses_extensions[plugins_all_idx])
		{
			ext->save_state(*eptr);
		}
#endif
	}

	void session_impl::load_state(bdecode_node const* e
		, save_state_flags_t const flags)
	{
		TORRENT_ASSERT(is_single_thread());

		bdecode_node settings;
		if (e->type() != bdecode_node::dict_t) return;

#ifndef TORRENT_DISABLE_DHT
		bool need_update_dht = false;
		if (flags & session_handle::save_dht_state)
		{
			settings = e->dict_find_dict("dht state");
			if (settings)
			{
				m_dht_state = dht::read_dht_state(settings);
				need_update_dht = true;
			}
		}
#endif

#if TORRENT_ABI_VERSION == 1
		bool need_update_proxy = false;
		if (flags & session_handle::save_proxy)
		{
			settings = e->dict_find_dict("proxy");
			if (settings)
			{
				m_settings.bulk_set([&settings](session_settings_single_thread& s)
				{
					bdecode_node val;
					val = settings.dict_find_int("port");
					if (val) s.set_int(settings_pack::proxy_port, int(val.int_value()));
					val = settings.dict_find_int("type");
					if (val) s.set_int(settings_pack::proxy_type, int(val.int_value()));
					val = settings.dict_find_int("proxy_hostnames");
					if (val) s.set_bool(settings_pack::proxy_hostnames, val.int_value() != 0);
					val = settings.dict_find_int("proxy_peer_connections");
					if (val) s.set_bool(settings_pack::proxy_peer_connections, val.int_value() != 0);
					val = settings.dict_find_string("hostname");
					if (val) s.set_str(settings_pack::proxy_hostname, val.string_value().to_string());
					val = settings.dict_find_string("password");
					if (val) s.set_str(settings_pack::proxy_password, val.string_value().to_string());
					val = settings.dict_find_string("username");
					if (val) s.set_str(settings_pack::proxy_username, val.string_value().to_string());
				});
				need_update_proxy = true;
			}
		}

		settings = e->dict_find_dict("encryption");
		if (settings)
		{
			m_settings.bulk_set([&settings](session_settings_single_thread& s)
			{
				bdecode_node val;
				val = settings.dict_find_int("prefer_rc4");
				if (val) s.set_bool(settings_pack::prefer_rc4, val.int_value() != 0);
				val = settings.dict_find_int("out_enc_policy");
				if (val) s.set_int(settings_pack::out_enc_policy, int(val.int_value()));
				val = settings.dict_find_int("in_enc_policy");
				if (val) s.set_int(settings_pack::in_enc_policy, int(val.int_value()));
				val = settings.dict_find_int("allowed_enc_level");
				if (val) s.set_int(settings_pack::allowed_enc_level, int(val.int_value()));
			});
		}
#endif

		if ((flags & session_handle::save_settings)
#if TORRENT_ABI_VERSION <= 2
			|| (flags & session_handle::save_dht_settings)
#endif
			)
		{
			settings = e->dict_find_dict("settings");
			if (settings)
			{
				// apply_settings_pack will update dht and proxy
				settings_pack pack = load_pack_from_dict(settings);

				// these settings are not loaded from state
				// they are set by the client software, not configured by users
				pack.clear(settings_pack::user_agent);
				pack.clear(settings_pack::peer_fingerprint);

				apply_settings_pack_impl(pack);
#ifndef TORRENT_DISABLE_DHT
				need_update_dht = false;
#endif
#if TORRENT_ABI_VERSION == 1
				need_update_proxy = false;
#endif
			}
		}

#if TORRENT_ABI_VERSION <= 2
		if (flags & session_handle::save_dht_settings)
#endif
		{
			// This is here for backwards compatibility, to support loading state
			// files in the previous file format, where the DHT settings were in
			// its own dictionary
			settings = e->dict_find_dict("dht");
			if (settings)
			{
				settings_pack sett;
				aux::apply_deprecated_dht_settings(sett, settings);
				apply_settings_pack_impl(sett);
			}
		}

#ifndef TORRENT_DISABLE_DHT
		if (need_update_dht) start_dht();
#endif
#if TORRENT_ABI_VERSION == 1
		if (need_update_proxy) update_proxy();
#endif

#ifndef TORRENT_DISABLE_EXTENSIONS
#if TORRENT_ABI_VERSION <= 2
		for (auto& ext : m_ses_extensions[plugins_all_idx])
		{
			ext->load_state(*e);
		}
#endif
#endif
	}
#endif

	session_params session_impl::session_state(save_state_flags_t const flags) const
	{
		TORRENT_ASSERT(is_single_thread());

		session_params ret;
		if (flags & session::save_settings)
			ret.settings = non_default_settings(m_settings);

#ifndef TORRENT_DISABLE_DHT
#if TORRENT_ABI_VERSION <= 2
	if ((flags & session_handle::save_dht_settings)
		|| (flags & session_handle::save_dht_settings))
	{
		ret.dht_settings = get_dht_settings();
	}
#endif

		if (m_dht && (flags & session::save_dht_state))
			ret.dht_state = m_dht->state();
#endif

#ifndef TORRENT_DISABLE_EXTENSIONS
		if (flags & session::save_extension_state)
		{
			for (auto const& ext : m_ses_extensions[plugins_all_idx])
			{
				auto state = ext->save_state();
				for (auto& v : state)
					ret.ext_state[std::move(v.first)] = std::move(v.second);
			}
		}
#endif

		if ((flags & session::save_ip_filter) && m_ip_filter)
		{
			ret.ip_filter = *m_ip_filter;
		}
		return ret;
	}

	proxy_settings session_impl::proxy() const
	{
		return proxy_settings(m_settings);
	}

#ifndef TORRENT_DISABLE_EXTENSIONS

	void session_impl::add_extension(ext_function_t ext)
	{
		TORRENT_ASSERT(is_single_thread());
		TORRENT_ASSERT(ext);

		add_ses_extension(std::make_shared<session_plugin_wrapper>(ext));
	}

	void session_impl::add_ses_extension(std::shared_ptr<plugin> ext)
	{
		// this is called during startup of the session, from the thread creating
		// it, not its own thread
//		TORRENT_ASSERT(is_single_thread());
		TORRENT_ASSERT_VAL(ext, ext);

		feature_flags_t const features = ext->implemented_features();

		m_ses_extensions[plugins_all_idx].push_back(ext);

		if (features & plugin::optimistic_unchoke_feature)
			m_ses_extensions[plugins_optimistic_unchoke_idx].push_back(ext);
		if (features & plugin::tick_feature)
			m_ses_extensions[plugins_tick_idx].push_back(ext);
		if (features & plugin::dht_request_feature)
			m_ses_extensions[plugins_dht_request_idx].push_back(ext);
		if (features & plugin::alert_feature)
			m_alerts.add_extension(ext);
		session_handle h(shared_from_this());
		ext->added(h);
	}

#endif // TORRENT_DISABLE_EXTENSIONS

	void session_impl::pause()
	{
		TORRENT_ASSERT(is_single_thread());

		if (m_paused) return;
#ifndef TORRENT_DISABLE_LOGGING
		session_log(" *** session paused ***");
#endif
		m_paused = true;
		for (auto& te : m_torrents)
		{
			te->set_session_paused(true);
		}
	}

	void session_impl::resume()
	{
		TORRENT_ASSERT(is_single_thread());

		if (!m_paused) return;
		m_paused = false;

		for (auto& te : m_torrents)
		{
			te->set_session_paused(false);
		}
	}

	void session_impl::abort() noexcept
	{
		TORRENT_ASSERT(is_single_thread());

		if (m_abort) return;
#ifndef TORRENT_DISABLE_LOGGING
		session_log(" *** ABORT CALLED ***");
#endif

		// at this point we cannot call the notify function anymore, since the
		// session will become invalid.
		m_alerts.set_notify_function({});

#ifndef TORRENT_DISABLE_EXTENSIONS
		for (auto& ext : m_ses_extensions[plugins_all_idx])
		{
			ext->abort();
		}
#endif

		// this will cancel requests that are not critical for shutting down
		// cleanly. i.e. essentially tracker hostname lookups that we're not
		// about to send event=stopped to
		m_host_resolver.abort();

		m_close_file_timer.cancel();

		// abort the main thread
		m_abort = true;
		error_code ec;

#if TORRENT_USE_I2P
		m_i2p_conn.close(ec);
#endif
		stop_ip_notifier();
		stop_lsd();
		stop_upnp();
		stop_natpmp();
#ifndef TORRENT_DISABLE_DHT
		stop_dht();
		m_dht_announce_timer.cancel();
#endif
		m_lsd_announce_timer.cancel();

#ifdef TORRENT_SSL_PEERS
		for (auto& s : m_incoming_sockets)
		{
			s->close(ec);
			TORRENT_ASSERT(!ec);
		}
		m_incoming_sockets.clear();
#endif

#if TORRENT_USE_I2P
		if (m_i2p_listen_socket && m_i2p_listen_socket->is_open())
		{
			m_i2p_listen_socket->close(ec);
			TORRENT_ASSERT(!ec);
		}
		m_i2p_listen_socket.reset();
#endif

#ifndef TORRENT_DISABLE_LOGGING
		session_log(" aborting all torrents (%d)", int(m_torrents.size()));
#endif
		// abort all torrents
		for (auto const& te : m_torrents)
		{
			te->abort();
		}
		m_torrents.clear();
		m_stats_counters.set_value(counters::num_peers_up_unchoked_all, 0);
		m_stats_counters.set_value(counters::num_peers_up_unchoked, 0);
		m_stats_counters.set_value(counters::num_peers_up_unchoked_optimistic, 0);

#ifndef TORRENT_DISABLE_LOGGING
		session_log(" aborting all tracker requests");
#endif
		m_tracker_manager.abort_all_requests();

#ifndef TORRENT_DISABLE_LOGGING
		session_log(" aborting all connections (%d)", int(m_connections.size()));
#endif
		// abort all connections
		for (auto i = m_connections.begin(); i != m_connections.end();)
		{
			peer_connection* p = (*i).get();
			++i;
			p->disconnect(errors::stopping_torrent, operation_t::bittorrent);
		}

		// close the listen sockets
		for (auto const& l : m_listen_sockets)
		{
			if (l->sock)
			{
				l->sock->close(ec);
				TORRENT_ASSERT(!ec);
			}

			// TODO: 3 closing the udp sockets here means that
			// the uTP connections cannot be closed gracefully
			if (l->udp_sock)
			{
				l->udp_sock->sock.close();
			}
		}

		// we need to give all the sockets an opportunity to actually have their handlers
		// called and cancelled before we continue the shutdown. This is a bit
		// complicated, if there are no "undead" peers, it's safe to resume the
		// shutdown, but if there are, we have to wait for them to be cleared out
		// first. In session_impl::on_tick() we check them periodically. If we're
		// shutting down and we remove the last one, we'll initiate
		// shutdown_stage2 from there.
		if (m_undead_peers.empty())
		{
			post(m_io_context, make_handler([this] { abort_stage2(); }
				, m_abort_handler_storage, *this));
		}
	}

	void session_impl::abort_stage2() noexcept
	{
		m_download_rate.close();
		m_upload_rate.close();

		// it's OK to detach the threads here. The disk_io_thread
		// has an internal counter and won't release the network
		// thread until they're all dead (via m_work).
		m_disk_thread->abort(false);

		// now it's OK for the network thread to exit
		m_work.reset();
	}

	bool session_impl::has_connection(peer_connection* p) const
	{
		return m_connections.find(p->self()) != m_connections.end();
	}

	void session_impl::insert_peer(std::shared_ptr<peer_connection> const& c)
	{
		TORRENT_ASSERT(!c->m_in_constructor);

		// removing a peer may not throw an exception, so prepare for this
		// connection to be added to the undead peers now.
		m_undead_peers.reserve(m_undead_peers.size() + m_connections.size() + 1);
		m_connections.insert(c);

		TORRENT_ASSERT_VAL(m_undead_peers.capacity() >= m_connections.size()
			, m_undead_peers.capacity());
	}

	void session_impl::set_port_filter(port_filter const& f)
	{
		m_port_filter = f;
		if (m_settings.get_bool(settings_pack::no_connect_privileged_ports))
			m_port_filter.add_rule(0, 1024, port_filter::blocked);
		// Close connections whose endpoint is filtered
		// by the new ip-filter
		for (auto const& t : m_torrents)
			t->port_filter_updated();
	}

	void session_impl::set_ip_filter(std::shared_ptr<ip_filter> f)
	{
		INVARIANT_CHECK;

		m_ip_filter = std::move(f);

		// Close connections whose endpoint is filtered
		// by the new ip-filter
		for (auto& i : m_torrents)
			i->set_ip_filter(m_ip_filter);
	}

	void session_impl::ban_ip(address addr)
	{
		TORRENT_ASSERT(is_single_thread());
		if (!m_ip_filter) m_ip_filter = std::make_shared<ip_filter>();
		m_ip_filter->add_rule(addr, addr, ip_filter::blocked);
		for (auto& i : m_torrents)
			i->set_ip_filter(m_ip_filter);
	}

	ip_filter const& session_impl::get_ip_filter()
	{
		TORRENT_ASSERT(is_single_thread());
		if (!m_ip_filter) m_ip_filter = std::make_shared<ip_filter>();
		return *m_ip_filter;
	}

	port_filter const& session_impl::get_port_filter() const
	{
		TORRENT_ASSERT(is_single_thread());
		return m_port_filter;
	}

	peer_class_t session_impl::create_peer_class(char const* name)
	{
		TORRENT_ASSERT(is_single_thread());
		return m_classes.new_peer_class(name);
	}

	void session_impl::delete_peer_class(peer_class_t const cid)
	{
		TORRENT_ASSERT(is_single_thread());
		// if you hit this assert, you're deleting a non-existent peer class
		TORRENT_ASSERT_PRECOND(m_classes.at(cid));
		if (m_classes.at(cid) == nullptr) return;
		m_classes.decref(cid);
	}

	peer_class_info session_impl::get_peer_class(peer_class_t const cid) const
	{
		peer_class_info ret{};
		peer_class const* pc = m_classes.at(cid);
		// if you hit this assert, you're passing in an invalid cid
		TORRENT_ASSERT_PRECOND(pc);
		if (pc == nullptr)
		{
#if TORRENT_USE_INVARIANT_CHECKS
			// make it obvious that the return value is undefined
			ret.upload_limit = 0xf0f0f0f;
			ret.download_limit = 0xf0f0f0f;
			ret.label.resize(20);
			url_random(span<char>(ret.label));
			ret.ignore_unchoke_slots = false;
			ret.connection_limit_factor = 0xf0f0f0f;
			ret.upload_priority = 0xf0f0f0f;
			ret.download_priority = 0xf0f0f0f;
#endif
			return ret;
		}

		pc->get_info(&ret);
		return ret;
	}

<<<<<<< HEAD
	void session_impl::queue_tracker_request(tracker_request req
=======
namespace {

	std::uint16_t make_announce_port(std::uint16_t const p)
	{ return p == 0 ? 1 : p; }
}

	void session_impl::queue_tracker_request(tracker_request&& req
>>>>>>> 0f337b9c
		, std::weak_ptr<request_callback> c)
	{
		req.listen_port = 0;
#if TORRENT_USE_I2P
		if (!m_settings.get_str(settings_pack::i2p_hostname).empty())
		{
			req.i2pconn = &m_i2p_conn;
		}
#endif

#ifdef TORRENT_SSL_PEERS
		bool const use_ssl = req.ssl_ctx != nullptr && req.ssl_ctx != &m_ssl_ctx;
		if (!use_ssl) req.ssl_ctx = &m_ssl_ctx;
#endif

		if (req.outgoing_socket)
		{
			auto ls = req.outgoing_socket.get();

			req.listen_port =
<<<<<<< HEAD
#ifdef TORRENT_SSL_PEERS
=======
#if TORRENT_USE_I2P
				(req.kind == tracker_request::i2p) ? 1 :
#endif
#ifdef TORRENT_USE_OPENSSL
>>>>>>> 0f337b9c
			// SSL torrents use the SSL listen port
				use_ssl ? make_announce_port(ssl_listen_port(ls)) :
#endif
<<<<<<< HEAD
				listen_port(ls);
			m_tracker_manager.queue_request(get_context(), std::move(req), c);
=======
				make_announce_port(listen_port(ls));
			m_tracker_manager.queue_request(get_io_service(), std::move(req), c);
>>>>>>> 0f337b9c
		}
		else
		{
			for (auto& ls : m_listen_sockets)
			{
				if (!(ls->flags & listen_socket_t::accept_incoming)) continue;
#ifdef TORRENT_SSL_PEERS
				if ((ls->ssl == transport::ssl) != use_ssl) continue;
#endif
				tracker_request socket_req(req);
				socket_req.listen_port =
<<<<<<< HEAD
#ifdef TORRENT_SSL_PEERS
=======
#if TORRENT_USE_I2P
					(req.kind == tracker_request::i2p) ? 1 :
#endif
#ifdef TORRENT_USE_OPENSSL
>>>>>>> 0f337b9c
				// SSL torrents use the SSL listen port
					use_ssl ? make_announce_port(ssl_listen_port(ls.get())) :
#endif
					make_announce_port(listen_port(ls.get()));

				socket_req.outgoing_socket = ls;
				m_tracker_manager.queue_request(get_context(), std::move(socket_req), c);
			}
		}
	}

	void session_impl::set_peer_class(peer_class_t const cid, peer_class_info const& pci)
	{
		peer_class* pc = m_classes.at(cid);
		// if you hit this assert, you're passing in an invalid cid
		TORRENT_ASSERT_PRECOND(pc);
		if (pc == nullptr) return;

		pc->set_info(&pci);
	}

	void session_impl::set_peer_class_filter(ip_filter const& f)
	{
		INVARIANT_CHECK;
		m_peer_class_filter = f;
	}

	ip_filter const& session_impl::get_peer_class_filter() const
	{
		return m_peer_class_filter;
	}

	void session_impl::set_peer_class_type_filter(peer_class_type_filter f)
	{
		m_peer_class_type_filter = f;
	}

	peer_class_type_filter session_impl::get_peer_class_type_filter()
	{
		return m_peer_class_type_filter;
	}

	void session_impl::set_peer_classes(peer_class_set* s, address const& a, socket_type_t const st)
	{
		std::uint32_t peer_class_mask = m_peer_class_filter.access(a);

		using sock_t = peer_class_type_filter::socket_type_t;
		// assign peer class based on socket type
		static aux::array<sock_t, 9, socket_type_t> const mapping{{
			sock_t::tcp_socket
			, sock_t::tcp_socket
			, sock_t::tcp_socket
			, sock_t::utp_socket
			, sock_t::i2p_socket
			, sock_t::ssl_tcp_socket
			, sock_t::ssl_tcp_socket
			, sock_t::ssl_tcp_socket
			, sock_t::ssl_utp_socket
		}};
		sock_t const socket_type = mapping[st];
		// filter peer classes based on type
		peer_class_mask = m_peer_class_type_filter.apply(socket_type, peer_class_mask);

		for (peer_class_t i{0}; peer_class_mask; peer_class_mask >>= 1, ++i)
		{
			if ((peer_class_mask & 1) == 0) continue;

			// if you hit this assert, your peer class filter contains
			// a bitmask referencing a non-existent peer class
			TORRENT_ASSERT_PRECOND(m_classes.at(i));

			if (m_classes.at(i) == nullptr) continue;
			s->add_class(m_classes, i);
		}
	}

	bool session_impl::ignore_unchoke_slots_set(peer_class_set const& set) const
	{
		int num = set.num_classes();
		for (int i = 0; i < num; ++i)
		{
			peer_class const* pc = m_classes.at(set.class_at(i));
			if (pc == nullptr) continue;
			if (pc->ignore_unchoke_slots) return true;
		}
		return false;
	}

	bandwidth_manager* session_impl::get_bandwidth_manager(int channel)
	{
		return (channel == peer_connection::download_channel)
			? &m_download_rate : &m_upload_rate;
	}

	void session_impl::deferred_submit_jobs()
	{
		if (m_deferred_submit_disk_jobs) return;
		m_deferred_submit_disk_jobs = true;
		post(m_io_context, [this] { wrap(&session_impl::submit_disk_jobs); } );
	}

	void session_impl::submit_disk_jobs()
	{
		TORRENT_ASSERT(m_deferred_submit_disk_jobs);
		m_deferred_submit_disk_jobs = false;
		m_disk_thread->submit_jobs();
	}

	// copies pointers to bandwidth channels from the peer classes
	// into the array. Only bandwidth channels with a bandwidth limit
	// is considered pertinent and copied
	// returns the number of pointers copied
	// channel is upload_channel or download_channel
	int session_impl::copy_pertinent_channels(peer_class_set const& set
		, int channel, bandwidth_channel** dst, int const max)
	{
		int num_channels = set.num_classes();
		int num_copied = 0;
		for (int i = 0; i < num_channels; ++i)
		{
			peer_class* pc = m_classes.at(set.class_at(i));
			TORRENT_ASSERT(pc);
			if (pc == nullptr) continue;
			bandwidth_channel* chan = &pc->channel[channel];
			// no need to include channels that don't have any bandwidth limits
			if (chan->throttle() == 0) continue;
			dst[num_copied] = chan;
			++num_copied;
			if (num_copied == max) break;
		}
		return num_copied;
	}

	bool session_impl::use_quota_overhead(bandwidth_channel* ch, int amount)
	{
		ch->use_quota(amount);
		return (ch->throttle() > 0 && ch->throttle() < amount);
	}

	int session_impl::use_quota_overhead(peer_class_set& set, int const amount_down, int const amount_up)
	{
		int ret = 0;
		int const num = set.num_classes();
		for (int i = 0; i < num; ++i)
		{
			peer_class* p = m_classes.at(set.class_at(i));
			if (p == nullptr) continue;

			bandwidth_channel* ch = &p->channel[peer_connection::download_channel];
			if (use_quota_overhead(ch, amount_down))
				ret |= 1 << peer_connection::download_channel;
			ch = &p->channel[peer_connection::upload_channel];
			if (use_quota_overhead(ch, amount_up))
				ret |= 1 << peer_connection::upload_channel;
		}
		return ret;
	}

	// session_impl is responsible for deleting 'pack'
	void session_impl::apply_settings_pack(std::shared_ptr<settings_pack> pack)
	{
		INVARIANT_CHECK;
		apply_settings_pack_impl(*pack);
	}

	settings_pack session_impl::get_settings() const
	{
		settings_pack ret;
		// TODO: it would be nice to reserve() these vectors up front
		for (int i = settings_pack::string_type_base;
			i < settings_pack::max_string_setting_internal; ++i)
		{
			ret.set_str(i, m_settings.get_str(i));
		}
		for (int i = settings_pack::int_type_base;
			i < settings_pack::max_int_setting_internal; ++i)
		{
			ret.set_int(i, m_settings.get_int(i));
		}
		for (int i = settings_pack::bool_type_base;
			i < settings_pack::max_bool_setting_internal; ++i)
		{
			ret.set_bool(i, m_settings.get_bool(i));
		}
		return ret;
	}

	void session_impl::apply_settings_pack_impl(settings_pack const& pack)
	{
		bool const reopen_listen_port =
#if TORRENT_ABI_VERSION == 1
			(pack.has_val(settings_pack::ssl_listen)
				&& pack.get_int(settings_pack::ssl_listen)
					!= m_settings.get_int(settings_pack::ssl_listen))
			||
#endif
			(pack.has_val(settings_pack::listen_interfaces)
				&& pack.get_str(settings_pack::listen_interfaces)
					!= m_settings.get_str(settings_pack::listen_interfaces));

#ifndef TORRENT_DISABLE_LOGGING
		session_log("applying settings pack, reopen_listen_port=%s"
			, reopen_listen_port ? "true" : "false");
#endif

		apply_pack(&pack, m_settings, this);
		m_disk_thread->settings_updated();

		if (!reopen_listen_port)
		{
			// no need to call this if reopen_listen_port is true
			// since the apply_pack will do it
			update_listen_interfaces();
		}

		if (reopen_listen_port)
		{
			reopen_listen_sockets();
		}
	}

	std::shared_ptr<listen_socket_t> session_impl::setup_listener(
		listen_endpoint_t const& lep, error_code& ec)
	{
		int retries = m_settings.get_int(settings_pack::max_retry_port_bind);
		tcp::endpoint bind_ep(lep.addr, std::uint16_t(lep.port));

#ifndef TORRENT_DISABLE_LOGGING
		if (should_log())
		{
			session_log("attempting to open listen socket to: %s on device: %s %s%s%s%s"
				, print_endpoint(bind_ep).c_str(), lep.device.c_str()
				, (lep.ssl == transport::ssl) ? "ssl " : ""
				, (lep.flags & listen_socket_t::local_network) ? "local-network " : ""
				, (lep.flags & listen_socket_t::accept_incoming) ? "accept-incoming " : "no-incoming "
				, (lep.flags & listen_socket_t::was_expanded) ? "expanded-ip " : "");
		}
#endif

		auto ret = std::make_shared<listen_socket_t>();
		ret->ssl = lep.ssl;
		ret->original_port = bind_ep.port();
		ret->flags = lep.flags;
		ret->netmask = lep.netmask;
		operation_t last_op = operation_t::unknown;
		socket_type_t const sock_type
			= (lep.ssl == transport::ssl)
			? socket_type_t::tcp_ssl
			: socket_type_t::tcp;

		// if we're in force-proxy mode, don't open TCP listen sockets. We cannot
		// accept connections on our local machine in this case.
		// TODO: 3 the logic in this if-block should be factored out into a
		// separate function. At least most of it
		if (ret->flags & listen_socket_t::accept_incoming)
		{
			ret->sock = std::make_shared<tcp::acceptor>(m_io_context);
			ret->sock->open(bind_ep.protocol(), ec);
			last_op = operation_t::sock_open;
			if (ec)
			{
#ifndef TORRENT_DISABLE_LOGGING
				if (should_log())
				{
					session_log("failed to open socket: %s"
						, ec.message().c_str());
				}
#endif

				if (m_alerts.should_post<listen_failed_alert>())
					m_alerts.emplace_alert<listen_failed_alert>(lep.device, bind_ep, last_op
						, ec, sock_type);
				return ret;
			}

#ifdef TORRENT_WINDOWS
			{
				// this is best-effort. ignore errors
				error_code err;
				ret->sock->set_option(exclusive_address_use(true), err);
#ifndef TORRENT_DISABLE_LOGGING
				if (err && should_log())
				{
					session_log("failed enable exclusive address use on listen socket: %s"
						, err.message().c_str());
				}
#endif // TORRENT_DISABLE_LOGGING
			}
#else

			{
				// this is best-effort. ignore errors
				error_code err;
				ret->sock->set_option(tcp::acceptor::reuse_address(true), err);
#ifndef TORRENT_DISABLE_LOGGING
				if (err && should_log())
				{
					session_log("failed enable reuse-address on listen socket: %s"
						, err.message().c_str());
				}
#endif // TORRENT_DISABLE_LOGGING
			}
#endif // TORRENT_WINDOWS

			if (is_v6(bind_ep))
			{
				error_code err; // ignore errors here
				ret->sock->set_option(boost::asio::ip::v6_only(true), err);
#ifndef TORRENT_DISABLE_LOGGING
				if (err && should_log())
				{
					session_log("failed enable v6 only on listen socket: %s"
						, err.message().c_str());
				}
#endif // LOGGING

#ifdef TORRENT_WINDOWS
				// enable Teredo on windows
				ret->sock->set_option(v6_protection_level(PROTECTION_LEVEL_UNRESTRICTED), err);
#ifndef TORRENT_DISABLE_LOGGING
				if (err && should_log())
				{
					session_log("failed enable IPv6 unrestricted protection level on "
						"listen socket: %s", err.message().c_str());
				}
#endif // TORRENT_DISABLE_LOGGING
#endif // TORRENT_WINDOWS
			}

			if (!lep.device.empty())
			{
				// we have an actual device we're interested in listening on, if we
				// have SO_BINDTODEVICE functionality, use it now.
#if TORRENT_HAS_BINDTODEVICE
				ret->sock->set_option(bind_to_device(lep.device.c_str()), ec);
#ifndef TORRENT_DISABLE_LOGGING
				if (ec && should_log())
				{
					session_log("bind to device failed (device: %s): %s"
						, lep.device.c_str(), ec.message().c_str());
				}
#endif // TORRENT_DISABLE_LOGGING
				ec.clear();
#endif
			}

			ret->sock->bind(bind_ep, ec);
			last_op = operation_t::sock_bind;

			while (ec == error_code(error::address_in_use) && retries > 0)
			{
				TORRENT_ASSERT_VAL(ec, ec);
#ifndef TORRENT_DISABLE_LOGGING
				if (should_log())
				{
					session_log("failed to bind listen socket to: %s on device: %s :"
						" [%s] (%d) %s (retries: %d)"
						, print_endpoint(bind_ep).c_str()
						, lep.device.c_str()
						, ec.category().name(), ec.value(), ec.message().c_str()
						, retries);
				}
#endif
				ec.clear();
				--retries;
				bind_ep.port(bind_ep.port() + 1);
				ret->sock->bind(bind_ep, ec);
			}

			if (ec == error_code(error::address_in_use)
				&& m_settings.get_bool(settings_pack::listen_system_port_fallback)
				&& bind_ep.port() != 0)
			{
				// instead of giving up, try let the OS pick a port
				bind_ep.port(0);
				ec.clear();
				ret->sock->bind(bind_ep, ec);
				last_op = operation_t::sock_bind;
			}

			if (ec)
			{
				// not even that worked, give up

#ifndef TORRENT_DISABLE_LOGGING
				if (should_log())
				{
					session_log("failed to bind listen socket to: %s on device: %s :"
						" [%s] (%d) %s (giving up)"
						, print_endpoint(bind_ep).c_str()
						, lep.device.c_str()
						, ec.category().name(), ec.value(), ec.message().c_str());
				}
#endif
				if (m_alerts.should_post<listen_failed_alert>())
				{
					m_alerts.emplace_alert<listen_failed_alert>(lep.device, bind_ep
						, last_op, ec, sock_type);
				}
				ret->sock.reset();
				return ret;
			}
			ret->local_endpoint = ret->sock->local_endpoint(ec);
			last_op = operation_t::getname;
			if (ec)
			{
#ifndef TORRENT_DISABLE_LOGGING
				if (should_log())
				{
					session_log("get_sockname failed on listen socket: %s"
						, ec.message().c_str());
				}
#endif
				if (m_alerts.should_post<listen_failed_alert>())
				{
					m_alerts.emplace_alert<listen_failed_alert>(lep.device, bind_ep
						, last_op, ec, sock_type);
				}
				return ret;
			}

			TORRENT_ASSERT(ret->local_endpoint.port() == bind_ep.port()
				|| bind_ep.port() == 0);

			if (bind_ep.port() == 0) bind_ep = ret->local_endpoint;

			ret->sock->listen(m_settings.get_int(settings_pack::listen_queue_size), ec);
			last_op = operation_t::sock_listen;

			if (ec)
			{
#ifndef TORRENT_DISABLE_LOGGING
				if (should_log())
				{
					session_log("cannot listen on interface \"%s\": %s"
						, lep.device.c_str(), ec.message().c_str());
				}
#endif
				if (m_alerts.should_post<listen_failed_alert>())
				{
					m_alerts.emplace_alert<listen_failed_alert>(lep.device, bind_ep
						, last_op, ec, sock_type);
				}
				return ret;
			}
		} // accept incoming

		socket_type_t const udp_sock_type
			= (lep.ssl == transport::ssl)
			? socket_type_t::utp_ssl
			: socket_type_t::utp;
		udp::endpoint udp_bind_ep(bind_ep.address(), bind_ep.port());

		ret->udp_sock = std::make_shared<session_udp_socket>(m_io_context, ret);
		ret->udp_sock->sock.open(udp_bind_ep.protocol(), ec);
		if (ec)
		{
#ifndef TORRENT_DISABLE_LOGGING
			if (should_log())
			{
				session_log("failed to open UDP socket: %s: %s"
					, lep.device.c_str(), ec.message().c_str());
			}
#endif

			last_op = operation_t::sock_open;
			if (m_alerts.should_post<listen_failed_alert>())
				m_alerts.emplace_alert<listen_failed_alert>(lep.device
					, bind_ep, last_op, ec, udp_sock_type);

			return ret;
		}

#if TORRENT_HAS_BINDTODEVICE
		if (!lep.device.empty())
		{
			ret->udp_sock->sock.set_option(bind_to_device(lep.device.c_str()), ec);
#ifndef TORRENT_DISABLE_LOGGING
			if (ec && should_log())
			{
				session_log("bind to device failed (device: %s): %s"
					, lep.device.c_str(), ec.message().c_str());
			}
#endif // TORRENT_DISABLE_LOGGING
			ec.clear();
		}
#endif
		ret->udp_sock->sock.bind(udp_bind_ep, ec);

		while (ec == error_code(error::address_in_use) && retries > 0)
		{
			TORRENT_ASSERT_VAL(ec, ec);
#ifndef TORRENT_DISABLE_LOGGING
			if (should_log())
			{
				session_log("failed to bind udp socket to: %s on device: %s :"
					" [%s] (%d) %s (retries: %d)"
					, print_endpoint(bind_ep).c_str()
					, lep.device.c_str()
					, ec.category().name(), ec.value(), ec.message().c_str()
					, retries);
			}
#endif
			ec.clear();
			--retries;
			udp_bind_ep.port(udp_bind_ep.port() + 1);
			ret->udp_sock->sock.bind(udp_bind_ep, ec);
		}

		if (ec == error_code(error::address_in_use)
			&& m_settings.get_bool(settings_pack::listen_system_port_fallback)
			&& udp_bind_ep.port() != 0)
		{
			// instead of giving up, try let the OS pick a port
			udp_bind_ep.port(0);
			ec.clear();
			ret->udp_sock->sock.bind(udp_bind_ep, ec);
		}

		last_op = operation_t::sock_bind;
		if (ec)
		{
#ifndef TORRENT_DISABLE_LOGGING
			if (should_log())
			{
				session_log("failed to bind UDP socket: %s: %s"
					, lep.device.c_str(), ec.message().c_str());
			}
#endif

			if (m_alerts.should_post<listen_failed_alert>())
				m_alerts.emplace_alert<listen_failed_alert>(lep.device
					, bind_ep, last_op, ec, udp_sock_type);

			return ret;
		}

		// if we did not open a TCP listen socket, ret->local_endpoint was never
		// initialized, so do that now, based on the UDP socket
		if (!(ret->flags & listen_socket_t::accept_incoming))
		{
			auto const udp_ep = ret->udp_sock->local_endpoint();
			ret->local_endpoint = tcp::endpoint(udp_ep.address(), udp_ep.port());
		}

		ret->device = lep.device;

		error_code err;
		set_socket_buffer_size(ret->udp_sock->sock, m_settings, err);
		if (err)
		{
			if (m_alerts.should_post<udp_error_alert>())
				m_alerts.emplace_alert<udp_error_alert>(ret->udp_sock->sock.local_endpoint(ec)
					, operation_t::alloc_recvbuf, err);
		}

		// this call is necessary here because, unless the settings actually
		// change after the session is up and listening, at no other point
		// set_proxy_settings is called with the correct proxy configuration,
		// internally, this method handle the SOCKS5's connection logic
		ret->udp_sock->sock.set_proxy_settings(proxy(), m_alerts);

		ADD_OUTSTANDING_ASYNC("session_impl::on_udp_packet");
		ret->udp_sock->sock.async_read(aux::make_handler([this, ret](error_code const& e)
			{ this->on_udp_packet(ret->udp_sock, ret, ret->ssl, e); }
			, ret->udp_handler_storage, *this));

#ifndef TORRENT_DISABLE_LOGGING
		if (should_log())
		{
			session_log(" listening on: %s TCP port: %d UDP port: %d"
				, bind_ep.address().to_string().c_str()
				, ret->tcp_external_port(), ret->udp_external_port());
		}
#endif
		return ret;
	}

	void session_impl::on_exception(std::exception const& e)
	{
		TORRENT_UNUSED(e);
#ifndef TORRENT_DISABLE_LOGGING
		session_log("FATAL SESSION ERROR [%s]", e.what());
#endif
		this->abort();
	}

	void session_impl::on_error(error_code const& ec)
	{
		TORRENT_UNUSED(ec);
#ifndef TORRENT_DISABLE_LOGGING
		session_log("FATAL SESSION ERROR (%s : %d) [%s]"
			, ec.category().name(), ec.value(), ec.message().c_str());
#endif
		this->abort();
	}

	void session_impl::on_ip_change(error_code const& ec)
	{
#ifndef TORRENT_DISABLE_LOGGING
		if (!ec)
			session_log("received ip change from internal ip_notifier");
		else
			session_log("received error on_ip_change: %d, %s", ec.value(), ec.message().c_str());
#endif
		if (ec || m_abort || !m_ip_notifier) return;
		m_ip_notifier->async_wait([this] (error_code const& e)
			{ wrap(&session_impl::on_ip_change, e); });
		reopen_network_sockets({});
	}

	// TODO: could this function be merged with expand_unspecified_addresses?
	// right now both listen_endpoint_t and listen_interface_t are almost
	// identical, maybe the latter could be removed too
	void interface_to_endpoints(listen_interface_t const& iface
		, listen_socket_flags_t flags
		, span<ip_interface const> const ifs
		, std::vector<listen_endpoint_t>& eps)
	{
		flags |= iface.local ? listen_socket_t::local_network : listen_socket_flags_t{};
		transport const ssl = iface.ssl ? transport::ssl : transport::plaintext;

		// First, check to see if it's an IP address
		error_code err;
		address const adr = make_address(iface.device.c_str(), err);
		if (!err)
		{
			eps.emplace_back(adr, iface.port, std::string{}, ssl, flags);
		}
		else
		{
			flags |= listen_socket_t::was_expanded;

			// this is the case where device names a network device. We need to
			// enumerate all IPs associated with this device
			for (auto const& ipface : ifs)
			{
				// we're looking for a specific interface, and its address
				// (which must be of the same family as the address we're
				// connecting to)
				if (iface.device != ipface.name) continue;

				// record whether the device has a gateway associated with it
				// (which indicates it can be used to reach the internet)
				// if the IP address tell us it's loopback or link-local, don't
				// bother looking for the gateway
				bool const local = iface.local
					|| ipface.interface_address.is_loopback()
					|| is_link_local(ipface.interface_address);

				eps.emplace_back(ipface.interface_address, iface.port, iface.device
					, ssl, flags | (local ? listen_socket_t::local_network : listen_socket_flags_t{}));
			}
		}
	}

	void session_impl::reopen_listen_sockets(bool const map_ports)
	{
#ifndef TORRENT_DISABLE_LOGGING
		session_log("reopen listen sockets");
#endif

		TORRENT_ASSERT(is_single_thread());

		TORRENT_ASSERT(!m_abort);

		error_code ec;

		if (m_abort) return;

		// first build a list of endpoints we should be listening on
		// we need to remove any unneeded sockets first to avoid the possibility
		// of a new socket failing to bind due to a conflict with a stale socket
		std::vector<listen_endpoint_t> eps;

		listen_socket_flags_t const flags
			= (m_settings.get_int(settings_pack::proxy_type) != settings_pack::none)
			? listen_socket_flags_t{}
			: listen_socket_t::accept_incoming;

		std::vector<ip_interface> const ifs = enum_net_interfaces(m_io_context, ec);
		if (ec && m_alerts.should_post<listen_failed_alert>())
		{
			m_alerts.emplace_alert<listen_failed_alert>(""
				, operation_t::enum_if, ec, socket_type_t::tcp);
		}
		auto const routes = enum_routes(m_io_context, ec);
		if (ec && m_alerts.should_post<listen_failed_alert>())
		{
			m_alerts.emplace_alert<listen_failed_alert>(""
				, operation_t::enum_route, ec, socket_type_t::tcp);
		}

		// expand device names and populate eps
		for (auto const& iface : m_listen_interfaces)
		{
#ifndef TORRENT_USE_OPENSSL
			if (iface.ssl)
			{
#ifndef TORRENT_DISABLE_LOGGING
				session_log("attempted to listen ssl with no library support on device: \"%s\""
					, iface.device.c_str());
#endif
				if (m_alerts.should_post<listen_failed_alert>())
				{
					m_alerts.emplace_alert<listen_failed_alert>(iface.device
						, operation_t::sock_open
						, boost::asio::error::operation_not_supported
						, socket_type_t::tcp_ssl);
				}
				continue;
			}
#endif

			// now we have a device to bind to. This device may actually just be an
			// IP address or a device name. In case it's a device name, we want to
			// (potentially) end up binding a socket for each IP address associated
			// with that device.
			interface_to_endpoints(iface, flags, ifs, eps);
		}

		// if no listen interfaces are specified, create sockets to use
		// any interface
		if (eps.empty())
		{
			eps.emplace_back(address_v4(), 0, "", transport::plaintext
				, listen_socket_flags_t{});
			eps.emplace_back(address_v6(), 0, "", transport::plaintext
				, listen_socket_flags_t{});
		}

		expand_unspecified_address(ifs, routes, eps);
		expand_devices(ifs, eps);

		auto remove_iter = partition_listen_sockets(eps, m_listen_sockets);

		while (remove_iter != m_listen_sockets.end())
		{
#ifndef TORRENT_DISABLE_DHT
			if (m_dht)
				m_dht->delete_socket(*remove_iter);
#endif

#ifndef TORRENT_DISABLE_LOGGING
			if (should_log())
			{
				session_log("closing listen socket for %s on device \"%s\""
					, print_endpoint((*remove_iter)->local_endpoint).c_str()
					, (*remove_iter)->device.c_str());
			}
#endif
			if ((*remove_iter)->sock) (*remove_iter)->sock->close(ec);
			if ((*remove_iter)->udp_sock) (*remove_iter)->udp_sock->sock.close();
			if ((*remove_iter)->natpmp_mapper) (*remove_iter)->natpmp_mapper->close();
			if ((*remove_iter)->upnp_mapper) (*remove_iter)->upnp_mapper->close();
			if ((*remove_iter)->lsd) (*remove_iter)->lsd->close();
			remove_iter = m_listen_sockets.erase(remove_iter);
		}

		// all sockets in there stayed the same. Only sockets after this point are
		// new and should post alerts
		int const existing_sockets = int(m_listen_sockets.size());

		m_stats_counters.set_value(counters::has_incoming_connections
			, std::any_of(m_listen_sockets.begin(), m_listen_sockets.end()
				, [](std::shared_ptr<listen_socket_t> const& l)
				{ return l->incoming_connection; }));

		// open new sockets on any endpoints that didn't match with
		// an existing socket
		for (auto const& ep : eps)
#ifndef BOOST_NO_EXCEPTIONS
			try
#endif
		{
			std::shared_ptr<listen_socket_t> s = setup_listener(ep, ec);

			if (!ec && (s->sock || s->udp_sock))
			{
				m_listen_sockets.emplace_back(s);

#ifndef TORRENT_DISABLE_DHT
				if (m_dht
					&& s->ssl != transport::ssl
					&& !(s->flags & listen_socket_t::local_network))
				{
					m_dht->new_socket(m_listen_sockets.back());
				}
#endif

				TORRENT_ASSERT(bool(s->flags & listen_socket_t::accept_incoming) == bool(s->sock));
				if (s->sock) async_accept(s->sock, s->ssl);
			}
		}
#ifndef BOOST_NO_EXCEPTIONS
		catch (std::exception const& e)
		{
			TORRENT_UNUSED(e);
#ifndef TORRENT_DISABLE_LOGGING
			if (should_log())
			{
				session_log("setup_listener(%s) device: %s failed: %s"
					, print_endpoint(ep.addr, ep.port).c_str()
					, ep.device.c_str()
					, e.what());
			}
#endif // TORRENT_DISABLE_LOGGING
		}
#endif // BOOST_NO_EXCEPTIONS

		if (m_listen_sockets.empty())
		{
#ifndef TORRENT_DISABLE_LOGGING
			session_log("giving up on binding listen sockets");
#endif
			return;
		}

		auto const new_sockets = span<std::shared_ptr<listen_socket_t>>(
			m_listen_sockets).subspan(existing_sockets);

		// now, send out listen_succeeded_alert for the listen sockets we are
		// listening on
		if (m_alerts.should_post<listen_succeeded_alert>())
		{
			for (auto const& l : new_sockets)
			{
				error_code err;
				if (l->sock)
				{
					tcp::endpoint const tcp_ep = l->sock->local_endpoint(err);
					if (!err)
					{
						socket_type_t const socket_type
							= l->ssl == transport::ssl
							? socket_type_t::tcp_ssl
							: socket_type_t::tcp;

						m_alerts.emplace_alert<listen_succeeded_alert>(
							tcp_ep, socket_type);
					}
				}

				if (l->udp_sock)
				{
					udp::endpoint const udp_ep = l->udp_sock->sock.local_endpoint(err);
					if (!err && l->udp_sock->sock.is_open())
					{
						socket_type_t const socket_type
							= l->ssl == transport::ssl
							? socket_type_t::utp_ssl
							: socket_type_t::utp;

						m_alerts.emplace_alert<listen_succeeded_alert>(
							udp_ep, socket_type);
					}
				}
			}
		}

		if (m_settings.get_int(settings_pack::peer_tos) != 0)
		{
			update_peer_tos();
		}

		ec.clear();

		if (m_settings.get_bool(settings_pack::enable_natpmp))
		{
			for (auto const& s : new_sockets)
				start_natpmp(s);
		}

		if (m_settings.get_bool(settings_pack::enable_upnp))
		{
			for (auto const& s : new_sockets)
				start_upnp(s);
		}

		if (map_ports)
		{
			for (auto const& s : m_listen_sockets)
				remap_ports(remap_natpmp_and_upnp, *s);
		}
		else
		{
			// new sockets need to map ports even if the caller did not request
			// re-mapping
			for (auto const& s : new_sockets)
				remap_ports(remap_natpmp_and_upnp, *s);
		}

		update_lsd();

#if TORRENT_USE_I2P
		open_new_incoming_i2p_connection();
#endif

		// trackers that were not reachable, may have become reachable now.
		// so clear the "disabled" flags to let them be tried one more time
		// TODO: it would probably be better to do this by having a
		// listen-socket "version" number that gets bumped. And instead of
		// setting a bool to disable a tracker, we set the version number that
		// it was disabled at. This change would affect the ABI in 1.2, so
		// should be done in 2.0 or later
		for (auto& t : m_torrents)
			t.second->enable_all_trackers();
	}

	void session_impl::reopen_network_sockets(reopen_network_flags_t const options)
	{
		reopen_listen_sockets(bool(options & session_handle::reopen_map_ports));
	}

	namespace {
		template <typename MapProtocol, typename ProtoType, typename EndpointType>
		void map_port(MapProtocol& m, ProtoType protocol, EndpointType const& ep
			, port_mapping_t& map_handle)
		{
			if (map_handle != port_mapping_t{-1}) m.delete_mapping(map_handle);
			map_handle = port_mapping_t{-1};

			address const addr = ep.address();
			// with IPv4 the interface might be behind NAT so we can't skip them
			// based on the scope of the local address
			if (addr.is_v6() && is_local(addr))
				return;

			// only update this mapping if we actually have a socket listening
			if (ep != EndpointType())
				map_handle = m.add_mapping(protocol, ep.port(), ep);
		}
	}

	void session_impl::remap_ports(remap_port_mask_t const mask
		, listen_socket_t& s)
	{
		tcp::endpoint const tcp_ep = s.sock ? s.sock->local_endpoint() : tcp::endpoint();
		udp::endpoint const udp_ep = s.udp_sock ? s.udp_sock->sock.local_endpoint() : udp::endpoint();

		if ((mask & remap_natpmp) && s.natpmp_mapper)
		{
			map_port(*s.natpmp_mapper, portmap_protocol::tcp, tcp_ep
				, s.tcp_port_mapping[portmap_transport::natpmp].mapping);
			map_port(*s.natpmp_mapper, portmap_protocol::udp, make_tcp(udp_ep)
				, s.udp_port_mapping[portmap_transport::natpmp].mapping);
		}
		if ((mask & remap_upnp) && s.upnp_mapper)
		{
			map_port(*s.upnp_mapper, portmap_protocol::tcp, tcp_ep
				, s.tcp_port_mapping[portmap_transport::upnp].mapping);
			map_port(*s.upnp_mapper, portmap_protocol::udp, make_tcp(udp_ep)
				, s.udp_port_mapping[portmap_transport::upnp].mapping);
		}
	}

	void session_impl::update_i2p_bridge()
	{
		// we need this socket to be open before we
		// can make name lookups for trackers for instance.
		// pause the session now and resume it once we've
		// established the i2p SAM connection
#if TORRENT_USE_I2P
		if (m_settings.get_str(settings_pack::i2p_hostname).empty())
		{
			error_code ec;
			m_i2p_conn.close(ec);
			return;
		}
		m_i2p_conn.open(m_settings.get_str(settings_pack::i2p_hostname)
			, m_settings.get_int(settings_pack::i2p_port)
			, std::bind(&session_impl::on_i2p_open, this, _1));
#endif
	}

#ifndef TORRENT_DISABLE_DHT
	int session_impl::external_udp_port(address const& local_address) const
	{
		auto ls = std::find_if(m_listen_sockets.begin(), m_listen_sockets.end()
			, [&](std::shared_ptr<listen_socket_t> const& e)
		{
			return e->local_endpoint.address() == local_address;
		});

		if (ls != m_listen_sockets.end())
			return (*ls)->udp_external_port();
		else
			return -1;
	}
#endif

#if TORRENT_USE_I2P

	proxy_settings session_impl::i2p_proxy() const
	{
		proxy_settings ret;

		ret.hostname = m_settings.get_str(settings_pack::i2p_hostname);
		ret.type = settings_pack::i2p_proxy;
		ret.port = std::uint16_t(m_settings.get_int(settings_pack::i2p_port));
		return ret;
	}

	void session_impl::on_i2p_open(error_code const& ec)
	{
		if (ec)
		{
			if (m_alerts.should_post<i2p_alert>())
				m_alerts.emplace_alert<i2p_alert>(ec);

#ifndef TORRENT_DISABLE_LOGGING
			if (should_log())
				session_log("i2p open failed (%d) %s", ec.value(), ec.message().c_str());
#endif
		}
		// now that we have our i2p connection established
		// it's OK to start torrents and use this socket to
		// do i2p name lookups

		open_new_incoming_i2p_connection();
	}

	void session_impl::open_new_incoming_i2p_connection()
	{
		if (!m_i2p_conn.is_open()) return;

		if (m_i2p_listen_socket) return;
		m_i2p_listen_socket.emplace(
			instantiate_connection(m_io_context, m_i2p_conn.proxy()
				, nullptr, nullptr, true, false));

		ADD_OUTSTANDING_ASYNC("session_impl::on_i2p_accept");
		i2p_stream& s = boost::get<i2p_stream>(*m_i2p_listen_socket);
		s.set_command(i2p_stream::cmd_accept);
		s.set_session_id(m_i2p_conn.session_id());

		s.async_connect(tcp::endpoint()
			, std::bind(&session_impl::on_i2p_accept, this, _1));
	}

	void session_impl::on_i2p_accept(error_code const& e)
	{
		COMPLETE_ASYNC("session_impl::on_i2p_accept");
		if (e == boost::asio::error::operation_aborted) return;
		if (e)
		{
			if (m_alerts.should_post<listen_failed_alert>())
			{
				m_alerts.emplace_alert<listen_failed_alert>("i2p"
					, operation_t::sock_accept
					, e, socket_type_t::i2p);
			}
#ifndef TORRENT_DISABLE_LOGGING
			if (should_log())
				session_log("i2p SAM connection failure: %s", e.message().c_str());
#endif
			return;
		}
		open_new_incoming_i2p_connection();
		incoming_connection(std::move(*m_i2p_listen_socket));
		m_i2p_listen_socket.reset();
	}
#endif

	void session_impl::send_udp_packet_hostname(std::weak_ptr<utp_socket_interface> sock
		, char const* hostname
		, int const port
		, span<char const> p
		, error_code& ec
		, udp_send_flags_t const flags)
	{
		auto si = sock.lock();
		if (!si)
		{
			ec = boost::asio::error::bad_descriptor;
			return;
		}

		auto s = std::static_pointer_cast<aux::listen_socket_t>(si)->udp_sock;

		s->sock.send_hostname(hostname, port, p, ec, flags);

		if ((ec == error::would_block || ec == error::try_again)
			&& !s->write_blocked)
		{
			s->write_blocked = true;
			ADD_OUTSTANDING_ASYNC("session_impl::on_udp_writeable");
			s->sock.async_write(std::bind(&session_impl::on_udp_writeable
				, this, s, _1));
		}
	}

	void session_impl::send_udp_packet(std::weak_ptr<utp_socket_interface> sock
		, udp::endpoint const& ep
		, span<char const> p
		, error_code& ec
		, udp_send_flags_t const flags)
	{
		auto si = sock.lock();
		if (!si)
		{
			ec = boost::asio::error::bad_descriptor;
			return;
		}

		auto s = std::static_pointer_cast<aux::listen_socket_t>(si)->udp_sock;

		TORRENT_ASSERT(s->sock.is_closed() || s->sock.local_endpoint().protocol() == ep.protocol());

		s->sock.send(ep, p, ec, flags);

		if ((ec == error::would_block || ec == error::try_again) && !s->write_blocked)
		{
			s->write_blocked = true;
			ADD_OUTSTANDING_ASYNC("session_impl::on_udp_writeable");
			s->sock.async_write(std::bind(&session_impl::on_udp_writeable
				, this, s, _1));
		}
	}

	void session_impl::on_udp_writeable(std::weak_ptr<session_udp_socket> sock, error_code const& ec)
	{
		COMPLETE_ASYNC("session_impl::on_udp_writeable");
		if (ec) return;

		auto s = sock.lock();
		if (!s) return;

		s->write_blocked = false;

#ifdef TORRENT_SSL_PEERS
		auto i = std::find_if(
			m_listen_sockets.begin(), m_listen_sockets.end()
			, [&s] (std::shared_ptr<listen_socket_t> const& ls) { return ls->udp_sock == s; });
#endif

		// notify the utp socket manager it can start sending on the socket again
		struct utp_socket_manager& mgr =
#ifdef TORRENT_SSL_PEERS
			(i != m_listen_sockets.end() && (*i)->ssl == transport::ssl) ? m_ssl_utp_socket_manager :
#endif
			m_utp_socket_manager;

		mgr.writable();
	}


	void session_impl::on_udp_packet(std::weak_ptr<session_udp_socket> socket
		, std::weak_ptr<listen_socket_t> ls, transport const ssl, error_code const& ec)
	{
		COMPLETE_ASYNC("session_impl::on_udp_packet");
		if (ec)
		{
			std::shared_ptr<session_udp_socket> s = socket.lock();
			udp::endpoint ep;
			if (s) ep = s->local_endpoint();

			// don't bubble up operation aborted errors to the user
			if (ec != boost::asio::error::operation_aborted
				&& ec != boost::asio::error::bad_descriptor
				&& m_alerts.should_post<udp_error_alert>())
			{
				m_alerts.emplace_alert<udp_error_alert>(ep
					, operation_t::sock_read, ec);
			}

#ifndef TORRENT_DISABLE_LOGGING
			if (should_log())
			{
				session_log("UDP error: %s (%d) %s"
					, print_endpoint(ep).c_str(), ec.value(), ec.message().c_str());
			}
#endif
			return;
		}

		m_stats_counters.inc_stats_counter(counters::on_udp_counter);

		std::shared_ptr<session_udp_socket> s = socket.lock();
		if (!s) return;

		struct utp_socket_manager& mgr =
#ifdef TORRENT_SSL_PEERS
			ssl == transport::ssl ? m_ssl_utp_socket_manager :
#endif
			m_utp_socket_manager;

		auto listen_socket = ls.lock();
		if (listen_socket)
			listen_socket->incoming_connection = true;

		for (;;)
		{
			aux::array<udp_socket::packet, 50> p;
			error_code err;
			int const num_packets = s->sock.read(p, err);

			for (udp_socket::packet& packet : span<udp_socket::packet>(p).first(num_packets))
			{
				if (packet.error)
				{
					// TODO: 3 it would be neat if the utp socket manager would
					// handle ICMP errors too

#ifndef TORRENT_DISABLE_DHT
					if (m_dht)
						m_dht->incoming_error(packet.error, packet.from);
#endif

					m_tracker_manager.incoming_error(packet.error, packet.from);
					continue;
				}

				span<char const> const buf = packet.data;

				// give the uTP socket manager first dibs on the packet. Presumably
				// the majority of packets are uTP packets.
				if (!mgr.incoming_packet(ls, packet.from, buf))
				{
					// if it wasn't a uTP packet, try the other users of the UDP
					// socket
					bool handled = false;
#ifndef TORRENT_DISABLE_DHT
					if (m_dht && buf.size() > 20
						&& buf.front() == 'd'
						&& buf.back() == 'e'
						&& listen_socket)
					{
						handled = m_dht->incoming_packet(listen_socket, packet.from, buf);
					}
#endif

					if (!handled)
					{
						m_tracker_manager.incoming_packet(packet.from, buf);
					}
				}
			}

			if (err == error::would_block || err == error::try_again)
			{
				// there are no more packets on the socket
				break;
			}

			if (err)
			{
				udp::endpoint const ep = s->local_endpoint();

				if (err != boost::asio::error::operation_aborted
					&& m_alerts.should_post<udp_error_alert>())
					m_alerts.emplace_alert<udp_error_alert>(ep
						, operation_t::sock_read, err);

#ifndef TORRENT_DISABLE_LOGGING
				if (should_log())
				{
					session_log("UDP error: %s (%d) %s"
						, print_endpoint(ep).c_str(), ec.value(), ec.message().c_str());
				}
#endif

				// any error other than these ones are considered fatal errors, and
				// we won't read from the socket again
				if (err != boost::asio::error::host_unreachable
					&& err != boost::asio::error::fault
					&& err != boost::asio::error::connection_reset
					&& err != boost::asio::error::connection_refused
					&& err != boost::asio::error::connection_aborted
					&& err != boost::asio::error::operation_aborted
					&& err != boost::asio::error::network_reset
					&& err != boost::asio::error::network_unreachable
#ifdef _WIN32
					// ERROR_MORE_DATA means the same thing as EMSGSIZE
					&& err != error_code(ERROR_MORE_DATA, system_category())
					&& err != error_code(ERROR_HOST_UNREACHABLE, system_category())
					&& err != error_code(ERROR_PORT_UNREACHABLE, system_category())
					&& err != error_code(ERROR_RETRY, system_category())
					&& err != error_code(ERROR_NETWORK_UNREACHABLE, system_category())
					&& err != error_code(ERROR_CONNECTION_REFUSED, system_category())
					&& err != error_code(ERROR_CONNECTION_ABORTED, system_category())
#endif
					&& err != boost::asio::error::message_size)
				{
					// fatal errors. Don't try to read from this socket again
					mgr.socket_drained();
					return;
				}
				// non-fatal UDP errors get here, we should re-issue the read.
				continue;
			}
		}

		mgr.socket_drained();

		ADD_OUTSTANDING_ASYNC("session_impl::on_udp_packet");
		s->sock.async_read(make_handler([this, socket, ls, ssl](error_code const& e)
			{ this->on_udp_packet(std::move(socket), std::move(ls), ssl, e); }
			, s->udp_handler_storage, *this));
	}

	void session_impl::async_accept(std::shared_ptr<tcp::acceptor> const& listener
		, transport const ssl)
#ifndef BOOST_NO_EXCEPTIONS
	try
#endif
	{
		TORRENT_ASSERT(!m_abort);

		std::weak_ptr<tcp::acceptor> ls(listener);
		m_stats_counters.inc_stats_counter(counters::num_outstanding_accept);
		ADD_OUTSTANDING_ASYNC("session_impl::on_accept_connection");
		listener->async_accept([this, ls, ssl] (error_code const& ec, true_tcp_socket s)
			{ return wrap(&session_impl::on_accept_connection, std::move(s), ec, ls, ssl); });
	}
#ifndef BOOST_NO_EXCEPTIONS
	catch (system_error const& e) {
		alerts().emplace_alert<session_error_alert>(e.code(), e.what());
		pause();
	} catch (std::exception const& e) {
		alerts().emplace_alert<session_error_alert>(error_code(), e.what());
		pause();
	} catch (...) {
		alerts().emplace_alert<session_error_alert>(error_code(), "unknown error");
		pause();
	}
#endif

	void session_impl::on_accept_connection(true_tcp_socket s, error_code const& e
		, std::weak_ptr<tcp::acceptor> listen_socket, transport const ssl)
	{
		COMPLETE_ASYNC("session_impl::on_accept_connection");
		m_stats_counters.inc_stats_counter(counters::on_accept_counter);
		m_stats_counters.inc_stats_counter(counters::num_outstanding_accept, -1);

		TORRENT_ASSERT(is_single_thread());
		std::shared_ptr<tcp::acceptor> listener = listen_socket.lock();
		if (!listener) return;

		if (e == boost::asio::error::operation_aborted) return;

		if (m_abort) return;

		error_code ec;
		if (e)
		{
			tcp::endpoint const ep = listener->local_endpoint(ec);
#ifndef TORRENT_DISABLE_LOGGING
			if (should_log())
			{
				session_log("error accepting connection on '%s': %s"
					, print_endpoint(ep).c_str(), e.message().c_str());
			}
#endif
#ifdef TORRENT_WINDOWS
			// Windows sometimes generates this error. It seems to be
			// non-fatal and we have to do another async_accept.
			if (e.value() == ERROR_SEM_TIMEOUT)
			{
				async_accept(listener, ssl);
				return;
			}
#endif
#ifdef TORRENT_BSD
			// Leopard sometimes generates an "invalid argument" error. It seems to be
			// non-fatal and we have to do another async_accept.
			if (e.value() == EINVAL)
			{
				async_accept(listener, ssl);
				return;
			}
#endif
			if (e == boost::system::errc::too_many_files_open)
			{
				// if we failed to accept an incoming connection
				// because we have too many files open, try again
				// and lower the number of file descriptors used
				// elsewhere.
				if (m_settings.get_int(settings_pack::connections_limit) > 10)
				{
					// now, disconnect a random peer
					auto const i = std::max_element(m_torrents.begin(), m_torrents.end()
						, [](std::shared_ptr<torrent> const& lhs, std::shared_ptr<torrent> const& rhs)
						{ return lhs->num_peers() < rhs->num_peers(); });

					if (m_alerts.should_post<performance_alert>())
						m_alerts.emplace_alert<performance_alert>(
							torrent_handle(), performance_alert::too_few_file_descriptors);

					if (i != m_torrents.end())
					{
						(*i)->disconnect_peers(1, e);
					}

					m_settings.set_int(settings_pack::connections_limit
						, std::max(10, int(m_connections.size())));
				}
				// try again, but still alert the user of the problem
				async_accept(listener, ssl);
			}
			if (m_alerts.should_post<listen_failed_alert>())
			{
				m_alerts.emplace_alert<listen_failed_alert>(ep.address().to_string()
					, ep, operation_t::sock_accept, e
					, ssl == transport::ssl ? socket_type_t::tcp_ssl : socket_type_t::tcp);
			}
			return;
		}
		async_accept(listener, ssl);

		// don't accept any connections from our local sockets if we're using a
		// proxy
		if (m_settings.get_int(settings_pack::proxy_type) != settings_pack::none)
			return;

		auto listen = std::find_if(m_listen_sockets.begin(), m_listen_sockets.end()
			, [&listener](std::shared_ptr<listen_socket_t> const& l)
		{ return l->sock == listener; });
		if (listen != m_listen_sockets.end())
			(*listen)->incoming_connection = true;

		socket_type c = [&]{
#ifdef TORRENT_SSL_PEERS
			if (ssl == transport::ssl)
			{
				// accept connections initializing the SSL connection to
				// use the generic m_ssl_ctx context. However, since it has
				// the servername callback set on it, we will switch away from
				// this context into a specific torrent once we start handshaking
				return socket_type(ssl_stream<tcp::socket>(tcp::socket(std::move(s)), m_ssl_ctx));
			}
			else
#endif
			{
				return socket_type(tcp::socket(std::move(s)));
			}
		}();

#ifdef TORRENT_SSL_PEERS
		TORRENT_ASSERT((ssl == transport::ssl) == is_ssl(c));
#endif

#ifdef TORRENT_SSL_PEERS
		if (ssl == transport::ssl)
		{
			TORRENT_ASSERT(is_ssl(c));

			// save the socket so we can cancel the handshake
			// TODO: this size need to be capped
			auto iter = m_incoming_sockets.emplace(std::make_unique<socket_type>(std::move(c))).first;

			// for SSL connections, incoming_connection() is called
			// after the handshake is done
			ADD_OUTSTANDING_ASYNC("session_impl::ssl_handshake");
			boost::get<ssl_stream<tcp::socket>>(**iter).async_accept_handshake(
				std::bind(&session_impl::ssl_handshake, this, _1, iter->get()));
		}
		else
#endif
		{
			incoming_connection(std::move(c));
		}
	}

#ifdef TORRENT_SSL_PEERS

	void session_impl::on_incoming_utp_ssl(socket_type s)
	{
		TORRENT_ASSERT(is_ssl(s));

		// save the socket so we can cancel the handshake

		// TODO: this size need to be capped
		auto iter = m_incoming_sockets.emplace(std::make_unique<socket_type>(std::move(s))).first;

		// for SSL connections, incoming_connection() is called
		// after the handshake is done
		ADD_OUTSTANDING_ASYNC("session_impl::ssl_handshake");
		boost::get<ssl_stream<utp_stream>>(**iter).async_accept_handshake(
			std::bind(&session_impl::ssl_handshake, this, _1, iter->get()));
	}

	// to test SSL connections, one can use this openssl command template:
	//
	// openssl s_client -cert <client-cert>.pem -key <client-private-key>.pem
	//   -CAfile <torrent-cert>.pem  -debug -connect 127.0.0.1:4433 -tls1
	//   -servername <hex-encoded-info-hash>

	void session_impl::ssl_handshake(error_code const& ec, socket_type* sock)
	{
		COMPLETE_ASYNC("session_impl::ssl_handshake");

		auto iter = m_incoming_sockets.find(sock);

		// this happens if the SSL connection is aborted because we're shutting
		// down
		if (iter == m_incoming_sockets.end()) return;

		socket_type s(std::move(**iter));
		TORRENT_ASSERT(is_ssl(s));
		m_incoming_sockets.erase(iter);

		error_code e;
		tcp::endpoint endp = s.remote_endpoint(e);
		if (e) return;

#ifndef TORRENT_DISABLE_LOGGING
		if (should_log())
		{
			session_log(" *** peer SSL handshake done [ ip: %s ec: %s socket: %s ]"
				, print_endpoint(endp).c_str(), ec.message().c_str(), socket_type_name(s));
		}
#endif

		if (ec)
		{
			if (m_alerts.should_post<peer_error_alert>())
			{
				m_alerts.emplace_alert<peer_error_alert>(torrent_handle(), endp
					, peer_id(), operation_t::ssl_handshake, ec);
			}
			return;
		}

		incoming_connection(std::move(s));
	}

#endif // TORRENT_SSL_PEERS

	void session_impl::incoming_connection(socket_type s)
	{
		TORRENT_ASSERT(is_single_thread());

		if (m_paused)
		{
#ifndef TORRENT_DISABLE_LOGGING
			session_log(" <== INCOMING CONNECTION [ ignored, paused ]");
#endif
			return;
		}

		error_code ec;
		// we got a connection request!
		tcp::endpoint endp = s.remote_endpoint(ec);

		if (ec)
		{
#ifndef TORRENT_DISABLE_LOGGING
			if (should_log())
			{
				session_log(" <== INCOMING CONNECTION [ rejected, could "
					"not retrieve remote endpoint: %s ]"
					, print_error(ec).c_str());
			}
#endif
			return;
		}

		if (!m_settings.get_bool(settings_pack::enable_incoming_utp)
			&& is_utp(s))
		{
#ifndef TORRENT_DISABLE_LOGGING
			session_log("<== INCOMING CONNECTION [ rejected uTP connection ]");
#endif
			if (m_alerts.should_post<peer_blocked_alert>())
				m_alerts.emplace_alert<peer_blocked_alert>(torrent_handle()
					, endp, peer_blocked_alert::utp_disabled);
			return;
		}

		if (!m_settings.get_bool(settings_pack::enable_incoming_tcp)
			&& boost::get<tcp::socket>(&s))
		{
#ifndef TORRENT_DISABLE_LOGGING
			session_log("<== INCOMING CONNECTION [ rejected TCP connection ]");
#endif
			if (m_alerts.should_post<peer_blocked_alert>())
				m_alerts.emplace_alert<peer_blocked_alert>(torrent_handle()
					, endp, peer_blocked_alert::tcp_disabled);
			return;
		}

		// if there are outgoing interfaces specified, verify this
		// peer is correctly bound to one of them
		if (!m_settings.get_str(settings_pack::outgoing_interfaces).empty())
		{
			tcp::endpoint local = s.local_endpoint(ec);
			if (ec)
			{
#ifndef TORRENT_DISABLE_LOGGING
				if (should_log())
				{
					session_log("<== INCOMING CONNECTION [ rejected connection: %s ]"
						, print_error(ec).c_str());
				}
#endif
				return;
			}

			if (!verify_incoming_interface(local.address()))
			{
#ifndef TORRENT_DISABLE_LOGGING
				if (should_log())
				{
					session_log("<== INCOMING CONNECTION [ rejected, local interface has incoming connections disabled: %s ]"
						, local.address().to_string().c_str());
				}
#endif
				if (m_alerts.should_post<peer_blocked_alert>())
					m_alerts.emplace_alert<peer_blocked_alert>(torrent_handle()
						, endp, peer_blocked_alert::invalid_local_interface);
				return;
			}
			if (!verify_bound_address(local.address(), is_utp(s), ec))
			{
				if (ec)
				{
#ifndef TORRENT_DISABLE_LOGGING
					if (should_log())
					{
						session_log("<== INCOMING CONNECTION [ rejected, not allowed local interface: %s ]"
							, print_error(ec).c_str());
					}
#endif
					return;
				}

#ifndef TORRENT_DISABLE_LOGGING
				if (should_log())
				{
					session_log("<== INCOMING CONNECTION [ rejected, not allowed local interface: %s ]"
						, local.address().to_string().c_str());
				}
#endif
				if (m_alerts.should_post<peer_blocked_alert>())
					m_alerts.emplace_alert<peer_blocked_alert>(torrent_handle()
						, endp, peer_blocked_alert::invalid_local_interface);
				return;
			}
		}

		// local addresses do not count, since it's likely
		// coming from our own client through local service discovery
		// and it does not reflect whether or not a router is open
		// for incoming connections or not.
		if (!is_local(endp.address()))
			m_stats_counters.set_value(counters::has_incoming_connections, 1);

		// this filter is ignored if a single torrent
		// is set to ignore the filter, since this peer might be
		// for that torrent
		if (m_stats_counters[counters::non_filter_torrents] == 0
			&& m_ip_filter
			&& (m_ip_filter->access(endp.address()) & ip_filter::blocked))
		{
#ifndef TORRENT_DISABLE_LOGGING
			session_log("<== INCOMING CONNECTION [ filtered blocked ip ]");
#endif
			if (m_alerts.should_post<peer_blocked_alert>())
				m_alerts.emplace_alert<peer_blocked_alert>(torrent_handle()
					, endp, peer_blocked_alert::ip_filter);
			return;
		}

		// check if we have any active torrents
		// if we don't reject the connection
		if (m_torrents.empty())
		{
#ifndef TORRENT_DISABLE_LOGGING
			session_log("<== INCOMING CONNECTION [ rejected, there are no torrents ]");
#endif
			return;
		}

		// figure out which peer classes this is connections has,
		// to get connection_limit_factor
		peer_class_set pcs;
		set_peer_classes(&pcs, endp.address(), socket_type_idx(s));
		int connection_limit_factor = 0;
		for (int i = 0; i < pcs.num_classes(); ++i)
		{
			peer_class_t pc = pcs.class_at(i);
			if (m_classes.at(pc) == nullptr) continue;
			int f = m_classes.at(pc)->connection_limit_factor;
			if (connection_limit_factor < f) connection_limit_factor = f;
		}
		if (connection_limit_factor == 0) connection_limit_factor = 100;

		std::int64_t limit = m_settings.get_int(settings_pack::connections_limit);
		limit = limit * 100 / connection_limit_factor;

		// don't allow more connections than the max setting
		// weighed by the peer class' setting
		bool reject = num_connections() >= limit + m_settings.get_int(settings_pack::connections_slack);

		if (reject)
		{
			if (m_alerts.should_post<peer_disconnected_alert>())
			{
				m_alerts.emplace_alert<peer_disconnected_alert>(torrent_handle(), endp, peer_id()
						, operation_t::bittorrent, socket_type_idx(s)
						, error_code(errors::too_many_connections)
						, close_reason_t::none);
			}
#ifndef TORRENT_DISABLE_LOGGING
			if (should_log())
			{
				session_log("<== INCOMING CONNECTION [ connections limit exceeded, conns: %d, limit: %d, slack: %d ]"
					, num_connections(), m_settings.get_int(settings_pack::connections_limit)
					, m_settings.get_int(settings_pack::connections_slack));
			}
#endif
			return;
		}

		// if we don't have any active torrents, there's no
		// point in accepting this connection. If, however,
		// the setting to start up queued torrents when they
		// get an incoming connection is enabled, we cannot
		// perform this check.
		if (!m_settings.get_bool(settings_pack::incoming_starts_queued_torrents))
		{
			bool has_active_torrent = std::any_of(m_torrents.begin(), m_torrents.end()
				, [](std::shared_ptr<torrent> const& i)
				{ return !i->is_torrent_paused(); });
			if (!has_active_torrent)
			{
#ifndef TORRENT_DISABLE_LOGGING
				session_log("<== INCOMING CONNECTION [ rejected, no active torrents ]");
#endif
				return;
			}
		}

		m_stats_counters.inc_stats_counter(counters::incoming_connections);

		if (m_alerts.should_post<incoming_connection_alert>())
			m_alerts.emplace_alert<incoming_connection_alert>(socket_type_idx(s), endp);

		peer_connection_args pack{
			this
			, &m_settings
			, &m_stats_counters
			, m_disk_thread.get()
			, &m_io_context
			, std::weak_ptr<torrent>()
			, std::move(s)
			, endp
			, nullptr
			, aux::generate_peer_id(m_settings)
		};

		std::shared_ptr<peer_connection> c
			= std::make_shared<bt_peer_connection>(pack);

		if (!c->is_disconnecting())
		{
			// in case we've exceeded the limit, let this peer know that
			// as soon as it's received the handshake, it needs to either
			// disconnect or pick another peer to disconnect
			if (num_connections() >= limit)
				c->peer_exceeds_limit();

			TORRENT_ASSERT(!c->m_in_constructor);
			// removing a peer may not throw an exception, so prepare for this
			// connection to be added to the undead peers now.
			m_undead_peers.reserve(m_undead_peers.size() + m_connections.size() + 1);
			m_connections.insert(c);
			c->start();
		}
	}

	void session_impl::close_connection(peer_connection* p) noexcept
	{
		TORRENT_ASSERT(is_single_thread());
		std::shared_ptr<peer_connection> sp(p->self());

		TORRENT_ASSERT(p->is_disconnecting());

		auto const i = m_connections.find(sp);
		// make sure the next disk peer round-robin cursor stays valid
		if (i != m_connections.end())
		{
			m_connections.erase(i);

			TORRENT_ASSERT(std::find(m_undead_peers.begin()
				, m_undead_peers.end(), sp) == m_undead_peers.end());

			// someone else is holding a reference, it's important that
			// it's destructed from the network thread. Make sure the
			// last reference is held by the network thread.
			TORRENT_ASSERT_VAL(m_undead_peers.capacity() > m_undead_peers.size()
				, m_undead_peers.capacity());
			if (sp.use_count() > 2)
				m_undead_peers.push_back(sp);
		}
	}

#if TORRENT_ABI_VERSION == 1
	peer_id session_impl::deprecated_get_peer_id() const
	{
		return aux::generate_peer_id(m_settings);
	}
#endif

	int session_impl::next_port() const
	{
		int start = m_settings.get_int(settings_pack::outgoing_port);
		int num = m_settings.get_int(settings_pack::num_outgoing_ports);
		std::pair<int, int> out_ports(start, start + num);
		if (m_next_port < out_ports.first || m_next_port > out_ports.second)
			m_next_port = out_ports.first;

		int port = m_next_port;
		++m_next_port;
		if (m_next_port > out_ports.second) m_next_port = out_ports.first;
#ifndef TORRENT_DISABLE_LOGGING
		session_log(" *** BINDING OUTGOING CONNECTION [ port: %d ]", port);
#endif
		return port;
	}

	int session_impl::rate_limit(peer_class_t c, int channel) const
	{
		TORRENT_ASSERT(channel >= 0 && channel <= 1);
		if (channel < 0 || channel > 1) return 0;

		peer_class const* pc = m_classes.at(c);
		if (pc == nullptr) return 0;
		return pc->channel[channel].throttle();
	}

	int session_impl::upload_rate_limit(peer_class_t c) const
	{
		return rate_limit(c, peer_connection::upload_channel);
	}

	int session_impl::download_rate_limit(peer_class_t c) const
	{
		return rate_limit(c, peer_connection::download_channel);
	}

	void session_impl::set_rate_limit(peer_class_t c, int channel, int limit)
	{
		TORRENT_ASSERT(is_single_thread());
		TORRENT_ASSERT(limit >= -1);
		TORRENT_ASSERT(channel >= 0 && channel <= 1);

		if (channel < 0 || channel > 1) return;

		peer_class* pc = m_classes.at(c);
		if (pc == nullptr) return;
		if (limit <= 0) limit = 0;
		else limit = std::min(limit, std::numeric_limits<int>::max() - 1);
		pc->channel[channel].throttle(limit);
	}

	void session_impl::set_upload_rate_limit(peer_class_t c, int limit)
	{
		set_rate_limit(c, peer_connection::upload_channel, limit);
	}

	void session_impl::set_download_rate_limit(peer_class_t c, int limit)
	{
		set_rate_limit(c, peer_connection::download_channel, limit);
	}

#if TORRENT_USE_ASSERTS
	bool session_impl::has_peer(peer_connection const* p) const
	{
		TORRENT_ASSERT(is_single_thread());
		return std::any_of(m_connections.begin(), m_connections.end()
			, [p] (std::shared_ptr<peer_connection> const& pr)
			{ return pr.get() == p; });
	}

	bool session_impl::any_torrent_has_peer(peer_connection const* p) const
	{
		for (auto& pe : m_torrents)
			if (pe->has_peer(p)) return true;
		return false;
	}

	bool session_impl::verify_queue_position(torrent const* t, queue_position_t const pos)
	{
		return m_download_queue.end_index() > pos && m_download_queue[pos] == t;
	}
#endif

	void session_impl::sent_bytes(int bytes_payload, int bytes_protocol)
	{
		m_stats_counters.inc_stats_counter(counters::sent_bytes
			, bytes_payload + bytes_protocol);
		m_stats_counters.inc_stats_counter(counters::sent_payload_bytes
			, bytes_payload);

		m_stat.sent_bytes(bytes_payload, bytes_protocol);
	}

	void session_impl::received_bytes(int bytes_payload, int bytes_protocol)
	{
		m_stats_counters.inc_stats_counter(counters::recv_bytes
			, bytes_payload + bytes_protocol);
		m_stats_counters.inc_stats_counter(counters::recv_payload_bytes
			, bytes_payload);

		m_stat.received_bytes(bytes_payload, bytes_protocol);
	}

	void session_impl::trancieve_ip_packet(int bytes, bool ipv6)
	{
		// one TCP/IP packet header for the packet
		// sent or received, and one for the ACK
		// The IPv4 header is 20 bytes
		// and IPv6 header is 40 bytes
		int const header = (ipv6 ? 40 : 20) + 20;
		int const mtu = 1500;
		int const packet_size = mtu - header;
		int const overhead = std::max(1, (bytes + packet_size - 1) / packet_size) * header;
		m_stats_counters.inc_stats_counter(counters::sent_ip_overhead_bytes
			, overhead);
		m_stats_counters.inc_stats_counter(counters::recv_ip_overhead_bytes
			, overhead);

		m_stat.trancieve_ip_packet(bytes, ipv6);
	}

	void session_impl::sent_syn(bool ipv6)
	{
		int const overhead = ipv6 ? 60 : 40;
		m_stats_counters.inc_stats_counter(counters::sent_ip_overhead_bytes
			, overhead);

		m_stat.sent_syn(ipv6);
	}

	void session_impl::received_synack(bool ipv6)
	{
		int const overhead = ipv6 ? 60 : 40;
		m_stats_counters.inc_stats_counter(counters::sent_ip_overhead_bytes
			, overhead);
		m_stats_counters.inc_stats_counter(counters::recv_ip_overhead_bytes
			, overhead);

		m_stat.received_synack(ipv6);
	}

	void session_impl::on_tick(error_code const& e)
	{
		COMPLETE_ASYNC("session_impl::on_tick");
		m_stats_counters.inc_stats_counter(counters::on_tick_counter);

		TORRENT_ASSERT(is_single_thread());

		// submit all disk jobs when we leave this function
		deferred_submit_jobs();

		time_point const now = aux::time_now();

		// remove undead peers that only have this list as their reference keeping them alive
		if (!m_undead_peers.empty())
		{
			auto const remove_it = std::remove_if(m_undead_peers.begin(), m_undead_peers.end()
				, [](std::shared_ptr<peer_connection>& ptr) { return ptr.use_count() == 1; });
			m_undead_peers.erase(remove_it, m_undead_peers.end());
			if (m_undead_peers.empty())
			{
				// we just removed our last "undead" peer (i.e. a peer connection
				// that had some external reference to it). It's now safe to
				// shut-down
				if (m_abort)
				{
					post(m_io_context, std::bind(&session_impl::abort_stage2, this));
				}
			}
		}

// too expensive
//		INVARIANT_CHECK;

		// we have to keep ticking the utp socket manager
		// until they're all closed
		// we also have to keep updating the aux time while
		// there are outstanding announces
		if (m_abort)
		{
			if (m_utp_socket_manager.num_sockets() == 0
#ifdef TORRENT_SSL_PEERS
				&& m_ssl_utp_socket_manager.num_sockets() == 0
#endif
				&& m_undead_peers.empty()
				&& m_tracker_manager.empty())
			{
				return;
			}
#if defined TORRENT_ASIO_DEBUGGING
			std::fprintf(stderr, "uTP sockets: %d ssl-uTP sockets: %d undead-peers left: %d\n"
				, m_utp_socket_manager.num_sockets()
#ifdef TORRENT_SSL_PEERS
				, m_ssl_utp_socket_manager.num_sockets()
#else
				, 0
#endif
				, int(m_undead_peers.size()));
#endif
		}

		if (e == boost::asio::error::operation_aborted) return;

		if (e)
		{
#ifndef TORRENT_DISABLE_LOGGING
			if (should_log())
				session_log("*** TICK TIMER FAILED %s", e.message().c_str());
#endif
			std::abort();
		}

		ADD_OUTSTANDING_ASYNC("session_impl::on_tick");
		m_timer.expires_at(now + milliseconds(m_settings.get_int(settings_pack::tick_interval)));
		m_timer.async_wait(aux::make_handler([this](error_code const& err)
		{ wrap(&session_impl::on_tick, err); }, m_tick_handler_storage, *this));

		m_download_rate.update_quotas(now - m_last_tick);
		m_upload_rate.update_quotas(now - m_last_tick);

		m_last_tick = now;

		m_utp_socket_manager.tick(now);
#ifdef TORRENT_SSL_PEERS
		m_ssl_utp_socket_manager.tick(now);
#endif

		// only tick the following once per second
		if (now - m_last_second_tick < seconds(1)) return;

#ifndef TORRENT_DISABLE_DHT
		if (m_dht
			&& m_dht_interval_update_torrents < 40
			&& m_dht_interval_update_torrents != int(m_torrents.size()))
			update_dht_announce_interval();
#endif

		m_utp_socket_manager.decay();
#ifdef TORRENT_SSL_PEERS
		m_ssl_utp_socket_manager.decay();
#endif

		int const tick_interval_ms = aux::numeric_cast<int>(total_milliseconds(now - m_last_second_tick));
		m_last_second_tick = now;

		std::int32_t const stime = session_time();
		if (stime > 65000)
		{
			// we're getting close to the point where our timestamps
			// in torrent_peer are wrapping. We need to step all counters back
			// four hours. This means that any timestamp that refers to a time
			// more than 18.2 - 4 = 14.2 hours ago, will be incremented to refer to
			// 14.2 hours ago.

			m_created += hours(4);

			constexpr int four_hours = 60 * 60 * 4;
			for (auto& i : m_torrents)
			{
				i->step_session_time(four_hours);
			}
		}

#ifndef TORRENT_DISABLE_EXTENSIONS
		for (auto& ext : m_ses_extensions[plugins_tick_idx])
		{
			ext->on_tick();
		}
#endif

		// don't do any of the following while we're shutting down
		if (m_abort) return;

		switch (m_settings.get_int(settings_pack::mixed_mode_algorithm))
		{
			case settings_pack::prefer_tcp:
				set_upload_rate_limit(m_tcp_peer_class, 0);
				set_download_rate_limit(m_tcp_peer_class, 0);
				break;
			case settings_pack::peer_proportional:
				{
					int num_peers[2][2] = {{0, 0}, {0, 0}};
					for (auto const& i : m_connections)
					{
						peer_connection& p = *i;
						if (p.in_handshake()) continue;
						int protocol = 0;
						if (is_utp(p.get_socket())) protocol = 1;

						if (p.download_queue().size() + p.request_queue().size() > 0)
							++num_peers[protocol][peer_connection::download_channel];
						if (!p.upload_queue().empty())
							++num_peers[protocol][peer_connection::upload_channel];
					}

					peer_class* pc = m_classes.at(m_tcp_peer_class);
					bandwidth_channel* tcp_channel = pc->channel;
					int stat_rate[] = {m_stat.upload_rate(), m_stat.download_rate() };
					// never throttle below this
					int lower_limit[] = {5000, 30000};

					for (int i = 0; i < 2; ++i)
					{
						// if there are no uploading uTP peers, don't throttle TCP up
						if (num_peers[1][i] == 0)
						{
							tcp_channel[i].throttle(0);
						}
						else
						{
							if (num_peers[0][i] == 0) num_peers[0][i] = 1;
							int total_peers = num_peers[0][i] + num_peers[1][i];
							// this are 64 bits since it's multiplied by the number
							// of peers, which otherwise might overflow an int
							std::int64_t rate = stat_rate[i];
							tcp_channel[i].throttle(std::max(int(rate * num_peers[0][i] / total_peers), lower_limit[i]));
						}
					}
				}
				break;
		}

		// --------------------------------------------------------------
		// auto managed torrent
		// --------------------------------------------------------------
		if (!m_paused) m_auto_manage_time_scaler--;
		if (m_auto_manage_time_scaler < 0)
		{
			m_auto_manage_time_scaler = settings().get_int(settings_pack::auto_manage_interval);
			recalculate_auto_managed_torrents();
		}

		// --------------------------------------------------------------
		// check for incoming connections that might have timed out
		// --------------------------------------------------------------

		for (auto i = m_connections.begin(); i != m_connections.end();)
		{
			peer_connection* p = (*i).get();
			++i;
			// ignore connections that already have a torrent, since they
			// are ticked through the torrents' second_tick
			if (!p->associated_torrent().expired()) continue;

			// TODO: have a separate list for these connections, instead of having to loop through all of them
			int timeout = m_settings.get_int(settings_pack::handshake_timeout);
#if TORRENT_USE_I2P
			timeout *= is_i2p(p->get_socket()) ? 4 : 1;
#endif
			if (m_last_tick - p->connected_time () > seconds(timeout))
				p->disconnect(errors::timed_out, operation_t::bittorrent);
		}

		// --------------------------------------------------------------
		// second_tick every torrent (that wants it)
		// --------------------------------------------------------------

#if TORRENT_DEBUG_STREAMING > 0
		std::printf("\033[2J\033[0;0H");
#endif

		aux::vector<torrent*>& want_tick = m_torrent_lists[torrent_want_tick];
		for (int i = 0; i < int(want_tick.size()); ++i)
		{
			torrent& t = *want_tick[i];
			TORRENT_ASSERT(t.want_tick());
			TORRENT_ASSERT(!t.is_aborted());

			t.second_tick(tick_interval_ms);

			// if the call to second_tick caused the torrent
			// to no longer want to be ticked (i.e. it was
			// removed from the list) we need to back up the counter
			// to not miss the torrent after it
			if (!t.want_tick()) --i;
		}

		// TODO: this should apply to all bandwidth channels
		if (m_settings.get_bool(settings_pack::rate_limit_ip_overhead))
		{
			int const up_limit = upload_rate_limit(m_global_class);
			int const down_limit = download_rate_limit(m_global_class);

			if (down_limit > 0
				&& m_stat.download_ip_overhead() >= down_limit
				&& m_alerts.should_post<performance_alert>())
			{
				m_alerts.emplace_alert<performance_alert>(torrent_handle()
					, performance_alert::download_limit_too_low);
			}

			if (up_limit > 0
				&& m_stat.upload_ip_overhead() >= up_limit
				&& m_alerts.should_post<performance_alert>())
			{
				m_alerts.emplace_alert<performance_alert>(torrent_handle()
					, performance_alert::upload_limit_too_low);
			}
		}

		m_peak_up_rate = std::max(m_stat.upload_rate(), m_peak_up_rate);
		m_peak_down_rate = std::max(m_stat.download_rate(), m_peak_down_rate);

		m_stat.second_tick(tick_interval_ms);

		// --------------------------------------------------------------
		// scrape paused torrents that are auto managed
		// (unless the session is paused)
		// --------------------------------------------------------------
		if (!m_paused)
		{
			INVARIANT_CHECK;
			--m_auto_scrape_time_scaler;
			if (m_auto_scrape_time_scaler <= 0)
			{
				aux::vector<torrent*>& want_scrape = m_torrent_lists[torrent_want_scrape];
				m_auto_scrape_time_scaler = m_settings.get_int(settings_pack::auto_scrape_interval)
					/ std::max(1, int(want_scrape.size()));
				if (m_auto_scrape_time_scaler < m_settings.get_int(settings_pack::auto_scrape_min_interval))
					m_auto_scrape_time_scaler = m_settings.get_int(settings_pack::auto_scrape_min_interval);

				if (!want_scrape.empty() && !m_abort)
				{
					if (m_next_scrape_torrent >= int(want_scrape.size()))
						m_next_scrape_torrent = 0;

					torrent& t = *want_scrape[m_next_scrape_torrent];
					TORRENT_ASSERT(t.is_paused() && t.is_auto_managed());

					// false means it's not triggered by the user, but automatically
					// by libtorrent
					t.scrape_tracker(-1, false);

					++m_next_scrape_torrent;
					if (m_next_scrape_torrent >= int(want_scrape.size()))
						m_next_scrape_torrent = 0;

				}
			}
		}

		// --------------------------------------------------------------
		// connect new peers
		// --------------------------------------------------------------

		try_connect_more_peers();

		// --------------------------------------------------------------
		// unchoke set calculations
		// --------------------------------------------------------------
		m_unchoke_time_scaler--;
		if (m_unchoke_time_scaler <= 0 && !m_connections.empty())
		{
			m_unchoke_time_scaler = settings().get_int(settings_pack::unchoke_interval);
			recalculate_unchoke_slots();
		}

		// --------------------------------------------------------------
		// optimistic unchoke calculation
		// --------------------------------------------------------------
		m_optimistic_unchoke_time_scaler--;
		if (m_optimistic_unchoke_time_scaler <= 0)
		{
			m_optimistic_unchoke_time_scaler
				= settings().get_int(settings_pack::optimistic_unchoke_interval);
			recalculate_optimistic_unchoke_slots();
		}

		// --------------------------------------------------------------
		// disconnect peers when we have too many
		// --------------------------------------------------------------
		--m_disconnect_time_scaler;
		if (m_disconnect_time_scaler <= 0)
		{
			m_disconnect_time_scaler = m_settings.get_int(settings_pack::peer_turnover_interval);

			// if the connections_limit is too low, the disconnect
			// logic is disabled, since it is too disruptive
			if (m_settings.get_int(settings_pack::connections_limit) > 5)
			{
				if (num_connections() >= m_settings.get_int(settings_pack::connections_limit)
					* m_settings.get_int(settings_pack::peer_turnover_cutoff) / 100
					&& !m_torrents.empty())
				{
					// every 90 seconds, disconnect the worst peers
					// if we have reached the connection limit
					auto const i = std::max_element(m_torrents.begin(), m_torrents.end()
						, [] (std::shared_ptr<torrent> const& lhs, std::shared_ptr<torrent> const& rhs)
						{ return lhs->num_peers() < rhs->num_peers(); });

					TORRENT_ASSERT(i != m_torrents.end());
					int const peers_to_disconnect = std::min(std::max(
						(*i)->num_peers() * m_settings.get_int(settings_pack::peer_turnover) / 100, 1)
						, (*i)->num_connect_candidates());
					(*i)->disconnect_peers(peers_to_disconnect
						, error_code(errors::optimistic_disconnect));
				}
				else
				{
					// if we haven't reached the global max. see if any torrent
					// has reached its local limit
					for (auto const& t : m_torrents)
					{
						// ths disconnect logic is disabled for torrents with
						// too low connection limit
						if (t->num_peers() < t->max_connections()
							* m_settings.get_int(settings_pack::peer_turnover_cutoff) / 100
							|| t->max_connections() < 6)
							continue;

						int const peers_to_disconnect = std::min(std::max(t->num_peers()
							* m_settings.get_int(settings_pack::peer_turnover) / 100, 1)
							, t->num_connect_candidates());
						t->disconnect_peers(peers_to_disconnect, errors::optimistic_disconnect);
					}
				}
			}
		}
	}

	void session_impl::received_buffer(int s)
	{
		int index = std::min(aux::log2p1(std::uint32_t(s >> 3)), 17);
		m_stats_counters.inc_stats_counter(counters::socket_recv_size3 + index);
	}

	void session_impl::sent_buffer(int s)
	{
		int index = std::min(aux::log2p1(std::uint32_t(s >> 3)), 17);
		m_stats_counters.inc_stats_counter(counters::socket_send_size3 + index);
	}

	void session_impl::prioritize_connections(std::weak_ptr<torrent> t)
	{
		m_prio_torrents.emplace_back(t, 10);
	}

#ifndef TORRENT_DISABLE_DHT

	void session_impl::add_dht_node(udp::endpoint const& n)
	{
		TORRENT_ASSERT(is_single_thread());
		if (m_dht) m_dht->add_node(n);
		else m_dht_nodes.push_back(n);
	}

	bool session_impl::has_dht() const
	{
		return m_dht.get() != nullptr;
	}

	void session_impl::prioritize_dht(std::weak_ptr<torrent> t)
	{
		TORRENT_ASSERT(!m_abort);
		if (m_abort) return;

		TORRENT_ASSERT(m_dht);
		m_dht_torrents.push_back(t);
#ifndef TORRENT_DISABLE_LOGGING
		std::shared_ptr<torrent> tor = t.lock();
		if (tor && should_log())
			session_log("prioritizing DHT announce: \"%s\"", tor->name().c_str());
#endif
		// trigger a DHT announce right away if we just added a new torrent and
		// there's no back-log. in the timer handler, as long as there are more
		// high priority torrents to be announced to the DHT, it will keep the
		// timer interval short until all torrents have been announced.
		if (m_dht_torrents.size() == 1)
		{
			ADD_OUTSTANDING_ASYNC("session_impl::on_dht_announce");
			m_dht_announce_timer.expires_after(seconds(0));
			m_dht_announce_timer.async_wait([this](error_code const& err) {
				wrap(&session_impl::on_dht_announce, err); });
		}
	}

	void session_impl::on_dht_announce(error_code const& e)
	{
		COMPLETE_ASYNC("session_impl::on_dht_announce");
		TORRENT_ASSERT(is_single_thread());
		if (e)
		{
#ifndef TORRENT_DISABLE_LOGGING
			if (should_log())
			{
				session_log("aborting DHT announce timer (%d): %s"
					, e.value(), e.message().c_str());
			}
#endif
			return;
		}

		if (m_abort)
		{
#ifndef TORRENT_DISABLE_LOGGING
			session_log("aborting DHT announce timer: m_abort set");
#endif
			return;
		}

		if (!m_dht)
		{
			m_dht_torrents.clear();
			return;
		}

		TORRENT_ASSERT(m_dht);

		// announce to DHT every 15 minutes
		int delay = std::max(m_settings.get_int(settings_pack::dht_announce_interval)
			/ std::max(int(m_torrents.size()), 1), 1);

		if (!m_dht_torrents.empty())
		{
			// we have prioritized torrents that need
			// an initial DHT announce. Don't wait too long
			// until we announce those.
			delay = std::min(4, delay);
		}

		ADD_OUTSTANDING_ASYNC("session_impl::on_dht_announce");
		m_dht_announce_timer.expires_after(seconds(delay));
		m_dht_announce_timer.async_wait([this](error_code const& err)
			{ wrap(&session_impl::on_dht_announce, err); });

		if (!m_dht_torrents.empty())
		{
			std::shared_ptr<torrent> t;
			do
			{
				t = m_dht_torrents.front().lock();
				m_dht_torrents.pop_front();
			} while (!t && !m_dht_torrents.empty());

			if (t)
			{
				t->dht_announce();
				return;
			}
		}
		if (m_torrents.empty()) return;

		if (m_next_dht_torrent >= m_torrents.size())
			m_next_dht_torrent = 0;
		m_torrents[m_next_dht_torrent]->dht_announce();
		// TODO: 2 make a list for torrents that want to be announced on the DHT so we
		// don't have to loop over all torrents, just to find the ones that want to announce
		++m_next_dht_torrent;
		if (m_next_dht_torrent >= m_torrents.size())
			m_next_dht_torrent = 0;
	}
#endif

	void session_impl::on_lsd_announce(error_code const& e)
	{
		COMPLETE_ASYNC("session_impl::on_lsd_announce");
		m_stats_counters.inc_stats_counter(counters::on_lsd_counter);
		TORRENT_ASSERT(is_single_thread());
		if (e) return;

		if (m_abort) return;

		ADD_OUTSTANDING_ASYNC("session_impl::on_lsd_announce");
		// announce on local network every 5 minutes
		int const delay = std::max(m_settings.get_int(settings_pack::local_service_announce_interval)
			/ std::max(int(m_torrents.size()), 1), 1);
		m_lsd_announce_timer.expires_after(seconds(delay));
		m_lsd_announce_timer.async_wait([this](error_code const& err) {
			wrap(&session_impl::on_lsd_announce, err); });

		if (m_torrents.empty()) return;

		if (m_next_lsd_torrent >= m_torrents.size())
			m_next_lsd_torrent = 0;
		m_torrents[m_next_lsd_torrent]->lsd_announce();
		++m_next_lsd_torrent;
		if (m_next_lsd_torrent >= m_torrents.size())
			m_next_lsd_torrent = 0;
	}

	void session_impl::auto_manage_checking_torrents(std::vector<torrent*>& list
		, int& limit)
	{
		for (auto& t : list)
		{
			TORRENT_ASSERT(t->state() == torrent_status::checking_files);
			TORRENT_ASSERT(t->is_auto_managed());
			if (limit <= 0)
			{
				t->pause();
			}
			else
			{
				t->resume();
				if (!t->should_check_files()) continue;
				t->start_checking();
				--limit;
			}
		}
	}

	void session_impl::auto_manage_torrents(std::vector<torrent*>& list
		, int& dht_limit, int& tracker_limit
		, int& lsd_limit, int& hard_limit, int type_limit)
	{
		for (auto& t : list)
		{
			TORRENT_ASSERT(t->state() != torrent_status::checking_files);

			// inactive torrents don't count (and if you configured them to do so,
			// the torrent won't say it's inactive)
			if (hard_limit > 0 && t->is_inactive())
			{
				t->set_announce_to_dht(--dht_limit >= 0);
				t->set_announce_to_trackers(--tracker_limit >= 0);
				t->set_announce_to_lsd(--lsd_limit >= 0);

				--hard_limit;
#ifndef TORRENT_DISABLE_LOGGING
				if (t->is_torrent_paused())
					t->log_to_all_peers("auto manager starting (inactive) torrent");
#endif
				t->set_paused(false);
				continue;
			}

			if (type_limit > 0 && hard_limit > 0)
			{
				t->set_announce_to_dht(--dht_limit >= 0);
				t->set_announce_to_trackers(--tracker_limit >= 0);
				t->set_announce_to_lsd(--lsd_limit >= 0);

				--hard_limit;
				--type_limit;
#ifndef TORRENT_DISABLE_LOGGING
				if (t->is_torrent_paused())
					t->log_to_all_peers("auto manager starting torrent");
#endif
				t->set_paused(false);
				continue;
			}

#ifndef TORRENT_DISABLE_LOGGING
			if (!t->is_torrent_paused())
				t->log_to_all_peers("auto manager pausing torrent");
#endif
			// use graceful pause for auto-managed torrents
			t->set_paused(true, torrent_handle::graceful_pause
				| torrent_handle::clear_disk_cache);
			t->set_announce_to_dht(false);
			t->set_announce_to_trackers(false);
			t->set_announce_to_lsd(false);
		}
	}

	int session_impl::get_int_setting(int n) const
	{
		int const v = settings().get_int(n);
		if (v < 0) return std::numeric_limits<int>::max();
		return v;
	}

	void session_impl::recalculate_auto_managed_torrents()
	{
		INVARIANT_CHECK;

		m_last_auto_manage = time_now();
		m_need_auto_manage = false;

		if (m_paused) return;

		// make copies of the lists of torrents that we want to consider for auto
		// management. We need copies because they will be sorted.
		std::vector<torrent*> checking
			= torrent_list(session_interface::torrent_checking_auto_managed);
		std::vector<torrent*> downloaders
			= torrent_list(session_interface::torrent_downloading_auto_managed);
		std::vector<torrent*> seeds
			= torrent_list(session_interface::torrent_seeding_auto_managed);

		// these counters are set to the number of torrents
		// of each kind we're allowed to have active
		int downloading_limit = get_int_setting(settings_pack::active_downloads);
		int seeding_limit = get_int_setting(settings_pack::active_seeds);
		int checking_limit = get_int_setting(settings_pack::active_checking);
		int dht_limit = get_int_setting(settings_pack::active_dht_limit);
		int tracker_limit = get_int_setting(settings_pack::active_tracker_limit);
		int lsd_limit = get_int_setting(settings_pack::active_lsd_limit);
		int hard_limit = get_int_setting(settings_pack::active_limit);

		// if hard_limit is <= 0, all torrents in these lists should be paused.
		// The order is not relevant
		if (hard_limit > 0)
		{
			// we only need to sort the first n torrents here, where n is the number
			// of checking torrents we allow. The rest of the list is still used to
			// make sure the remaining torrents are paused, but their order is not
			// relevant
			std::partial_sort(checking.begin(), checking.begin() +
				std::min(checking_limit, int(checking.size())), checking.end()
				, [](torrent const* lhs, torrent const* rhs)
				{ return lhs->sequence_number() < rhs->sequence_number(); });

			std::partial_sort(downloaders.begin(), downloaders.begin() +
				std::min(hard_limit, int(downloaders.size())), downloaders.end()
				, [](torrent const* lhs, torrent const* rhs)
				{ return lhs->sequence_number() < rhs->sequence_number(); });

			std::partial_sort(seeds.begin(), seeds.begin() +
				std::min(hard_limit, int(seeds.size())), seeds.end()
				, [this](torrent const* lhs, torrent const* rhs)
				{ return lhs->seed_rank(m_settings) > rhs->seed_rank(m_settings); });
		}

		auto_manage_checking_torrents(checking, checking_limit);

		if (settings().get_bool(settings_pack::auto_manage_prefer_seeds))
		{
			auto_manage_torrents(seeds, dht_limit, tracker_limit, lsd_limit
				, hard_limit, seeding_limit);
			auto_manage_torrents(downloaders, dht_limit, tracker_limit, lsd_limit
				, hard_limit, downloading_limit);
		}
		else
		{
			auto_manage_torrents(downloaders, dht_limit, tracker_limit, lsd_limit
				, hard_limit, downloading_limit);
			auto_manage_torrents(seeds, dht_limit, tracker_limit, lsd_limit
				, hard_limit, seeding_limit);
		}
	}

	namespace {
#ifndef TORRENT_DISABLE_EXTENSIONS
		uint64_t const priority_undetermined = std::numeric_limits<uint64_t>::max() - 1;
#endif

		struct opt_unchoke_candidate
		{
			explicit opt_unchoke_candidate(std::shared_ptr<peer_connection> const* tp)
				: peer(tp)
			{}

			std::shared_ptr<peer_connection> const* peer;
#ifndef TORRENT_DISABLE_EXTENSIONS
			// this is mutable because comparison functors passed to std::partial_sort
			// are not supposed to modify the elements they are sorting. Here the mutation
			// being applied is idempotent so it should not pose a problem.
			mutable uint64_t ext_priority = priority_undetermined;
#endif
		};

		struct last_optimistic_unchoke_cmp
		{
#ifndef TORRENT_DISABLE_EXTENSIONS
			explicit last_optimistic_unchoke_cmp(std::vector<std::shared_ptr<plugin>>& ps)
				: plugins(ps)
			{}

			std::vector<std::shared_ptr<plugin>>& plugins;
#endif

			uint64_t get_ext_priority(opt_unchoke_candidate const& peer) const
			{
#ifndef TORRENT_DISABLE_EXTENSIONS
				if (peer.ext_priority == priority_undetermined)
				{
					peer.ext_priority = std::numeric_limits<uint64_t>::max();
					for (auto& e : plugins)
					{
						uint64_t const priority = e->get_unchoke_priority(peer_connection_handle(*peer.peer));
						peer.ext_priority = std::min(priority, peer.ext_priority);
					}
				}
				return peer.ext_priority;
#else
				TORRENT_UNUSED(peer);
				return std::numeric_limits<uint64_t>::max();
#endif
			}

			bool operator()(opt_unchoke_candidate const& l
				, opt_unchoke_candidate const& r) const
			{
				torrent_peer const* pil = (*l.peer)->peer_info_struct();
				torrent_peer const* pir = (*r.peer)->peer_info_struct();
				if (pil->last_optimistically_unchoked
					!= pir->last_optimistically_unchoked)
				{
					return pil->last_optimistically_unchoked
						< pir->last_optimistically_unchoked;
				}
				else
				{
					return get_ext_priority(l) < get_ext_priority(r);
				}
			}
		};
	}

	void session_impl::recalculate_optimistic_unchoke_slots()
	{
		INVARIANT_CHECK;

		TORRENT_ASSERT(is_single_thread());
		if (m_stats_counters[counters::num_unchoke_slots] == 0) return;

		// if we unchoke everyone, skip this logic
		if (settings().get_int(settings_pack::unchoke_slots_limit) < 0) return;

		std::vector<opt_unchoke_candidate> opt_unchoke;

		// collect the currently optimistically unchoked peers here, so we can
		// choke them when we've found new optimistic unchoke candidates.
		std::vector<torrent_peer*> prev_opt_unchoke;

		// TODO: 3 it would probably make sense to have a separate list of peers
		// that are eligible for optimistic unchoke, similar to the torrents
		// perhaps this could even iterate over the pool allocators of
		// torrent_peer objects. It could probably be done in a single pass and
		// collect the n best candidates. maybe just a queue of peers would make
		// even more sense, just pick the next peer in the queue for unchoking. It
		// would be O(1).
		for (auto& i : m_connections)
		{
			peer_connection* const p = i.get();
			TORRENT_ASSERT(p);
			torrent_peer* pi = p->peer_info_struct();
			if (!pi) continue;
			if (pi->web_seed) continue;

			if (pi->optimistically_unchoked)
			{
				prev_opt_unchoke.push_back(pi);
			}

			torrent const* t = p->associated_torrent().lock().get();
			if (!t) continue;

			// TODO: 3 peers should know whether their torrent is paused or not,
			// instead of having to ask it over and over again
			if (t->is_paused()) continue;

			if (!p->is_connecting()
				&& !p->is_disconnecting()
				&& p->is_peer_interested()
				&& t->free_upload_slots()
				&& (p->is_choked() || pi->optimistically_unchoked)
				&& !p->ignore_unchoke_slots()
				&& t->valid_metadata())
			{
				opt_unchoke.emplace_back(&i);
			}
		}

		// find the peers that has been waiting the longest to be optimistically
		// unchoked

		int num_opt_unchoke = m_settings.get_int(settings_pack::num_optimistic_unchoke_slots);
		int const allowed_unchoke_slots = int(m_stats_counters[counters::num_unchoke_slots]);
		if (num_opt_unchoke == 0) num_opt_unchoke = std::max(1, allowed_unchoke_slots / 5);
		if (num_opt_unchoke > int(opt_unchoke.size())) num_opt_unchoke =
			int(opt_unchoke.size());

		// find the n best optimistic unchoke candidates
		std::partial_sort(opt_unchoke.begin()
			, opt_unchoke.begin() + num_opt_unchoke
			, opt_unchoke.end()
#ifndef TORRENT_DISABLE_EXTENSIONS
			, last_optimistic_unchoke_cmp(m_ses_extensions[plugins_optimistic_unchoke_idx])
#else
			, last_optimistic_unchoke_cmp()
#endif
			);

		// unchoke the first num_opt_unchoke peers in the candidate set
		// and make sure that the others are choked
		auto opt_unchoke_end = opt_unchoke.begin()
			+ num_opt_unchoke;

		for (auto i = opt_unchoke.begin(); i != opt_unchoke_end; ++i)
		{
			torrent_peer* pi = (*i->peer)->peer_info_struct();
			auto* const p = static_cast<peer_connection*>(pi->connection);
			if (pi->optimistically_unchoked)
			{
#ifndef TORRENT_DISABLE_LOGGING
					p->peer_log(peer_log_alert::info, "OPTIMISTIC UNCHOKE"
						, "already unchoked | session-time: %d"
						, pi->last_optimistically_unchoked);
#endif
				TORRENT_ASSERT(!pi->connection->is_choked());
				// remove this peer from prev_opt_unchoke, to prevent us from
				// choking it later. This peer gets another round of optimistic
				// unchoke
				auto const existing =
					std::find(prev_opt_unchoke.begin(), prev_opt_unchoke.end(), pi);
				TORRENT_ASSERT(existing != prev_opt_unchoke.end());
				prev_opt_unchoke.erase(existing);
			}
			else
			{
				TORRENT_ASSERT(p->is_choked());
				std::shared_ptr<torrent> t = p->associated_torrent().lock();
				bool ret = t->unchoke_peer(*p, true);
				TORRENT_ASSERT(ret);
				if (ret)
				{
					pi->optimistically_unchoked = true;
					m_stats_counters.inc_stats_counter(counters::num_peers_up_unchoked_optimistic);
					pi->last_optimistically_unchoked = std::uint16_t(session_time());
#ifndef TORRENT_DISABLE_LOGGING
					p->peer_log(peer_log_alert::info, "OPTIMISTIC UNCHOKE"
						, "session-time: %d", pi->last_optimistically_unchoked);
#endif
				}
			}
		}

		// now, choke all the previous optimistically unchoked peers
		for (torrent_peer* pi : prev_opt_unchoke)
		{
			TORRENT_ASSERT(pi->optimistically_unchoked);
			auto* const p = static_cast<peer_connection*>(pi->connection);
			std::shared_ptr<torrent> t = p->associated_torrent().lock();
			pi->optimistically_unchoked = false;
			m_stats_counters.inc_stats_counter(counters::num_peers_up_unchoked_optimistic, -1);
			t->choke_peer(*p);
		}

		// if we have too many unchoked peers now, we need to trigger the regular
		// choking logic to choke some
		if (m_stats_counters[counters::num_unchoke_slots]
			< m_stats_counters[counters::num_peers_up_unchoked_all])
		{
			m_unchoke_time_scaler = 0;
		}
	}

	void session_impl::try_connect_more_peers()
	{
		if (m_abort) return;

		if (num_connections() >= m_settings.get_int(settings_pack::connections_limit))
			return;

		// this is the maximum number of connections we will
		// attempt this tick
		int max_connections = m_settings.get_int(settings_pack::connection_speed);

		// this loop will "hand out" connection_speed to the torrents, in a round
		// robin fashion, so that every torrent is equally likely to connect to a
		// peer

		// boost connections are connections made by torrent connection
		// boost, which are done immediately on a tracker response. These
		// connections needs to be deducted from the regular connection attempt
		// quota for this tick
		if (m_boost_connections > 0)
		{
			if (m_boost_connections > max_connections)
			{
				m_boost_connections -= max_connections;
				max_connections = 0;
			}
			else
			{
				max_connections -= m_boost_connections;
				m_boost_connections = 0;
			}
		}

		// zero connections speeds are allowed, we just won't make any connections
		if (max_connections <= 0) return;

		// TODO: use a lower limit than m_settings.connections_limit
		// to allocate the to 10% or so of connection slots for incoming
		// connections
		// cap this at max - 1, since we may add one below
		int const limit = std::min(m_settings.get_int(settings_pack::connections_limit)
			- num_connections(), std::numeric_limits<int>::max() - 1);

		// this logic is here to smooth out the number of new connection
		// attempts over time, to prevent connecting a large number of
		// sockets, wait 10 seconds, and then try again
		if (m_settings.get_bool(settings_pack::smooth_connects) && max_connections > (limit+1) / 2)
			max_connections = (limit + 1) / 2;

		aux::vector<torrent*>& want_peers_download = m_torrent_lists[torrent_want_peers_download];
		aux::vector<torrent*>& want_peers_finished = m_torrent_lists[torrent_want_peers_finished];

		// if no torrent want any peers, just return
		if (want_peers_download.empty() && want_peers_finished.empty()) return;

		// if we don't have any connection attempt quota, return
		if (max_connections <= 0) return;

		int steps_since_last_connect = 0;
		int const num_torrents = int(want_peers_finished.size() + want_peers_download.size());
		for (;;)
		{
			if (m_next_downloading_connect_torrent >= int(want_peers_download.size()))
				m_next_downloading_connect_torrent = 0;

			if (m_next_finished_connect_torrent >= int(want_peers_finished.size()))
				m_next_finished_connect_torrent = 0;

			torrent* t = nullptr;
			// there are prioritized torrents. Pick one of those
			while (!m_prio_torrents.empty())
			{
				t = m_prio_torrents.front().first.lock().get();
				--m_prio_torrents.front().second;
				if (m_prio_torrents.front().second > 0
					&& t != nullptr
					&& t->want_peers()) break;
				m_prio_torrents.pop_front();
				t = nullptr;
			}

			if (t == nullptr)
			{
				if ((m_download_connect_attempts >= m_settings.get_int(
						settings_pack::connect_seed_every_n_download)
					&& !want_peers_finished.empty())
						|| want_peers_download.empty())
				{
					// pick a finished torrent to give a peer to
					t = want_peers_finished[m_next_finished_connect_torrent];
					TORRENT_ASSERT(t->want_peers_finished());
					m_download_connect_attempts = 0;
					++m_next_finished_connect_torrent;
				}
				else
				{
					// pick a downloading torrent to give a peer to
					t = want_peers_download[m_next_downloading_connect_torrent];
					TORRENT_ASSERT(t->want_peers_download());
					++m_download_connect_attempts;
					++m_next_downloading_connect_torrent;
				}
			}

			TORRENT_ASSERT(t->want_peers());
			TORRENT_ASSERT(!t->is_torrent_paused());

			if (t->try_connect_peer())
			{
				--max_connections;
				steps_since_last_connect = 0;
				m_stats_counters.inc_stats_counter(counters::connection_attempts);
			}

			++steps_since_last_connect;

			// if there are no more free connection slots, abort
			if (max_connections == 0) return;
			// there are no more torrents that want peers
			if (want_peers_download.empty() && want_peers_finished.empty()) break;
			// if we have gone a whole loop without
			// handing out a single connection, break
			if (steps_since_last_connect > num_torrents + 1) break;
			// maintain the global limit on number of connections
			if (num_connections() >= m_settings.get_int(settings_pack::connections_limit)) break;
		}
	}

	void session_impl::recalculate_unchoke_slots()
	{
		TORRENT_ASSERT(is_single_thread());

		time_point const now = aux::time_now();
		time_duration const unchoke_interval = now - m_last_choke;
		m_last_choke = now;

		// if we unchoke everyone, skip this logic
		if (settings().get_int(settings_pack::unchoke_slots_limit) < 0)
		{
			m_stats_counters.set_value(counters::num_unchoke_slots, std::numeric_limits<int>::max());
			return;
		}

		// build list of all peers that are
		// unchokable.
		// TODO: 3 there should be a pre-calculated list of all peers eligible for
		// unchoking
		std::vector<peer_connection*> peers;
		for (auto i = m_connections.begin(); i != m_connections.end();)
		{
			std::shared_ptr<peer_connection> p = *i;
			TORRENT_ASSERT(p);
			++i;
			torrent* const t = p->associated_torrent().lock().get();
			torrent_peer* const pi = p->peer_info_struct();

			if (p->ignore_unchoke_slots() || t == nullptr || pi == nullptr
				|| pi->web_seed || t->is_paused())
			{
				p->reset_choke_counters();
				continue;
			}

			if (!p->is_peer_interested()
				|| p->is_disconnecting()
				|| p->is_connecting())
			{
				// this peer is not unchokable. So, if it's unchoked
				// already, make sure to choke it.
				if (p->is_choked())
				{
					p->reset_choke_counters();
					continue;
				}
				if (pi && pi->optimistically_unchoked)
				{
					m_stats_counters.inc_stats_counter(counters::num_peers_up_unchoked_optimistic, -1);
					pi->optimistically_unchoked = false;
					// force a new optimistic unchoke
					m_optimistic_unchoke_time_scaler = 0;
					// TODO: post a message to have this happen
					// immediately instead of waiting for the next tick
				}
				t->choke_peer(*p);
				p->reset_choke_counters();
				continue;
			}

			peers.push_back(p.get());
		}

		// the unchoker wants an estimate of our upload rate capacity
		// (used by bittyrant)
		int max_upload_rate = upload_rate_limit(m_global_class);
		if (m_settings.get_int(settings_pack::choking_algorithm)
			== settings_pack::bittyrant_choker
			&& max_upload_rate == 0)
		{
			// we don't know at what rate we can upload. If we have a
			// measurement of the peak, use that + 10kB/s, otherwise
			// assume 20 kB/s
			max_upload_rate = std::max(20000, m_peak_up_rate + 10000);
			if (m_alerts.should_post<performance_alert>())
				m_alerts.emplace_alert<performance_alert>(torrent_handle()
					, performance_alert::bittyrant_with_no_uplimit);
		}

		int const allowed_upload_slots = unchoke_sort(peers, max_upload_rate
			, unchoke_interval, m_settings);

		m_stats_counters.set_value(counters::num_unchoke_slots
			, allowed_upload_slots);

#ifndef TORRENT_DISABLE_LOGGING
		if (should_log())
		{
			session_log("RECALCULATE UNCHOKE SLOTS: [ peers: %d "
				"eligible-peers: %d"
				" max_upload_rate: %d"
				" allowed-slots: %d ]"
				, int(m_connections.size())
				, int(peers.size())
				, max_upload_rate
				, allowed_upload_slots);
		}
#endif

		int const unchoked_counter_optimistic
			= int(m_stats_counters[counters::num_peers_up_unchoked_optimistic]);
		int const num_opt_unchoke = (unchoked_counter_optimistic == 0)
			? std::max(1, allowed_upload_slots / 5) : unchoked_counter_optimistic;

		int unchoke_set_size = allowed_upload_slots - num_opt_unchoke;

		// go through all the peers and unchoke the first ones and choke
		// all the other ones.
		for (auto p : peers)
		{
			TORRENT_ASSERT(p != nullptr);
			TORRENT_ASSERT(!p->ignore_unchoke_slots());

			// this will update the m_uploaded_at_last_unchoke
			p->reset_choke_counters();

			torrent* t = p->associated_torrent().lock().get();
			TORRENT_ASSERT(t);

			if (unchoke_set_size > 0)
			{
				// yes, this peer should be unchoked
				if (p->is_choked())
				{
					if (!t->unchoke_peer(*p))
						continue;
				}

				--unchoke_set_size;

				TORRENT_ASSERT(p->peer_info_struct());
				if (p->peer_info_struct()->optimistically_unchoked)
				{
					// force a new optimistic unchoke
					// since this one just got promoted into the
					// proper unchoke set
					m_optimistic_unchoke_time_scaler = 0;
					p->peer_info_struct()->optimistically_unchoked = false;
					m_stats_counters.inc_stats_counter(counters::num_peers_up_unchoked_optimistic, -1);
				}
			}
			else
			{
				// no, this peer should be choked
				TORRENT_ASSERT(p->peer_info_struct());
				if (!p->is_choked() && !p->peer_info_struct()->optimistically_unchoked)
					t->choke_peer(*p);
			}
		}
	}

	std::shared_ptr<torrent> session_impl::delay_load_torrent(info_hash_t const& info_hash
		, peer_connection* pc)
	{
#ifndef TORRENT_DISABLE_EXTENSIONS
		for (auto& e : m_ses_extensions[plugins_all_idx])
		{
			add_torrent_params p;
			if (e->on_unknown_torrent(info_hash, peer_connection_handle(pc->self()), p))
			{
				error_code ec;
				torrent_handle handle = add_torrent(std::move(p), ec);

				return handle.native_handle();
			}
		}
#else
		TORRENT_UNUSED(pc);
		TORRENT_UNUSED(info_hash);
#endif
		return std::shared_ptr<torrent>();
	}

	// the return value from this function is valid only as long as the
	// session is locked!
	std::weak_ptr<torrent> session_impl::find_torrent(info_hash_t const& info_hash) const
	{
		TORRENT_ASSERT(is_single_thread());

		torrent* i = nullptr;
		info_hash.for_each([&](sha1_hash const& ih, protocol_version)
		{
			if (i == nullptr) i = m_torrents.find(ih);
		});
#if TORRENT_USE_INVARIANT_CHECKS
		for (auto const& te : m_torrents)
		{
			TORRENT_ASSERT(te);
		}
#endif
		if (i != nullptr) return i->shared_from_this();
		return std::weak_ptr<torrent>();
	}

	void session_impl::insert_torrent(info_hash_t const& ih, std::shared_ptr<torrent> const& t)
	{
		m_torrents.insert(ih, t);
		t->added();
	}

	void session_impl::update_torrent_info_hash(std::shared_ptr<torrent> const& t
		, info_hash_t const& old_ih)
	{
		m_torrents.erase(old_ih);
		m_torrents.insert(t->torrent_file().info_hash(), t);
	}

	void session_impl::set_queue_position(torrent* me, queue_position_t p)
	{
		queue_position_t const current_pos = me->queue_position();
		if (current_pos == p) return;

		if (p >= queue_position_t{0} && current_pos == no_pos)
		{
			// we're inserting the torrent into the download queue
			queue_position_t const last = m_download_queue.end_index();
			if (p >= last)
			{
				m_download_queue.push_back(me);
				me->set_queue_position_impl(last);
			}
			else
			{
				m_download_queue.insert(m_download_queue.begin() + static_cast<int>(p), me);
				for (queue_position_t i = p; i < m_download_queue.end_index(); ++i)
				{
					m_download_queue[i]->set_queue_position_impl(i);
				}
			}
		}
		else if (p < queue_position_t{})
		{
			// we're removing the torrent from the download queue
			TORRENT_ASSERT(current_pos >= queue_position_t{0});
			TORRENT_ASSERT(p == no_pos);
			TORRENT_ASSERT(m_download_queue[current_pos] == me);
			m_download_queue.erase(m_download_queue.begin() + static_cast<int>(current_pos));
			me->set_queue_position_impl(no_pos);
			for (queue_position_t i = current_pos; i < m_download_queue.end_index(); ++i)
			{
				m_download_queue[i]->set_queue_position_impl(i);
			}
		}
		else if (p < current_pos)
		{
			// we're moving the torrent up the queue
			torrent* tmp = me;
			for (queue_position_t i = p; i <= current_pos; ++i)
			{
				std::swap(m_download_queue[i], tmp);
				m_download_queue[i]->set_queue_position_impl(i);
			}
			TORRENT_ASSERT(tmp == me);
		}
		else if (p > current_pos)
		{
			// we're moving the torrent down the queue
			p = std::min(p, prev(m_download_queue.end_index()));
			for (queue_position_t i = current_pos; i < p; ++i)
			{
				m_download_queue[i] = m_download_queue[next(i)];
				m_download_queue[i]->set_queue_position_impl(i);
			}
			m_download_queue[p] = me;
			me->set_queue_position_impl(p);
		}

		trigger_auto_manage();
	}

#if !defined TORRENT_DISABLE_ENCRYPTION
	torrent const* session_impl::find_encrypted_torrent(sha1_hash const& info_hash
		, sha1_hash const& xor_mask)
	{
		sha1_hash obfuscated = info_hash;
		obfuscated ^= xor_mask;

		return m_torrents.find_obfuscated(obfuscated);
	}
#endif

#ifndef TORRENT_DISABLE_MUTABLE_TORRENTS
	std::vector<std::shared_ptr<torrent>> session_impl::find_collection(
		std::string const& collection) const
	{
		std::vector<std::shared_ptr<torrent>> ret;
		for (auto const& t : m_torrents)
		{
			if (!t) continue;
			std::vector<std::string> const& c = t->torrent_file().collections();
			if (std::find(c.begin(), c.end(), collection) == c.end()) continue;
			ret.push_back(t);
		}
		return ret;
	}
#endif //TORRENT_DISABLE_MUTABLE_TORRENTS

	namespace {

	// returns true if lhs is a better disconnect candidate than rhs
	bool compare_disconnect_torrent(std::shared_ptr<torrent> const& lhs
		, std::shared_ptr<torrent> const& rhs)
	{
		// a torrent with 0 peers is never a good disconnect candidate
		// since there's nothing to disconnect
		if ((lhs->num_peers() == 0) != (rhs->num_peers() == 0))
			return lhs->num_peers() != 0;

		// other than that, always prefer to disconnect peers from seeding torrents
		// in order to not harm downloading ones
		if (lhs->is_seed() != rhs->is_seed())
			return lhs->is_seed();

		return lhs->num_peers() > rhs->num_peers();
	}

	} // anonymous namespace

	std::weak_ptr<torrent> session_impl::find_disconnect_candidate_torrent() const
	{
		auto const i = std::min_element(m_torrents.begin(), m_torrents.end()
			, &compare_disconnect_torrent);

		TORRENT_ASSERT(i != m_torrents.end());
		if (i == m_torrents.end()) return std::shared_ptr<torrent>();

		return *i;
	}

#ifndef TORRENT_DISABLE_LOGGING
	bool session_impl::should_log() const
	{
		return m_alerts.should_post<log_alert>();
	}

	TORRENT_FORMAT(2,3)
	void session_impl::session_log(char const* fmt, ...) const noexcept try
	{
		if (!m_alerts.should_post<log_alert>()) return;

		va_list v;
		va_start(v, fmt);
		m_alerts.emplace_alert<log_alert>(fmt, v);
		va_end(v);
	}
	catch (std::exception const&) {}
#endif

	void session_impl::get_torrent_status(std::vector<torrent_status>* ret
		, std::function<bool(torrent_status const&)> const& pred
		, status_flags_t const flags) const
	{
		for (auto const& t : m_torrents)
		{
			if (t->is_aborted()) continue;
			torrent_status st;
			t->status(&st, flags);
			if (!pred(st)) continue;
			ret->push_back(std::move(st));
		}
	}

	void session_impl::refresh_torrent_status(std::vector<torrent_status>* ret
		, status_flags_t const flags) const
	{
		for (auto& st : *ret)
		{
			auto t = st.handle.m_torrent.lock();
			if (!t) continue;
			t->status(&st, flags);
		}
	}

	void session_impl::post_torrent_updates(status_flags_t const flags)
	{
		INVARIANT_CHECK;

		TORRENT_ASSERT(is_single_thread());

		std::vector<torrent*>& state_updates
			= m_torrent_lists[aux::session_impl::torrent_state_updates];

#if TORRENT_USE_ASSERTS
		m_posting_torrent_updates = true;
#endif

		std::vector<torrent_status> status;
		status.reserve(state_updates.size());

		// TODO: it might be a nice feature here to limit the number of torrents
		// to send in a single update. By just posting the first n torrents, they
		// would nicely be round-robined because the torrent lists are always
		// pushed back. Perhaps the status_update_alert could even have a fixed
		// array of n entries rather than a vector, to further improve memory
		// locality.
		for (auto& t : state_updates)
		{
			TORRENT_ASSERT(t->m_links[aux::session_impl::torrent_state_updates].in_list());
			status.emplace_back();
			// querying accurate download counters may require
			// the torrent to be loaded. Loading a torrent, and evicting another
			// one will lead to calling state_updated(), which screws with
			// this list while we're working on it, and break things
			t->status(&status.back(), flags);
			t->clear_in_state_update();
		}
		state_updates.clear();

#if TORRENT_USE_ASSERTS
		m_posting_torrent_updates = false;
#endif

		m_alerts.emplace_alert<state_update_alert>(std::move(status));
	}

	void session_impl::post_session_stats()
	{
		if (!m_posted_stats_header)
		{
			m_posted_stats_header = true;
			m_alerts.emplace_alert<session_stats_header_alert>();
		}
		m_disk_thread->update_stats_counters(m_stats_counters);

#ifndef TORRENT_DISABLE_DHT
		if (m_dht)
			m_dht->update_stats_counters(m_stats_counters);
#endif

		m_stats_counters.set_value(counters::limiter_up_queue
			, m_upload_rate.queue_size());
		m_stats_counters.set_value(counters::limiter_down_queue
			, m_download_rate.queue_size());

		m_stats_counters.set_value(counters::limiter_up_bytes
			, m_upload_rate.queued_bytes());
		m_stats_counters.set_value(counters::limiter_down_bytes
			, m_download_rate.queued_bytes());

		m_alerts.emplace_alert<session_stats_alert>(m_stats_counters);
	}

	void session_impl::post_dht_stats()
	{
#ifndef TORRENT_DISABLE_DHT
		std::vector<dht::dht_status> dht_stats;
		if (m_dht)
			dht_stats = m_dht->dht_status();

		if (dht_stats.empty())
		{
			// for backwards compatibility, still post an empty alert if we don't
			// have any active DHT nodes
			m_alerts.emplace_alert<dht_stats_alert>(std::vector<dht_routing_bucket>{}
				, std::vector<dht_lookup>{}, dht::node_id{}, udp::endpoint{});
		}
		else
		{
			for (auto& s : dht_stats)
			{
				m_alerts.emplace_alert<dht_stats_alert>(
					std::move(s.table), std::move(s.requests)
					, s.our_id, s.local_endpoint);
			}
		}
#endif
	}

	std::vector<torrent_handle> session_impl::get_torrents() const
	{
		std::vector<torrent_handle> ret;

		for (auto const& i : m_torrents)
		{
			if (i->is_aborted()) continue;
			ret.push_back(torrent_handle(i));
		}
		return ret;
	}

	torrent_handle session_impl::find_torrent_handle(sha1_hash const& info_hash)
	{
		return torrent_handle(find_torrent(info_hash_t(info_hash)));
	}

	void session_impl::async_add_torrent(add_torrent_params* params)
	{
		std::unique_ptr<add_torrent_params> holder(params);
		error_code ec;
		add_torrent(std::move(*params), ec);
	}

#ifndef TORRENT_DISABLE_EXTENSIONS
	void session_impl::add_extensions_to_torrent(
		std::shared_ptr<torrent> const& torrent_ptr, client_data_t const userdata)
	{
		for (auto& e : m_ses_extensions[plugins_all_idx])
		{
			std::shared_ptr<torrent_plugin> tp(e->new_torrent(
				torrent_ptr->get_handle(), userdata));
			if (tp) torrent_ptr->add_extension(std::move(tp));
		}
	}
#endif

	torrent_handle session_impl::add_torrent(add_torrent_params&& params
		, error_code& ec)
	{
		// params is updated by add_torrent_impl()
		std::shared_ptr<torrent> torrent_ptr;

		// in case there's an error, make sure to abort the torrent before leaving
		// the scope
		auto abort_torrent = aux::scope_end([&]{ if (torrent_ptr) torrent_ptr->abort(); });

		bool added;
		// TODO: 3 perhaps params could be moved into the torrent object, instead
		// of it being copied by the torrent constructor
		std::tie(torrent_ptr, added) = add_torrent_impl(params, ec);

		torrent_handle const handle(torrent_ptr);
		m_alerts.emplace_alert<add_torrent_alert>(handle, params, ec);

		if (!torrent_ptr) return handle;

		// params.info_hash should have been initialized by add_torrent_impl()
		TORRENT_ASSERT(params.info_hash.has_v1() || params.info_hash.has_v2());

#ifndef TORRENT_DISABLE_DHT
		if (params.ti)
		{
			for (auto const& n : params.ti->nodes())
				add_dht_node_name(n);
		}
#endif

#if TORRENT_ABI_VERSION == 1
		if (m_alerts.should_post<torrent_added_alert>())
			m_alerts.emplace_alert<torrent_added_alert>(handle);
#endif

		// if this was an existing torrent, we can't start it again, or add
		// another set of plugins etc. we're done
		if (!added)
		{
			abort_torrent.disarm();
			return handle;
		}

		torrent_ptr->set_ip_filter(m_ip_filter);
		torrent_ptr->start();

#ifndef TORRENT_DISABLE_EXTENSIONS
		for (auto& ext : params.extensions)
		{
			std::shared_ptr<torrent_plugin> tp(ext(handle, params.userdata));
			if (tp) torrent_ptr->add_extension(std::move(tp));
		}

		add_extensions_to_torrent(torrent_ptr, params.userdata);
#endif

		TORRENT_ASSERT(params.info_hash == torrent_ptr->torrent_file().info_hash());
		insert_torrent(params.info_hash, torrent_ptr);

		// once we successfully add the torrent, we can disarm the abort action
		abort_torrent.disarm();

		// recalculate auto-managed torrents sooner (or put it off)
		// if another torrent will be added within one second from now
		// we want to put it off again anyway. So that while we're adding
		// a boat load of torrents, we postpone the recalculation until
		// we're done adding them all (since it's kind of an expensive operation)
		if (params.flags & torrent_flags::auto_managed)
		{
			const int max_downloading = settings().get_int(settings_pack::active_downloads);
			const int max_seeds = settings().get_int(settings_pack::active_seeds);
			const int max_active = settings().get_int(settings_pack::active_limit);

			const int num_downloading
			= int(torrent_list(session_interface::torrent_downloading_auto_managed).size());
			const int num_seeds
			= int(torrent_list(session_interface::torrent_seeding_auto_managed).size());
			const int num_active = num_downloading + num_seeds;

			// there's no point in triggering the auto manage logic early if we
			// don't have a reason to believe anything will change. It's kind of
			// expensive.
			if ((num_downloading < max_downloading
				|| num_seeds < max_seeds)
				&& num_active < max_active)
			{
				trigger_auto_manage();
			}
		}

		return handle;
	}

	std::pair<std::shared_ptr<torrent>, bool>
	session_impl::add_torrent_impl(add_torrent_params& params, error_code& ec)
	{
		TORRENT_ASSERT(!params.save_path.empty());

		using ptr_t = std::shared_ptr<torrent>;

#if TORRENT_ABI_VERSION == 1
		if (string_begins_no_case("magnet:", params.url.c_str()))
		{
			parse_magnet_uri(params.url, params, ec);
			if (ec) return std::make_pair(ptr_t(), false);
			params.url.clear();
		}
#endif

		if (params.ti && !params.ti->is_valid())
		{
			ec = errors::no_metadata;
			return std::make_pair(ptr_t(), false);
		}

		if (params.ti && params.ti->is_valid() && params.ti->num_files() == 0)
		{
			ec = errors::no_files_in_torrent;
			return std::make_pair(ptr_t(), false);
		}

#ifndef TORRENT_DISABLE_DHT
		// add params.dht_nodes to the DHT, if enabled
		for (auto const& n : params.dht_nodes)
			add_dht_node_name(n);
#endif

		INVARIANT_CHECK;

		if (is_aborted())
		{
			ec = errors::session_is_closing;
			return std::make_pair(ptr_t(), false);
		}

		// figure out the info hash of the torrent and make sure params.info_hash
		// is set correctly
		if (params.ti) params.info_hash = params.ti->info_hash();

		if (!params.info_hash.has_v1() && !params.info_hash.has_v2())
		{
			ec = errors::missing_info_hash_in_uri;
			return std::make_pair(ptr_t(), false);
		}

		// is the torrent already active?
		std::shared_ptr<torrent> torrent_ptr = find_torrent(params.info_hash).lock();

		if (torrent_ptr)
		{
			if (!(params.flags & torrent_flags::duplicate_is_error))
				return std::make_pair(torrent_ptr, false);

			ec = errors::duplicate_torrent;
			return std::make_pair(ptr_t(), false);
		}

		// make sure we have enough memory in the torrent lists up-front,
		// since when torrents changes states, we cannot allocate memory that
		// might fail.
		size_t const num_torrents = m_torrents.size();
		for (auto& l : m_torrent_lists)
		{
			l.reserve(num_torrents + 1);
		}

		torrent_ptr = std::make_shared<torrent>(*this, m_paused, params);
		torrent_ptr->set_queue_position(m_download_queue.end_index());

		return std::make_pair(torrent_ptr, true);
	}

	void session_impl::update_outgoing_interfaces()
	{
		std::string const net_interfaces = m_settings.get_str(settings_pack::outgoing_interfaces);

		// declared in string_util.hpp
		parse_comma_separated_string(net_interfaces, m_outgoing_interfaces);

#ifndef TORRENT_DISABLE_LOGGING
		if (!net_interfaces.empty() && m_outgoing_interfaces.empty())
		{
			session_log("ERROR: failed to parse outgoing interface list: %s"
				, net_interfaces.c_str());
		}
#endif
	}

	tcp::endpoint session_impl::bind_outgoing_socket(socket_type& s
		, address const& remote_address, error_code& ec) const
	{
		tcp::endpoint bind_ep(address_v4(), 0);
		if (m_settings.get_int(settings_pack::outgoing_port) > 0)
		{
#ifdef TORRENT_WINDOWS
			s.set_option(exclusive_address_use(true), ec);
#else
			s.set_option(tcp::acceptor::reuse_address(true), ec);
#endif
			// ignore errors because the underlying socket may not
			// be opened yet. This happens when we're routing through
			// a proxy. In that case, we don't yet know the address of
			// the proxy server, and more importantly, we don't know
			// the address family of its address. This means we can't
			// open the socket yet. The socks abstraction layer defers
			// opening it.
			ec.clear();
			bind_ep.port(std::uint16_t(next_port()));
		}

		if (is_utp(s))
		{
			// TODO: factor out this logic into a separate function for unit
			// testing

			utp_socket_impl* impl = nullptr;
			transport ssl = transport::plaintext;
#ifdef TORRENT_USE_OPENSSL
			if (boost::get<ssl_stream<utp_stream>>(&s) != nullptr)
			{
				impl = boost::get<ssl_stream<utp_stream>>(s).next_layer().get_impl();
				ssl = transport::ssl;
			}
			else
#endif
				impl = boost::get<utp_stream>(s).get_impl();

			std::vector<std::shared_ptr<listen_socket_t>> with_gateways;
			std::shared_ptr<listen_socket_t> match;
			for (auto& ls : m_listen_sockets)
			{
				if (is_v4(ls->local_endpoint) != remote_address.is_v4()) continue;
				if (ls->ssl != ssl) continue;
				if (!(ls->flags & listen_socket_t::local_network))
					with_gateways.push_back(ls);

				if (match_addr_mask(ls->local_endpoint.address(), remote_address, ls->netmask))
				{
					// is this better than the previous match?
					match = ls;
				}
			}
			if (!match && !with_gateways.empty())
				match = with_gateways[random(std::uint32_t(with_gateways.size() - 1))];

			if (match)
			{
				impl->m_sock = match;
				return match->local_endpoint;
			}
			ec.assign(boost::system::errc::not_supported, generic_category());
			return {};
		}

		if (!m_outgoing_interfaces.empty())
		{
			if (m_interface_index >= m_outgoing_interfaces.size()) m_interface_index = 0;
			std::string const& ifname = m_outgoing_interfaces[m_interface_index++];

			if (ec) return bind_ep;

			bind_ep.address(bind_socket_to_device(m_io_context, s
				, remote_address.is_v4() ? tcp::v4() : tcp::v6()
				, ifname.c_str(), bind_ep.port(), ec));
			s.bind(bind_ep, ec);
			return bind_ep;
		}

		// if we're not binding to a specific interface, bind
		// to the same protocol family as the target endpoint
		if (bind_ep.address().is_unspecified())
		{
			if (remote_address.is_v6())
				bind_ep.address(address_v6::any());
			else
				bind_ep.address(address_v4::any());
		}

		s.bind(bind_ep, ec);
		return bind_ep;
	}

	// verify that ``addr``s interface allows incoming connections
	bool session_impl::verify_incoming_interface(address const& addr)
	{
		auto const iter = std::find_if(m_listen_sockets.begin(), m_listen_sockets.end()
			, [&addr](std::shared_ptr<listen_socket_t> const& s)
			{ return s->local_endpoint.address() == addr; });
		return iter == m_listen_sockets.end()
			? false
			: bool((*iter)->flags & listen_socket_t::accept_incoming);
	}

	// verify that the given local address satisfies the requirements of
	// the outgoing interfaces. i.e. that one of the allowed outgoing
	// interfaces has this address. For uTP sockets, which are all backed
	// by an unconnected udp socket, we won't be able to tell what local
	// address is used for this peer's packets, in that case, just make
	// sure one of the allowed interfaces exists and maybe that it's the
	// default route. For systems that have SO_BINDTODEVICE, it should be
	// enough to just know that one of the devices exist
	bool session_impl::verify_bound_address(address const& addr, bool utp
		, error_code& ec)
	{
		TORRENT_UNUSED(utp);

		// we have specific outgoing interfaces specified. Make sure the
		// local endpoint for this socket is bound to one of the allowed
		// interfaces. the list can be a mixture of interfaces and IP
		// addresses.
		for (auto const& s : m_outgoing_interfaces)
		{
			error_code err;
			address const ip = make_address(s.c_str(), err);
			if (err) continue;
			if (ip == addr) return true;
		}

		// we didn't find the address as an IP in the interface list. Now,
		// resolve which device (if any) has this IP address.
		std::string const device = device_for_address(addr, m_io_context, ec);
		if (ec) return false;

		// if no device was found to have this address, we fail
		if (device.empty()) return false;

		return std::any_of(m_outgoing_interfaces.begin(), m_outgoing_interfaces.end()
			, [&device](std::string const& s) { return s == device; });
	}

	bool session_impl::has_lsd() const
	{
		return std::any_of(m_listen_sockets.begin(), m_listen_sockets.end()
			, [](std::shared_ptr<listen_socket_t> const& s) { return bool(s->lsd); });
	}

	void session_impl::remove_torrent(const torrent_handle& h
		, remove_flags_t const options)
	{
		INVARIANT_CHECK;

		std::shared_ptr<torrent> tptr = h.m_torrent.lock();
		if (!tptr) return;

		m_alerts.emplace_alert<torrent_removed_alert>(tptr->get_handle()
			, tptr->info_hash(), tptr->get_userdata());

		remove_torrent_impl(tptr, options);

		tptr->abort();
	}

	void session_impl::remove_torrent_impl(std::shared_ptr<torrent> tptr
		, remove_flags_t const options)
	{
		m_torrents.erase(tptr->torrent_file().info_hash());

		torrent& t = *tptr;
		if (options)
		{
			if (!t.delete_files(options))
			{
				if (m_alerts.should_post<torrent_delete_failed_alert>())
					m_alerts.emplace_alert<torrent_delete_failed_alert>(t.get_handle()
						, error_code(), t.torrent_file().info_hash());
			}
		}

		tptr->update_gauge();
		tptr->removed();

#ifndef TORRENT_DISABLE_DHT
		if (m_next_dht_torrent == m_torrents.size())
			m_next_dht_torrent = 0;
#endif
		if (m_next_lsd_torrent == m_torrents.size())
			m_next_lsd_torrent = 0;

		// this torrent may open up a slot for a queued torrent
		trigger_auto_manage();
	}

#if TORRENT_ABI_VERSION == 1

	void session_impl::update_ssl_listen()
	{
		INVARIANT_CHECK;

		// this function maps the previous functionality of just setting the ssl
		// listen port in order to enable the ssl listen sockets, to the new
		// mechanism where SSL sockets are specified in listen_interfaces.
		std::vector<std::string> ignore;
		auto current_ifaces = parse_listen_interfaces(
			m_settings.get_str(settings_pack::listen_interfaces), ignore);
		// these are the current interfaces we have, first remove all the SSL
		// interfaces
		current_ifaces.erase(std::remove_if(current_ifaces.begin(), current_ifaces.end()
			, std::bind(&listen_interface_t::ssl, _1)), current_ifaces.end());

		int const ssl_listen_port = m_settings.get_int(settings_pack::ssl_listen);

		// setting a port of 0 means to disable listening on SSL, so just update
		// the interface list with the new list, and we're done
		if (ssl_listen_port == 0)
		{
			m_settings.set_str(settings_pack::listen_interfaces
				, print_listen_interfaces(current_ifaces));
			return;
		}

		std::vector<listen_interface_t> new_ifaces;
		std::transform(current_ifaces.begin(), current_ifaces.end()
			, std::back_inserter(new_ifaces), [](listen_interface_t in)
			{ in.ssl = true; return in; });

		current_ifaces.insert(current_ifaces.end(), new_ifaces.begin(), new_ifaces.end());

		m_settings.set_str(settings_pack::listen_interfaces
			, print_listen_interfaces(current_ifaces));
	}
#endif // TORRENT_ABI_VERSION

	void session_impl::update_listen_interfaces()
	{
		INVARIANT_CHECK;

		std::string const net_interfaces = m_settings.get_str(settings_pack::listen_interfaces);
		std::vector<std::string> err;
		m_listen_interfaces = parse_listen_interfaces(net_interfaces, err);

		for (auto const& e : err)
		{
			m_alerts.emplace_alert<listen_failed_alert>(e, lt::address{}, 0
				, operation_t::parse_address, errors::invalid_port, lt::socket_type_t::tcp);
		}

#ifndef TORRENT_DISABLE_LOGGING
		if (should_log())
		{
			session_log("update listen interfaces: %s", net_interfaces.c_str());
			session_log("parsed listen interfaces count: %d, ifaces: %s"
				, int(m_listen_interfaces.size())
				, print_listen_interfaces(m_listen_interfaces).c_str());
		}
#endif
	}

	void session_impl::update_privileged_ports()
	{
		if (m_settings.get_bool(settings_pack::no_connect_privileged_ports))
		{
			m_port_filter.add_rule(0, 1024, port_filter::blocked);

			// Close connections whose endpoint is filtered
			// by the new ip-filter
			for (auto const& t : m_torrents)
				t->port_filter_updated();
		}
		else
		{
			m_port_filter.add_rule(0, 1024, 0);
		}
	}

	void session_impl::update_auto_sequential()
	{
		for (auto& i : m_torrents)
			i->update_auto_sequential();
	}

	void session_impl::update_max_failcount()
	{
		for (auto& i : m_torrents)
			i->update_max_failcount();
	}

	void session_impl::update_resolver_cache_timeout()
	{
		int const timeout = m_settings.get_int(settings_pack::resolver_cache_timeout);
		m_host_resolver.set_cache_timeout(seconds(timeout));
	}

	void session_impl::update_proxy()
	{
		for (auto& i : m_listen_sockets)
			i->udp_sock->sock.set_proxy_settings(proxy(), m_alerts);
	}

	void session_impl::update_ip_notifier()
	{
		if (m_settings.get_bool(settings_pack::enable_ip_notifier))
			start_ip_notifier();
		else
			stop_ip_notifier();
	}

	void session_impl::update_upnp()
	{
		if (m_settings.get_bool(settings_pack::enable_upnp))
			start_upnp();
		else
			stop_upnp();
	}

	void session_impl::update_natpmp()
	{
		if (m_settings.get_bool(settings_pack::enable_natpmp))
			start_natpmp();
		else
			stop_natpmp();
	}

	void session_impl::update_lsd()
	{
		if (m_settings.get_bool(settings_pack::enable_lsd))
			start_lsd();
		else
			stop_lsd();
	}

	void session_impl::update_dht()
	{
#ifndef TORRENT_DISABLE_DHT
		if (m_settings.get_bool(settings_pack::enable_dht))
		{
			if (!m_settings.get_str(settings_pack::dht_bootstrap_nodes).empty()
				&& m_dht_router_nodes.empty())
			{
				// if we have bootstrap nodes configured, make sure we initiate host
				// name lookups. once these complete, the DHT will be started.
				// they are tracked by m_outstanding_router_lookups
				update_dht_bootstrap_nodes();
			}
			else
			{
				start_dht();
			}
		}
		else
			stop_dht();
#endif
	}

	void session_impl::update_dht_bootstrap_nodes()
	{
#ifndef TORRENT_DISABLE_DHT
		if (!m_settings.get_bool(settings_pack::enable_dht)) return;

		std::string const& node_list = m_settings.get_str(settings_pack::dht_bootstrap_nodes);
		std::vector<std::pair<std::string, int>> nodes;
		parse_comma_separated_string_port(node_list, nodes);

#ifndef TORRENT_DISABLE_LOGGING
		if (!node_list.empty() && nodes.empty())
		{
			session_log("ERROR: failed to parse DHT bootstrap list: %s", node_list.c_str());
		}
#endif
		for (auto const& n : nodes)
			add_dht_router(n);
#endif
	}

	void session_impl::update_count_slow()
	{
		error_code ec;
		for (auto const& tp : m_torrents)
		{
			tp->on_inactivity_tick(ec);
		}
	}

	// TODO: 2 this function should be removed and users need to deal with the
	// more generic case of having multiple listen ports
	std::uint16_t session_impl::listen_port() const
	{
		return listen_port(nullptr);
	}

	std::uint16_t session_impl::listen_port(listen_socket_t* sock) const
	{
		if (m_listen_sockets.empty()) return 0;
		if (sock)
		{
			if (!(sock->flags & listen_socket_t::accept_incoming)) return 0;
			// if we're using a proxy, we won't be able to accept any TCP
			// connections. We may be able to accept uTP connections though, so
			// announce the UDP port instead
			if (m_settings.get_int(settings_pack::proxy_type) != settings_pack::none)
				return std::uint16_t(sock->udp_external_port());
			else
				return std::uint16_t(sock->tcp_external_port());
		}

#ifdef TORRENT_SSL_PEERS
		for (auto const& s : m_listen_sockets)
		{
			if (!(s->flags & listen_socket_t::accept_incoming)) continue;
			if (s->ssl == transport::plaintext)
			{
				if (m_settings.get_int(settings_pack::proxy_type) != settings_pack::none)
					return std::uint16_t(s->udp_external_port());
				else
					return std::uint16_t(s->tcp_external_port());
			}
		}
		return 0;
#else
		sock = m_listen_sockets.front().get();
		if (!(sock->flags & listen_socket_t::accept_incoming)) return 0;
		return std::uint16_t(sock->tcp_external_port());
#endif
	}

	// TODO: 2 this function should be removed and users need to deal with the
	// more generic case of having multiple ssl ports
	std::uint16_t session_impl::ssl_listen_port() const
	{
		return ssl_listen_port(nullptr);
	}

	std::uint16_t session_impl::ssl_listen_port(listen_socket_t* sock) const
	{
#ifdef TORRENT_SSL_PEERS
		if (sock)
		{
			if (!(sock->flags & listen_socket_t::accept_incoming)) return 0;

			// if we're using a proxy, we won't be able to accept any TCP
			// connections. We may be able to accept uTP connections though, so
			// announce the UDP port instead
			if (m_settings.get_int(settings_pack::proxy_type) != settings_pack::none)
				return std::uint16_t(sock->udp_external_port());
			else
				return std::uint16_t(sock->tcp_external_port());
		}

		if (m_settings.get_int(settings_pack::proxy_type) != settings_pack::none)
			return 0;

		for (auto const& s : m_listen_sockets)
		{
			if (!(s->flags & listen_socket_t::accept_incoming)) continue;
			if (s->ssl == transport::ssl)
			{
				if (m_settings.get_int(settings_pack::proxy_type) != settings_pack::none)
					return std::uint16_t(s->udp_external_port());
				else
					return std::uint16_t(s->tcp_external_port());
			}
		}
#else
		TORRENT_UNUSED(sock);
#endif
		return 0;
	}

	int session_impl::get_listen_port(transport const ssl, aux::listen_socket_handle const& s)
	{
		auto socket = s.get();
		if (socket->ssl != ssl)
		{
			auto alt_socket = std::find_if(m_listen_sockets.begin(), m_listen_sockets.end()
				, [&](std::shared_ptr<listen_socket_t> const& e)
			{
				return e->ssl == ssl
					&& e->external_address.external_address()
						== socket->external_address.external_address();
			});
			if (alt_socket != m_listen_sockets.end())
				socket = alt_socket->get();
		}
		return socket->udp_external_port();
	}

	int session_impl::listen_port(transport const ssl, address const& local_addr)
	{
		auto socket = std::find_if(m_listen_sockets.begin(), m_listen_sockets.end()
			, [&](std::shared_ptr<listen_socket_t> const& e)
		{
			if (!(e->flags & listen_socket_t::accept_incoming)) return false;
			auto const& listen_addr = e->external_address.external_address();
			return e->ssl == ssl
				&& (listen_addr == local_addr
					|| (listen_addr.is_v4() == local_addr.is_v4() && listen_addr.is_unspecified()));
		});
		if (socket != m_listen_sockets.end())
			return (*socket)->tcp_external_port();
		return 0;
	}

	void session_impl::announce_lsd(sha1_hash const& ih, int port)
	{
		// use internal listen port for local peers
		for (auto const& s : m_listen_sockets)
		{
			if (s->lsd) s->lsd->announce(ih, port);
		}
	}

	void session_impl::on_lsd_peer(tcp::endpoint const& peer, sha1_hash const& ih)
	{
		m_stats_counters.inc_stats_counter(counters::on_lsd_peer_counter);
		TORRENT_ASSERT(is_single_thread());

		INVARIANT_CHECK;

		std::shared_ptr<torrent> t = find_torrent(info_hash_t(ih)).lock();
		if (!t) return;
		// don't add peers from lsd to private torrents
		if (t->torrent_file().priv() || (t->torrent_file().is_i2p()
			&& !m_settings.get_bool(settings_pack::allow_i2p_mixed))) return;

		protocol_version const v = ih == t->torrent_file().info_hash().v1
			? protocol_version::V1 : protocol_version::V2;

		t->add_peer(peer, peer_info::lsd, v == protocol_version::V2 ? pex_lt_v2 : pex_flags_t(0));
#ifndef TORRENT_DISABLE_LOGGING
		if (should_log())
		{
			t->debug_log("lsd add_peer() [ %s ]"
				, peer.address().to_string().c_str());
		}
#endif
		t->do_connect_boost();

		if (m_alerts.should_post<lsd_peer_alert>())
			m_alerts.emplace_alert<lsd_peer_alert>(t->get_handle(), peer);
	}

	void session_impl::start_natpmp(std::shared_ptr<aux::listen_socket_t> const& s)
	{
		// don't create mappings for local IPv6 addresses
		// they can't be reached from outside of the local network anyways
		if (is_v6(s->local_endpoint) && is_local(s->local_endpoint.address()))
			return;

		if (!s->natpmp_mapper && !(s->flags & listen_socket_t::local_network))
		{
			// the natpmp constructor may fail and call the callbacks
			// into the session_impl.
			s->natpmp_mapper = std::make_shared<natpmp>(m_io_context, *this, listen_socket_handle(s));
			ip_interface ip;
			ip.interface_address = s->local_endpoint.address();
			ip.netmask = s->netmask;
			std::strncpy(ip.name, s->device.c_str(), sizeof(ip.name) - 1);
			ip.name[sizeof(ip.name) - 1] = '\0';
			s->natpmp_mapper->start(ip);
		}
	}

	void session_impl::on_port_mapping(port_mapping_t const mapping
		, address const& external_ip, int port
		, portmap_protocol const proto, error_code const& ec
		, portmap_transport const transport
		, listen_socket_handle const& ls)
	{
		TORRENT_ASSERT(is_single_thread());

		listen_socket_t* listen_socket = ls.get();

		// NOTE: don't assume that if ec != 0, the rest of the logic
		// is not necessary, the ports still need to be set, in other
		// words, don't early return without careful review of the
		// remaining logic
		if (ec && m_alerts.should_post<portmap_error_alert>())
		{
			m_alerts.emplace_alert<portmap_error_alert>(mapping
				, transport, ec, listen_socket ? listen_socket->local_endpoint.address() : address());
		}

		if (!listen_socket) return;

		if (!ec && !external_ip.is_unspecified())
		{
			// TODO: 1 report the proper address of the router as the source IP of
			// this vote of our external address, instead of the empty address
			listen_socket->external_address.cast_vote(external_ip, source_router, address());
		}

		if (proto == portmap_protocol::tcp) listen_socket->tcp_port_mapping[transport].port = port;
		else if (proto == portmap_protocol::udp) listen_socket->udp_port_mapping[transport].port = port;

		if (!ec && m_alerts.should_post<portmap_alert>())
		{
			m_alerts.emplace_alert<portmap_alert>(mapping, port
				, transport, proto, listen_socket->local_endpoint.address());
		}
	}

#if TORRENT_ABI_VERSION == 1
	session_status session_impl::status() const
	{
//		INVARIANT_CHECK;
		TORRENT_ASSERT(is_single_thread());

		session_status s;

		s.optimistic_unchoke_counter = m_optimistic_unchoke_time_scaler;
		s.unchoke_counter = m_unchoke_time_scaler;
		s.num_dead_peers = int(m_undead_peers.size());

		s.num_peers = int(m_stats_counters[counters::num_peers_connected]);
		s.num_unchoked = int(m_stats_counters[counters::num_peers_up_unchoked_all]);
		s.allowed_upload_slots = int(m_stats_counters[counters::num_unchoke_slots]);

		s.num_torrents
			= int(m_stats_counters[counters::num_checking_torrents]
			+ m_stats_counters[counters::num_stopped_torrents]
			+ m_stats_counters[counters::num_queued_seeding_torrents]
			+ m_stats_counters[counters::num_queued_download_torrents]
			+ m_stats_counters[counters::num_upload_only_torrents]
			+ m_stats_counters[counters::num_downloading_torrents]
			+ m_stats_counters[counters::num_seeding_torrents]
			+ m_stats_counters[counters::num_error_torrents]);

		s.num_paused_torrents
			= int(m_stats_counters[counters::num_stopped_torrents]
			+ m_stats_counters[counters::num_error_torrents]
			+ m_stats_counters[counters::num_queued_seeding_torrents]
			+ m_stats_counters[counters::num_queued_download_torrents]);

		s.total_redundant_bytes = m_stats_counters[counters::recv_redundant_bytes];
		s.total_failed_bytes = m_stats_counters[counters::recv_failed_bytes];

		s.up_bandwidth_queue = int(m_stats_counters[counters::limiter_up_queue]);
		s.down_bandwidth_queue = int(m_stats_counters[counters::limiter_down_queue]);

		s.up_bandwidth_bytes_queue = int(m_stats_counters[counters::limiter_up_bytes]);
		s.down_bandwidth_bytes_queue = int(m_stats_counters[counters::limiter_down_bytes]);

		s.disk_write_queue = int(m_stats_counters[counters::num_peers_down_disk]);
		s.disk_read_queue = int(m_stats_counters[counters::num_peers_up_disk]);

		s.has_incoming_connections = m_stats_counters[counters::has_incoming_connections] != 0;

		// total
		s.download_rate = m_stat.download_rate();
		s.total_upload = m_stat.total_upload();
		s.upload_rate = m_stat.upload_rate();
		s.total_download = m_stat.total_download();

		// payload
		s.payload_download_rate = m_stat.transfer_rate(stat::download_payload);
		s.total_payload_download = m_stat.total_transfer(stat::download_payload);
		s.payload_upload_rate = m_stat.transfer_rate(stat::upload_payload);
		s.total_payload_upload = m_stat.total_transfer(stat::upload_payload);

		// IP-overhead
		s.ip_overhead_download_rate = m_stat.transfer_rate(stat::download_ip_protocol);
		s.total_ip_overhead_download = m_stats_counters[counters::recv_ip_overhead_bytes];
		s.ip_overhead_upload_rate = m_stat.transfer_rate(stat::upload_ip_protocol);
		s.total_ip_overhead_upload = m_stats_counters[counters::sent_ip_overhead_bytes];

		// tracker
		s.total_tracker_download = m_stats_counters[counters::recv_tracker_bytes];
		s.total_tracker_upload = m_stats_counters[counters::sent_tracker_bytes];

		// dht
		s.total_dht_download = m_stats_counters[counters::dht_bytes_in];
		s.total_dht_upload = m_stats_counters[counters::dht_bytes_out];

		// deprecated
		s.tracker_download_rate = 0;
		s.tracker_upload_rate = 0;
		s.dht_download_rate = 0;
		s.dht_upload_rate = 0;

#ifndef TORRENT_DISABLE_DHT
		if (m_dht)
		{
			m_dht->dht_status(s);
		}
		else
#endif
		{
			s.dht_nodes = 0;
			s.dht_node_cache = 0;
			s.dht_torrents = 0;
			s.dht_global_nodes = 0;
			s.dht_total_allocations = 0;
		}

		s.utp_stats.packet_loss = std::uint64_t(m_stats_counters[counters::utp_packet_loss]);
		s.utp_stats.timeout = std::uint64_t(m_stats_counters[counters::utp_timeout]);
		s.utp_stats.packets_in = std::uint64_t(m_stats_counters[counters::utp_packets_in]);
		s.utp_stats.packets_out = std::uint64_t(m_stats_counters[counters::utp_packets_out]);
		s.utp_stats.fast_retransmit = std::uint64_t(m_stats_counters[counters::utp_fast_retransmit]);
		s.utp_stats.packet_resend = std::uint64_t(m_stats_counters[counters::utp_packet_resend]);
		s.utp_stats.samples_above_target = std::uint64_t(m_stats_counters[counters::utp_samples_above_target]);
		s.utp_stats.samples_below_target = std::uint64_t(m_stats_counters[counters::utp_samples_below_target]);
		s.utp_stats.payload_pkts_in = std::uint64_t(m_stats_counters[counters::utp_payload_pkts_in]);
		s.utp_stats.payload_pkts_out = std::uint64_t(m_stats_counters[counters::utp_payload_pkts_out]);
		s.utp_stats.invalid_pkts_in = std::uint64_t(m_stats_counters[counters::utp_invalid_pkts_in]);
		s.utp_stats.redundant_pkts_in = std::uint64_t(m_stats_counters[counters::utp_redundant_pkts_in]);

		s.utp_stats.num_idle = int(m_stats_counters[counters::num_utp_idle]);
		s.utp_stats.num_syn_sent = int(m_stats_counters[counters::num_utp_syn_sent]);
		s.utp_stats.num_connected = int(m_stats_counters[counters::num_utp_connected]);
		s.utp_stats.num_fin_sent = int(m_stats_counters[counters::num_utp_fin_sent]);
		s.utp_stats.num_close_wait = int(m_stats_counters[counters::num_utp_close_wait]);

		// this loop is potentially expensive. It could be optimized by
		// simply keeping a global counter
		s.peerlist_size = std::accumulate(m_torrents.begin(), m_torrents.end(), 0
			, [](int const acc, std::shared_ptr<torrent> const& t)
			{ return acc + t->num_known_peers(); });

		return s;
	}
#endif // TORRENT_ABI_VERSION

#ifndef TORRENT_DISABLE_DHT

	void session_impl::start_dht()
	{
		INVARIANT_CHECK;

		stop_dht();

		if (!m_settings.get_bool(settings_pack::enable_dht)) return;

		// postpone starting the DHT if we're still resolving the DHT router
		if (m_outstanding_router_lookups > 0)
		{
#ifndef TORRENT_DISABLE_LOGGING
			session_log("not starting DHT, outstanding router lookups: %d"
				, m_outstanding_router_lookups);
#endif
			return;
		}

		if (m_abort)
		{
#ifndef TORRENT_DISABLE_LOGGING
			session_log("not starting DHT, aborting");
#endif
			return;
		}

#ifndef TORRENT_DISABLE_LOGGING
		session_log("starting DHT, running: %s, router lookups: %d"
			, m_dht ? "true" : "false", m_outstanding_router_lookups);
#endif

		// TODO: refactor, move the storage to dht_tracker
		m_dht_storage = m_dht_storage_constructor(m_settings);
		m_dht = std::make_shared<dht::dht_tracker>(
			static_cast<dht::dht_observer*>(this)
			, m_io_context
			, [this](aux::listen_socket_handle const& sock
				, udp::endpoint const& ep
				, span<char const> p
				, error_code& ec
				, udp_send_flags_t const flags)
				{ send_udp_packet_listen(sock, ep, p, ec, flags); }
			, m_settings
			, m_stats_counters
			, *m_dht_storage
			, std::move(m_dht_state));

		for (auto& s : m_listen_sockets)
		{
			if (s->ssl != transport::ssl
				&& !(s->flags & listen_socket_t::local_network))
			{
				m_dht->new_socket(s);
			}
		}

		for (auto const& n : m_dht_router_nodes)
		{
			m_dht->add_router_node(n);
		}

		for (auto const& n : m_dht_nodes)
		{
			m_dht->add_node(n);
		}
		m_dht_nodes.clear();
		m_dht_nodes.shrink_to_fit();

		auto cb = [this](
			std::vector<std::pair<dht::node_entry, std::string>> const&)
		{
			if (m_alerts.should_post<dht_bootstrap_alert>())
				m_alerts.emplace_alert<dht_bootstrap_alert>();
		};

		m_dht->start(cb);
	}

	void session_impl::stop_dht()
	{
#ifndef TORRENT_DISABLE_LOGGING
		session_log("about to stop DHT, running: %s", m_dht ? "true" : "false");
#endif

		if (m_dht)
		{
			m_dht->stop();
			m_dht.reset();
		}

		m_dht_storage.reset();
	}

#if TORRENT_ABI_VERSION <= 2
	void session_impl::set_dht_settings(dht::dht_settings const& settings)
	{
#ifndef TORRENT_DISABLE_DHT
#define SET_BOOL(name) m_settings.set_bool(settings_pack::dht_ ## name, settings.name)
#define SET_INT(name) m_settings.set_int(settings_pack::dht_ ## name, settings.name)

		SET_INT(max_peers_reply);
		SET_INT(search_branching);
		SET_INT(max_fail_count);
		SET_INT(max_torrents);
		SET_INT(max_dht_items);
		SET_INT(max_peers);
		SET_INT(max_torrent_search_reply);
		SET_BOOL(restrict_routing_ips);
		SET_BOOL(restrict_search_ips);
		SET_BOOL(extended_routing_table);
		SET_BOOL(aggressive_lookups);
		SET_BOOL(privacy_lookups);
		SET_BOOL(enforce_node_id);
		SET_BOOL(ignore_dark_internet);
		SET_INT(block_timeout);
		SET_INT(block_ratelimit);
		SET_BOOL(read_only);
		SET_INT(item_lifetime);
		SET_INT(upload_rate_limit);
		SET_INT(sample_infohashes_interval);
		SET_INT(max_infohashes_sample_count);
#undef SET_BOOL
#undef SET_INT
		update_dht_upload_rate_limit();
#endif
	}

	dht::dht_settings session_impl::get_dht_settings() const
	{
		dht::dht_settings sett;
#ifndef TORRENT_DISABLE_DHT
#define SET_BOOL(name) \
		sett.name = m_settings.get_bool( settings_pack::dht_ ## name )
#define SET_INT(name) \
		sett.name = m_settings.get_int( settings_pack::dht_ ## name )

		SET_INT(max_peers_reply);
		SET_INT(search_branching);
		SET_INT(max_fail_count);
		SET_INT(max_torrents);
		SET_INT(max_dht_items);
		SET_INT(max_peers);
		SET_INT(max_torrent_search_reply);
		SET_BOOL(restrict_routing_ips);
		SET_BOOL(restrict_search_ips);
		SET_BOOL(extended_routing_table);
		SET_BOOL(aggressive_lookups);
		SET_BOOL(privacy_lookups);
		SET_BOOL(enforce_node_id);
		SET_BOOL(ignore_dark_internet);
		SET_INT(block_timeout);
		SET_INT(block_ratelimit);
		SET_BOOL(read_only);
		SET_INT(item_lifetime);
		SET_INT(upload_rate_limit);
		SET_INT(sample_infohashes_interval);
		SET_INT(max_infohashes_sample_count);
#undef SET_BOOL
#undef SET_INT
#endif
		return sett;
	}
#endif

	void session_impl::set_dht_state(dht::dht_state&& state)
	{
		m_dht_state = std::move(state);
	}

	void session_impl::set_dht_storage(dht::dht_storage_constructor_type sc)
	{
		m_dht_storage_constructor = std::move(sc);
	}

#if TORRENT_ABI_VERSION == 1
	entry session_impl::dht_state() const
	{
		return m_dht ? dht::save_dht_state(m_dht->state()) : entry();
	}

	void session_impl::start_dht_deprecated(entry const& startup_state)
	{
		m_settings.set_bool(settings_pack::enable_dht, true);
		std::vector<char> tmp;
		bencode(std::back_inserter(tmp), startup_state);

		bdecode_node e;
		error_code ec;
		if (tmp.empty() || bdecode(&tmp[0], &tmp[0] + tmp.size(), e, ec) != 0)
			return;
		m_dht_state = dht::read_dht_state(e);
		start_dht();
	}
#endif

	void session_impl::add_dht_node_name(std::pair<std::string, int> const& node)
	{
		ADD_OUTSTANDING_ASYNC("session_impl::on_dht_name_lookup");
		m_host_resolver.async_resolve(node.first, resolver::abort_on_shutdown
			, std::bind(&session_impl::on_dht_name_lookup
				, this, _1, _2, node.second));
	}

	void session_impl::on_dht_name_lookup(error_code const& e
		, std::vector<address> const& addresses, int port)
	{
		COMPLETE_ASYNC("session_impl::on_dht_name_lookup");

		if (e)
		{
			if (m_alerts.should_post<dht_error_alert>())
				m_alerts.emplace_alert<dht_error_alert>(
					operation_t::hostname_lookup, e);
			return;
		}

		for (auto const& addr : addresses)
		{
			udp::endpoint ep(addr, std::uint16_t(port));
			add_dht_node(ep);
		}
	}

	void session_impl::add_dht_router(std::pair<std::string, int> const& node)
	{
		ADD_OUTSTANDING_ASYNC("session_impl::on_dht_router_name_lookup");
		++m_outstanding_router_lookups;
		m_host_resolver.async_resolve(node.first, resolver::abort_on_shutdown
			, std::bind(&session_impl::on_dht_router_name_lookup
				, this, _1, _2, node.second));
	}

	void session_impl::on_dht_router_name_lookup(error_code const& e
		, std::vector<address> const& addresses, int port)
	{
		COMPLETE_ASYNC("session_impl::on_dht_router_name_lookup");
		--m_outstanding_router_lookups;

		if (e)
		{
			if (m_alerts.should_post<dht_error_alert>())
				m_alerts.emplace_alert<dht_error_alert>(
					operation_t::hostname_lookup, e);

			if (m_outstanding_router_lookups == 0) start_dht();
			return;
		}


		for (auto const& addr : addresses)
		{
			// router nodes should be added before the DHT is started (and bootstrapped)
			udp::endpoint ep(addr, std::uint16_t(port));
			if (m_dht) m_dht->add_router_node(ep);
			m_dht_router_nodes.push_back(ep);
		}

		if (m_outstanding_router_lookups == 0) start_dht();
	}

	// callback for dht_immutable_get
	void session_impl::get_immutable_callback(sha1_hash target
		, dht::item const& i)
	{
		TORRENT_ASSERT(!i.is_mutable());
		m_alerts.emplace_alert<dht_immutable_item_alert>(target, i.value());
	}

	void session_impl::dht_get_immutable_item(sha1_hash const& target)
	{
		if (!m_dht) return;
		m_dht->get_item(target, std::bind(&session_impl::get_immutable_callback
			, this, target, _1));
	}

	// callback for dht_mutable_get
	void session_impl::get_mutable_callback(dht::item const& i
		, bool const authoritative)
	{
		TORRENT_ASSERT(i.is_mutable());
		m_alerts.emplace_alert<dht_mutable_item_alert>(i.pk().bytes
			, i.sig().bytes, i.seq().value
			, i.salt(), i.value(), authoritative);
	}

	// key is a 32-byte binary string, the public key to look up.
	// the salt is optional
	// TODO: 3 use public_key here instead of std::array
	void session_impl::dht_get_mutable_item(std::array<char, 32> key
		, std::string salt)
	{
		if (!m_dht) return;
		m_dht->get_item(dht::public_key(key.data()), std::bind(&session_impl::get_mutable_callback
			, this, _1, _2), std::move(salt));
	}

	namespace {

		void on_dht_put_immutable_item(alert_manager& alerts, sha1_hash target, int num)
		{
			if (alerts.should_post<dht_put_alert>())
				alerts.emplace_alert<dht_put_alert>(target, num);
		}

		void on_dht_put_mutable_item(alert_manager& alerts, dht::item const& i, int num)
		{
			if (alerts.should_post<dht_put_alert>())
			{
				dht::signature const sig = i.sig();
				dht::public_key const pk = i.pk();
				dht::sequence_number const seq = i.seq();
				std::string salt = i.salt();
				alerts.emplace_alert<dht_put_alert>(pk.bytes, sig.bytes
					, std::move(salt), seq.value, num);
			}
		}

		void put_mutable_callback(dht::item& i
			, std::function<void(entry&, std::array<char, 64>&
				, std::int64_t&, std::string const&)> cb)
		{
			entry value = i.value();
			dht::signature sig = i.sig();
			dht::public_key pk = i.pk();
			dht::sequence_number seq = i.seq();
			std::string salt = i.salt();
			cb(value, sig.bytes, seq.value, salt);
			i.assign(std::move(value), salt, seq, pk, sig);
		}

		void on_dht_get_peers(alert_manager& alerts, sha1_hash info_hash, std::vector<tcp::endpoint> const& peers)
		{
			if (alerts.should_post<dht_get_peers_reply_alert>())
				alerts.emplace_alert<dht_get_peers_reply_alert>(info_hash, peers);
		}

		void on_direct_response(alert_manager& alerts, client_data_t userdata, dht::msg const& msg)
		{
			if (msg.message.type() == bdecode_node::none_t)
				alerts.emplace_alert<dht_direct_response_alert>(userdata, msg.addr);
			else
				alerts.emplace_alert<dht_direct_response_alert>(userdata, msg.addr, msg.message);
		}

	} // anonymous namespace

	void session_impl::dht_put_immutable_item(entry const& data, sha1_hash target)
	{
		if (!m_dht) return;
		m_dht->put_item(data, std::bind(&on_dht_put_immutable_item, std::ref(m_alerts)
			, target, _1));
	}

	void session_impl::dht_put_mutable_item(std::array<char, 32> key
		, std::function<void(entry&, std::array<char,64>&
		, std::int64_t&, std::string const&)> cb
		, std::string salt)
	{
		if (!m_dht) return;
		m_dht->put_item(dht::public_key(key.data())
			, std::bind(&on_dht_put_mutable_item, std::ref(m_alerts), _1, _2)
			, std::bind(&put_mutable_callback, _1, std::move(cb)), salt);
	}

	void session_impl::dht_get_peers(sha1_hash const& info_hash)
	{
		if (!m_dht) return;
		m_dht->get_peers(info_hash, std::bind(&on_dht_get_peers, std::ref(m_alerts), info_hash, _1));
	}

	void session_impl::dht_announce(sha1_hash const& info_hash, int port, dht::announce_flags_t const flags)
	{
		if (!m_dht) return;
		m_dht->announce(info_hash, port, flags, std::bind(&on_dht_get_peers, std::ref(m_alerts), info_hash, _1));
	}

	void session_impl::dht_live_nodes(sha1_hash const& nid)
	{
		if (!m_dht) return;
		auto nodes = m_dht->live_nodes(nid);
		m_alerts.emplace_alert<dht_live_nodes_alert>(nid, nodes);
	}

	void session_impl::dht_sample_infohashes(udp::endpoint const& ep, sha1_hash const& target)
	{
		if (!m_dht) return;
		m_dht->sample_infohashes(ep, target, [this, ep](time_duration const interval
			, int const num, std::vector<sha1_hash> samples
			, std::vector<std::pair<sha1_hash, udp::endpoint>> nodes)
		{
			m_alerts.emplace_alert<dht_sample_infohashes_alert>(ep
				, interval, num, std::move(samples), std::move(nodes));
		});
	}

	void session_impl::dht_direct_request(udp::endpoint const& ep, entry& e, client_data_t userdata)
	{
		if (!m_dht) return;
		m_dht->direct_request(ep, e, std::bind(&on_direct_response, std::ref(m_alerts), userdata, _1));
	}

#endif

	bool session_impl::is_listening() const
	{
		return !m_listen_sockets.empty();
	}

	session_impl::~session_impl()
	{
		// since we're destructing the session, no more alerts will make it out to
		// the user. So stop posting them now
		m_alerts.set_alert_mask({});

		// this is not allowed to be the network thread!
//		TORRENT_ASSERT(is_not_thread());
// TODO: asserts that no outstanding async operations are still in flight

		// this can happen if we end the io_context run loop with an exception
		for (auto& t : m_torrents)
		{
			t->panic();
			t->abort();
		}
		m_torrents.clear();

#if defined TORRENT_ASIO_DEBUGGING
		FILE* f = fopen("wakeups.log", "w+");
		if (f != nullptr)
		{
			time_point m = min_time();
			if (!_wakeups.empty()) m = _wakeups[0].timestamp;
			time_point prev = m;
			std::uint64_t prev_csw = 0;
			if (!_wakeups.empty()) prev_csw = _wakeups[0].context_switches;
			std::fprintf(f, "abs. time\trel. time\tctx switch\tidle-wakeup\toperation\n");
			for (wakeup_t const& w : _wakeups)
			{
				bool const idle_wakeup = w.context_switches > prev_csw;
				std::fprintf(f, "%" PRId64 "\t%" PRId64 "\t%" PRId64 "\t%c\t%s\n"
					, total_microseconds(w.timestamp - m)
					, total_microseconds(w.timestamp - prev)
					, w.context_switches
					, idle_wakeup ? '*' : '.'
					, w.operation);
				prev = w.timestamp;
				prev_csw = w.context_switches;
			}
			fclose(f);
		}
#endif
	}

#if TORRENT_ABI_VERSION == 1
	int session_impl::max_connections() const
	{
		return m_settings.get_int(settings_pack::connections_limit);
	}

	int session_impl::max_uploads() const
	{
		return m_settings.get_int(settings_pack::unchoke_slots_limit);
	}

	void session_impl::set_local_download_rate_limit(int bytes_per_second)
	{
		INVARIANT_CHECK;
		settings_pack p;
		p.set_int(settings_pack::local_download_rate_limit, bytes_per_second);
		apply_settings_pack_impl(p);
	}

	void session_impl::set_local_upload_rate_limit(int bytes_per_second)
	{
		INVARIANT_CHECK;
		settings_pack p;
		p.set_int(settings_pack::local_upload_rate_limit, bytes_per_second);
		apply_settings_pack_impl(p);
	}

	void session_impl::set_download_rate_limit_depr(int bytes_per_second)
	{
		INVARIANT_CHECK;
		settings_pack p;
		p.set_int(settings_pack::download_rate_limit, bytes_per_second);
		apply_settings_pack_impl(p);
	}

	void session_impl::set_upload_rate_limit_depr(int bytes_per_second)
	{
		INVARIANT_CHECK;
		settings_pack p;
		p.set_int(settings_pack::upload_rate_limit, bytes_per_second);
		apply_settings_pack_impl(p);
	}

	void session_impl::set_max_connections(int limit)
	{
		INVARIANT_CHECK;
		settings_pack p;
		p.set_int(settings_pack::connections_limit, limit);
		apply_settings_pack_impl(p);
	}

	void session_impl::set_max_uploads(int limit)
	{
		INVARIANT_CHECK;
		settings_pack p;
		p.set_int(settings_pack::unchoke_slots_limit, limit);
		apply_settings_pack_impl(p);
	}

	int session_impl::local_upload_rate_limit() const
	{
		return upload_rate_limit(m_local_peer_class);
	}

	int session_impl::local_download_rate_limit() const
	{
		return download_rate_limit(m_local_peer_class);
	}

	int session_impl::upload_rate_limit_depr() const
	{
		return upload_rate_limit(m_global_class);
	}

	int session_impl::download_rate_limit_depr() const
	{
		return download_rate_limit(m_global_class);
	}
#endif // DEPRECATE


	namespace {
		template <typename Socket>
		void set_tos(Socket& s, int v, error_code& ec)
		{
#if defined IPV6_TCLASS
			if (is_v6(s.local_endpoint(ec)))
				s.set_option(traffic_class(char(v)), ec);
			else if (!ec)
#endif
				s.set_option(type_of_service(char(v)), ec);
		}
	}

	// TODO: 2 this should be factored into the udp socket, so we only have the
	// code once
	void session_impl::update_peer_tos()
	{
		int const tos = m_settings.get_int(settings_pack::peer_tos);
		for (auto const& l : m_listen_sockets)
		{
			if (l->sock)
			{
				error_code ec;
				set_tos(*l->sock, tos, ec);

#ifndef TORRENT_DISABLE_LOGGING
				if (should_log())
				{
					session_log(">>> SET_TOS [ tcp (%s %d) tos: %x e: %s ]"
						, l->sock->local_endpoint().address().to_string().c_str()
						, l->sock->local_endpoint().port(), tos, ec.message().c_str());
				}
#endif
			}

			if (l->udp_sock)
			{
				error_code ec;
				set_tos(l->udp_sock->sock, tos, ec);

#ifndef TORRENT_DISABLE_LOGGING
				if (should_log())
				{
					session_log(">>> SET_TOS [ udp (%s %d) tos: %x e: %s ]"
						, l->udp_sock->sock.local_endpoint().address().to_string().c_str()
						, l->udp_sock->sock.local_port()
						, tos, ec.message().c_str());
				}
#endif
			}
		}
	}

	void session_impl::update_user_agent()
	{
		// replace all occurrences of '\n' with ' '.
		std::string agent = m_settings.get_str(settings_pack::user_agent);
		std::string::iterator i = agent.begin();
		while ((i = std::find(i, agent.end(), '\n'))
			!= agent.end())
			*i = ' ';
		m_settings.set_str(settings_pack::user_agent, agent);
	}

	void session_impl::update_unchoke_limit()
	{
		int const allowed_upload_slots = get_int_setting(settings_pack::unchoke_slots_limit);

		m_stats_counters.set_value(counters::num_unchoke_slots
			, allowed_upload_slots);

		if (m_settings.get_int(settings_pack::num_optimistic_unchoke_slots)
			>= allowed_upload_slots / 2)
		{
			if (m_alerts.should_post<performance_alert>())
				m_alerts.emplace_alert<performance_alert>(torrent_handle()
					, performance_alert::too_many_optimistic_unchoke_slots);
		}

		if (allowed_upload_slots == std::numeric_limits<int>::max())
		{
			// this means we're not aplpying upload slot limits, unchoke
			// everyone
			for (auto const& p : m_connections)
			{
				if (p->is_disconnecting() || p->is_connecting())
					continue;

				auto const t = p->associated_torrent().lock();
				t->unchoke_peer(*p);
			}
		}
		else
		{
			// trigger recalculating unchoke slots
			m_unchoke_time_scaler = 0;
		}
	}

	void session_impl::update_connection_speed()
	{
		if (m_settings.get_int(settings_pack::connection_speed) < 0)
			m_settings.set_int(settings_pack::connection_speed, 200);
	}

	void session_impl::update_alert_queue_size()
	{
		m_alerts.set_alert_queue_size_limit(m_settings.get_int(settings_pack::alert_queue_size));
	}

	bool session_impl::preemptive_unchoke() const
	{
		return m_stats_counters[counters::num_peers_up_unchoked]
			< m_stats_counters[counters::num_unchoke_slots]
			|| m_settings.get_int(settings_pack::unchoke_slots_limit) < 0;
	}

	void session_impl::update_dht_upload_rate_limit()
	{
#ifndef TORRENT_DISABLE_DHT
		if (m_settings.get_int(settings_pack::dht_upload_rate_limit) > std::numeric_limits<int>::max() / 3)
		{
			m_settings.set_int(settings_pack::dht_upload_rate_limit, std::numeric_limits<int>::max() / 3);
		}
#endif
	}

	void session_impl::update_disk_threads()
	{
		if (m_settings.get_int(settings_pack::aio_threads) < 0)
			m_settings.set_int(settings_pack::aio_threads, 0);
	}

	void session_impl::update_report_web_seed_downloads()
	{
		// if this flag changed, update all web seed connections
		bool report = m_settings.get_bool(settings_pack::report_web_seed_downloads);
		for (auto const& c : m_connections)
		{
			connection_type const type = c->type();
			if (type == connection_type::url_seed
				|| type == connection_type::http_seed)
				c->ignore_stats(!report);
		}
	}

	void session_impl::trigger_auto_manage()
	{
		if (m_pending_auto_manage || m_abort) return;

		// we recalculated auto-managed torrents less than a second ago,
		// put it off one second.
		if (time_now() - m_last_auto_manage < seconds(1))
		{
			m_auto_manage_time_scaler = 0;
			return;
		}
		m_pending_auto_manage = true;
		m_need_auto_manage = true;

		post(m_io_context, [this]{ wrap(&session_impl::on_trigger_auto_manage); });
	}

	void session_impl::on_trigger_auto_manage()
	{
		TORRENT_ASSERT(m_pending_auto_manage);
		if (!m_need_auto_manage || m_abort)
		{
			m_pending_auto_manage = false;
			return;
		}
		// don't clear m_pending_auto_manage until after we've
		// recalculated the auto managed torrents. The auto-managed
		// logic may trigger another auto-managed event otherwise
		recalculate_auto_managed_torrents();
		m_pending_auto_manage = false;
	}

	void session_impl::update_socket_buffer_size()
	{
		for (auto const& l : m_listen_sockets)
		{
			error_code ec;
			set_socket_buffer_size(l->udp_sock->sock, m_settings, ec);
#ifndef TORRENT_DISABLE_LOGGING
			if (ec && should_log())
			{
				session_log("listen socket buffer size [ udp %s:%d ] %s"
					, l->udp_sock->sock.local_endpoint().address().to_string().c_str()
					, l->udp_sock->sock.local_port(), print_error(ec).c_str());
			}
#endif
			ec.clear();
			set_socket_buffer_size(*l->sock, m_settings, ec);
#ifndef TORRENT_DISABLE_LOGGING
			if (ec && should_log())
			{
				session_log("listen socket buffer size [ tcp %s:%d] %s"
					, l->sock->local_endpoint().address().to_string().c_str()
					, l->sock->local_endpoint().port(), print_error(ec).c_str());
			}
#endif
		}
	}

	void session_impl::update_dht_announce_interval()
	{
#ifndef TORRENT_DISABLE_DHT
		if (!m_dht)
		{
#ifndef TORRENT_DISABLE_LOGGING
			session_log("not starting DHT announce timer: m_dht == nullptr");
#endif
			return;
		}

		m_dht_interval_update_torrents = int(m_torrents.size());

		if (m_abort)
		{
#ifndef TORRENT_DISABLE_LOGGING
			session_log("not starting DHT announce timer: m_abort set");
#endif
			return;
		}

		ADD_OUTSTANDING_ASYNC("session_impl::on_dht_announce");
		int delay = std::max(m_settings.get_int(settings_pack::dht_announce_interval)
			/ std::max(int(m_torrents.size()), 1), 1);
		m_dht_announce_timer.expires_after(seconds(delay));
		m_dht_announce_timer.async_wait([this](error_code const& e) {
			wrap(&session_impl::on_dht_announce, e); });
#endif
	}

	void session_impl::update_anonymous_mode()
	{
		if (!m_settings.get_bool(settings_pack::anonymous_mode))
		{
			for (auto& s : m_listen_sockets)
			{
				if (!s->upnp_mapper) continue;
				s->upnp_mapper->set_user_agent(m_settings.get_str(settings_pack::user_agent));
			}
			return;
		}

		for (auto& s : m_listen_sockets)
		{
			if (!s->upnp_mapper) continue;
			s->upnp_mapper->set_user_agent("");
		}
	}

#if TORRENT_ABI_VERSION == 1
	void session_impl::update_local_download_rate()
	{
		if (m_settings.get_int(settings_pack::local_download_rate_limit) < 0)
			m_settings.set_int(settings_pack::local_download_rate_limit, 0);
		set_download_rate_limit(m_local_peer_class
			, m_settings.get_int(settings_pack::local_download_rate_limit));
	}

	void session_impl::update_local_upload_rate()
	{
		if (m_settings.get_int(settings_pack::local_upload_rate_limit) < 0)
			m_settings.set_int(settings_pack::local_upload_rate_limit, 0);
		set_upload_rate_limit(m_local_peer_class
			, m_settings.get_int(settings_pack::local_upload_rate_limit));
	}
#endif

	void session_impl::update_download_rate()
	{
		if (m_settings.get_int(settings_pack::download_rate_limit) < 0)
			m_settings.set_int(settings_pack::download_rate_limit, 0);
		set_download_rate_limit(m_global_class
			, m_settings.get_int(settings_pack::download_rate_limit));
	}

	void session_impl::update_upload_rate()
	{
		if (m_settings.get_int(settings_pack::upload_rate_limit) < 0)
			m_settings.set_int(settings_pack::upload_rate_limit, 0);
		set_upload_rate_limit(m_global_class
			, m_settings.get_int(settings_pack::upload_rate_limit));
	}

	void session_impl::update_connections_limit()
	{
		int limit = m_settings.get_int(settings_pack::connections_limit);

		if (limit <= 0) limit = max_open_files();

		m_settings.set_int(settings_pack::connections_limit, limit);

		if (num_connections() > m_settings.get_int(settings_pack::connections_limit)
			&& !m_torrents.empty())
		{
			// if we have more connections that we're allowed, disconnect
			// peers from the torrents so that they are all as even as possible

			int to_disconnect = num_connections() - m_settings.get_int(settings_pack::connections_limit);

			int last_average = 0;
			int average = m_settings.get_int(settings_pack::connections_limit) / int(m_torrents.size());

			// the number of slots that are unused by torrents
			int extra = m_settings.get_int(settings_pack::connections_limit) % int(m_torrents.size());

			// run 3 iterations of this, then we're probably close enough
			for (int iter = 0; iter < 4; ++iter)
			{
				// the number of torrents that are above average
				int num_above = 0;
				for (auto const& t : m_torrents)
				{
					int const num = t->num_peers();
					if (num <= last_average) continue;
					if (num > average) ++num_above;
					if (num < average) extra += average - num;
				}

				// distribute extra among the torrents that are above average
				if (num_above == 0) num_above = 1;
				last_average = average;
				average += extra / num_above;
				if (extra == 0) break;
				// save the remainder for the next iteration
				extra = extra % num_above;
			}

			for (auto const& t : m_torrents)
			{
				int const num = t->num_peers();
				if (num <= average) continue;

				// distribute the remainder
				int my_average = average;
				if (extra > 0)
				{
					++my_average;
					--extra;
				}

				int const disconnect = std::min(to_disconnect, num - my_average);
				to_disconnect -= disconnect;
				t->disconnect_peers(disconnect, errors::too_many_connections);
			}
		}
	}

	void session_impl::update_alert_mask()
	{
		m_alerts.set_alert_mask(alert_category_t(
			static_cast<std::uint32_t>(m_settings.get_int(settings_pack::alert_mask))));
	}

	void session_impl::pop_alerts(std::vector<alert*>* alerts)
	{
		m_alerts.get_all(*alerts);
	}

#if TORRENT_ABI_VERSION == 1
	void session_impl::update_rate_limit_utp()
	{
		if (m_settings.get_bool(settings_pack::rate_limit_utp))
		{
			// allow the global or local peer class to limit uTP peers
			m_peer_class_type_filter.allow(peer_class_type_filter::utp_socket
				, m_global_class);
			m_peer_class_type_filter.allow(peer_class_type_filter::ssl_utp_socket
				, m_global_class);
		}
		else
		{
			// don't add the global or local peer class to limit uTP peers
			m_peer_class_type_filter.disallow(peer_class_type_filter::utp_socket
				, m_global_class);
			m_peer_class_type_filter.disallow(peer_class_type_filter::ssl_utp_socket
				, m_global_class);
		}
	}

	void session_impl::update_ignore_rate_limits_on_local_network()
	{
		init_peer_class_filter(
			m_settings.get_bool(settings_pack::ignore_limits_on_local_network));
	}

	// this function is called on the user's thread
	// not the network thread
	void session_impl::pop_alerts()
	{
		// if we don't have any alerts in our local cache, we have to ask
		// the alert_manager for more. It will swap our vector with its and
		// destruct eny left-over alerts in there.
		if (m_alert_pointer_pos >= int(m_alert_pointers.size()))
		{
			pop_alerts(&m_alert_pointers);
			m_alert_pointer_pos = 0;
		}
	}

	alert const* session_impl::pop_alert()
	{
		if (m_alert_pointer_pos >= int(m_alert_pointers.size()))
		{
			pop_alerts();
			if (m_alert_pointers.empty())
				return nullptr;
		}

		if (m_alert_pointers.empty()) return nullptr;

		// clone here to be backwards compatible, to make the client delete the
		// alert object
		return m_alert_pointers[m_alert_pointer_pos++];
	}

#endif

	alert* session_impl::wait_for_alert(time_duration max_wait)
	{
		return m_alerts.wait_for_alert(max_wait);
	}

#if TORRENT_ABI_VERSION == 1
	std::size_t session_impl::set_alert_queue_size_limit(std::size_t queue_size_limit_)
	{
		m_settings.set_int(settings_pack::alert_queue_size, int(queue_size_limit_));
		return std::size_t(m_alerts.set_alert_queue_size_limit(int(queue_size_limit_)));
	}
#endif

	void session_impl::start_ip_notifier()
	{
		INVARIANT_CHECK;

		if (m_ip_notifier) return;

		m_ip_notifier = create_ip_notifier(m_io_context);
		m_ip_notifier->async_wait([this](error_code const& e)
			{ wrap(&session_impl::on_ip_change, e); });
	}

	void session_impl::start_lsd()
	{
		INVARIANT_CHECK;

		for (auto& s : m_listen_sockets)
		{
			if (s->lsd) continue;
			s->lsd = std::make_shared<lsd>(m_io_context, *this, s->local_endpoint.address()
				, s->netmask);
			error_code ec;
			s->lsd->start(ec);
			if (ec)
			{
				if (m_alerts.should_post<lsd_error_alert>())
					m_alerts.emplace_alert<lsd_error_alert>(ec, s->local_endpoint.address());
				s->lsd.reset();
			}
		}
	}

	void session_impl::start_natpmp()
	{
		INVARIANT_CHECK;
		for (auto& s : m_listen_sockets)
		{
			start_natpmp(s);
			remap_ports(remap_natpmp, *s);
		}
	}

	void session_impl::start_upnp()
	{
		INVARIANT_CHECK;
		for (auto const& s : m_listen_sockets)
		{
			start_upnp(s);
			remap_ports(remap_upnp, *s);
		}
	}

	void session_impl::start_upnp(std::shared_ptr<aux::listen_socket_t> const& s)
	{
		// until we support SSDP over an IPv6 network (
		// https://en.wikipedia.org/wiki/Simple_Service_Discovery_Protocol )
		// there's no point in starting upnp on one.
		if (is_v6(s->local_endpoint))
			return;

		// there's no point in starting the UPnP mapper for a network that isn't
		// connected to the internet. The whole point is to forward ports through
		// the gateway
		if (s->flags & listen_socket_t::local_network)
			return;

		if (!s->upnp_mapper)
		{
			// the upnp constructor may fail and call the callbacks
			// into the session_impl.
			s->upnp_mapper = std::make_shared<upnp>(m_io_context
				, m_settings.get_bool(settings_pack::anonymous_mode)
				? "" : m_settings.get_str(settings_pack::user_agent)
				, *this, s->local_endpoint.address().to_v4(), s->netmask.to_v4(), s->device
				, listen_socket_handle(s));
			s->upnp_mapper->start();
		}
	}

	std::vector<port_mapping_t> session_impl::add_port_mapping(portmap_protocol const t
		, int const external_port
		, int const local_port)
	{
		std::vector<port_mapping_t> ret;
		for (auto& s : m_listen_sockets)
		{
			if (s->upnp_mapper) ret.push_back(s->upnp_mapper->add_mapping(t, external_port
				, tcp::endpoint(s->local_endpoint.address(), static_cast<std::uint16_t>(local_port))));
			if (s->natpmp_mapper) ret.push_back(s->natpmp_mapper->add_mapping(t, external_port
				, tcp::endpoint(s->local_endpoint.address(), static_cast<std::uint16_t>(local_port))));
		}
		return ret;
	}

	void session_impl::delete_port_mapping(port_mapping_t handle)
	{
		for (auto& s : m_listen_sockets)
		{
			if (s->upnp_mapper) s->upnp_mapper->delete_mapping(handle);
			if (s->natpmp_mapper) s->natpmp_mapper->delete_mapping(handle);
		}
	}

	void session_impl::stop_ip_notifier()
	{
		if (!m_ip_notifier) return;

		m_ip_notifier->cancel();
		m_ip_notifier.reset();
	}

	void session_impl::stop_lsd()
	{
		for (auto& s : m_listen_sockets)
		{
			if (!s->lsd) continue;
			s->lsd->close();
			s->lsd.reset();
		}
	}

	void session_impl::stop_natpmp()
	{
		for (auto& s : m_listen_sockets)
		{
			s->tcp_port_mapping[portmap_transport::natpmp] = listen_port_mapping();
			s->udp_port_mapping[portmap_transport::natpmp] = listen_port_mapping();
			if (!s->natpmp_mapper) continue;
			s->natpmp_mapper->close();
			s->natpmp_mapper.reset();
		}
	}

	void session_impl::stop_upnp()
	{
		for (auto& s : m_listen_sockets)
		{
			if (!s->upnp_mapper) continue;
			s->tcp_port_mapping[portmap_transport::upnp] = listen_port_mapping();
			s->udp_port_mapping[portmap_transport::upnp] = listen_port_mapping();
			s->upnp_mapper->close();
			s->upnp_mapper.reset();
		}
	}

	external_ip session_impl::external_address() const
	{
		address ips[2][2];

		// take the first IP we find which matches each category
		for (auto const& i : m_listen_sockets)
		{
			address external_addr = i->external_address.external_address();
			if (ips[0][external_addr.is_v6()] == address())
				ips[0][external_addr.is_v6()] = external_addr;
			address local_addr = i->local_endpoint.address();
			if (ips[is_local(local_addr)][local_addr.is_v6()] == address())
				ips[is_local(local_addr)][local_addr.is_v6()] = local_addr;
		}

		return {ips[1][0], ips[0][0], ips[1][1], ips[0][1]};
	}

	// this is the DHT observer version. DHT is the implied source
	void session_impl::set_external_address(aux::listen_socket_handle const& iface
		, address const& ip, address const& source)
	{
		auto i = iface.m_sock.lock();
		TORRENT_ASSERT(i);
		if (!i) return;
		set_external_address(i, ip, source_dht, source);
	}

	void session_impl::get_peers(sha1_hash const& ih)
	{
		if (!m_alerts.should_post<dht_get_peers_alert>()) return;
		m_alerts.emplace_alert<dht_get_peers_alert>(ih);
	}

	void session_impl::announce(sha1_hash const& ih, address const& addr
		, int port)
	{
		if (!m_alerts.should_post<dht_announce_alert>()) return;
		m_alerts.emplace_alert<dht_announce_alert>(addr, port, ih);
	}

	void session_impl::outgoing_get_peers(sha1_hash const& target
		, sha1_hash const& sent_target, udp::endpoint const& ep)
	{
		if (!m_alerts.should_post<dht_outgoing_get_peers_alert>()) return;
		m_alerts.emplace_alert<dht_outgoing_get_peers_alert>(target, sent_target, ep);
	}

#ifndef TORRENT_DISABLE_LOGGING
	bool session_impl::should_log(module_t) const
	{
		return m_alerts.should_post<dht_log_alert>();
	}

	TORRENT_FORMAT(3,4)
	void session_impl::log(module_t m, char const* fmt, ...)
	{
		if (!m_alerts.should_post<dht_log_alert>()) return;

		va_list v;
		va_start(v, fmt);
		m_alerts.emplace_alert<dht_log_alert>(
			static_cast<dht_log_alert::dht_module_t>(m), fmt, v);
		va_end(v);
	}

	void session_impl::log_packet(message_direction_t dir, span<char const> pkt
		, udp::endpoint const& node)
	{
		if (!m_alerts.should_post<dht_pkt_alert>()) return;

		dht_pkt_alert::direction_t d = dir == dht::dht_logger::incoming_message
			? dht_pkt_alert::incoming : dht_pkt_alert::outgoing;

		m_alerts.emplace_alert<dht_pkt_alert>(pkt, d, node);
	}

	bool session_impl::should_log_portmap(portmap_transport) const
	{
		return m_alerts.should_post<portmap_log_alert>();
	}

	void session_impl::log_portmap(portmap_transport transport, char const* msg
		, listen_socket_handle const& ls) const
	{
		listen_socket_t const* listen_socket = ls.get();
		if (m_alerts.should_post<portmap_log_alert>())
			m_alerts.emplace_alert<portmap_log_alert>(transport, msg
				, listen_socket ? listen_socket->local_endpoint.address() : address());
	}

	bool session_impl::should_log_lsd() const
	{
		return m_alerts.should_post<log_alert>();
	}

	void session_impl::log_lsd(char const* msg) const
	{
		if (m_alerts.should_post<log_alert>())
			m_alerts.emplace_alert<log_alert>(msg);
	}
#endif

	bool session_impl::on_dht_request(string_view query
		, dht::msg const& request, entry& response)
	{
#ifndef TORRENT_DISABLE_EXTENSIONS
		for (auto const& ext : m_ses_extensions[plugins_dht_request_idx])
		{
			if (ext->on_dht_request(query
				, request.addr, request.message, response))
				return true;
		}
#else
		TORRENT_UNUSED(query);
		TORRENT_UNUSED(request);
		TORRENT_UNUSED(response);
#endif
		return false;
	}

	void session_impl::set_external_address(
		tcp::endpoint const& local_endpoint, address const& ip
		, ip_source_t const source_type, address const& source)
	{
		auto sock = std::find_if(m_listen_sockets.begin(), m_listen_sockets.end()
			, [&](std::shared_ptr<listen_socket_t> const& v)
			{ return v->local_endpoint.address() == local_endpoint.address(); });

		if (sock != m_listen_sockets.end())
			set_external_address(*sock, ip, source_type, source);
	}

	void session_impl::set_external_address(std::shared_ptr<listen_socket_t> const& sock
		, address const& ip, ip_source_t const source_type, address const& source)
	{
		if (!sock->external_address.cast_vote(ip, source_type, source)) return;

#ifndef TORRENT_DISABLE_LOGGING
		if (should_log())
		{
			session_log("external address updated for %s [ new-ip: %s type: %d last-voter: %s ]"
				, sock->device.empty() ? print_endpoint(sock->local_endpoint).c_str() : sock->device.c_str()
				, print_address(ip).c_str()
				, static_cast<std::uint8_t>(source_type)
				, print_address(source).c_str());
		}
#endif

		if (m_alerts.should_post<external_ip_alert>())
			m_alerts.emplace_alert<external_ip_alert>(ip);

		for (auto const& t : m_torrents)
		{
			t->new_external_ip();
		}

		// since we have a new external IP now, we need to
		// restart the DHT with a new node ID

#ifndef TORRENT_DISABLE_DHT
		if (m_dht) m_dht->update_node_id(sock);
#endif
	}

#if TORRENT_USE_INVARIANT_CHECKS
	void session_impl::check_invariant() const
	{
		TORRENT_ASSERT(is_single_thread());

		if (m_settings.get_int(settings_pack::unchoke_slots_limit) < 0
			&& m_settings.get_int(settings_pack::choking_algorithm) == settings_pack::fixed_slots_choker)
			TORRENT_ASSERT(m_stats_counters[counters::num_unchoke_slots] == std::numeric_limits<int>::max());

		for (torrent_list_index_t l{}; l != m_torrent_lists.end_index(); ++l)
		{
			std::vector<torrent*> const& list = m_torrent_lists[l];
			for (auto const& i : list)
			{
				TORRENT_ASSERT(i->m_links[l].in_list());
			}

			queue_position_t idx{};
			for (auto t : m_download_queue)
			{
				TORRENT_ASSERT(t->queue_position() == idx);
				++idx;
			}
		}

		int const num_gauges = counters::num_error_torrents - counters::num_checking_torrents + 1;
		aux::array<int, num_gauges> torrent_state_gauges;
		torrent_state_gauges.fill(0);

#if defined TORRENT_EXPENSIVE_INVARIANT_CHECKS
		std::unordered_set<queue_position_t> unique;
#endif

		int num_active_downloading = 0;
		int num_active_finished = 0;
		int total_downloaders = 0;
		for (auto const& tor : m_torrents)
		{
			std::shared_ptr<torrent> const& t = tor;
			if (t->want_peers_download()) ++num_active_downloading;
			if (t->want_peers_finished()) ++num_active_finished;
			TORRENT_ASSERT(!(t->want_peers_download() && t->want_peers_finished()));

			int const state = t->current_stats_state() - counters::num_checking_torrents;
			if (state != torrent::no_gauge_state)
			{
				++torrent_state_gauges[state];
			}

			queue_position_t const pos = t->queue_position();
			if (pos < queue_position_t{})
			{
				TORRENT_ASSERT(pos == no_pos);
				continue;
			}
			++total_downloaders;

#if defined TORRENT_EXPENSIVE_INVARIANT_CHECKS
			unique.insert(t->queue_position());
#endif
		}

		for (int i = 0, j = counters::num_checking_torrents;
			j < counters::num_error_torrents + 1; ++i, ++j)
		{
			TORRENT_ASSERT(torrent_state_gauges[i] == m_stats_counters[j]);
		}

#if defined TORRENT_EXPENSIVE_INVARIANT_CHECKS
		TORRENT_ASSERT(int(unique.size()) == total_downloaders);
#endif
		TORRENT_ASSERT(num_active_downloading == int(m_torrent_lists[torrent_want_peers_download].size()));
		TORRENT_ASSERT(num_active_finished == int(m_torrent_lists[torrent_want_peers_finished].size()));

		std::unordered_set<peer_connection*> unique_peers;

		int unchokes = 0;
		int unchokes_all = 0;
		int num_optimistic = 0;
		int disk_queue[2] = {0, 0};
		for (auto const& p : m_connections)
		{
			TORRENT_ASSERT(p);
			if (p->is_disconnecting()) continue;

			std::shared_ptr<torrent> t = p->associated_torrent().lock();
			TORRENT_ASSERT(unique_peers.find(p.get()) == unique_peers.end());
			unique_peers.insert(p.get());

			if (p->m_channel_state[0] & peer_info::bw_disk) ++disk_queue[0];
			if (p->m_channel_state[1] & peer_info::bw_disk) ++disk_queue[1];

			if (p->ignore_unchoke_slots())
			{
				if (!p->is_choked()) ++unchokes_all;
				continue;
			}
			if (!p->is_choked())
			{
				++unchokes;
				++unchokes_all;
			}

			if (p->peer_info_struct()
				&& p->peer_info_struct()->optimistically_unchoked)
			{
				++num_optimistic;
				TORRENT_ASSERT(!p->is_choked());
			}
		}

		for (auto const& p : m_undead_peers)
		{
			if (p->ignore_unchoke_slots())
			{
				if (!p->is_choked()) ++unchokes_all;
				continue;
			}
			if (!p->is_choked())
			{
				++unchokes_all;
				++unchokes;
			}

			if (p->peer_info_struct()
				&& p->peer_info_struct()->optimistically_unchoked)
			{
				++num_optimistic;
				TORRENT_ASSERT(!p->is_choked());
			}
		}

		TORRENT_ASSERT(disk_queue[peer_connection::download_channel]
			== m_stats_counters[counters::num_peers_down_disk]);
		TORRENT_ASSERT(disk_queue[peer_connection::upload_channel]
			== m_stats_counters[counters::num_peers_up_disk]);

		if (m_settings.get_int(settings_pack::num_optimistic_unchoke_slots))
		{
			TORRENT_ASSERT(num_optimistic <= m_settings.get_int(
				settings_pack::num_optimistic_unchoke_slots));
		}

		int const unchoked_counter_all = int(m_stats_counters[counters::num_peers_up_unchoked_all]);
		int const unchoked_counter = int(m_stats_counters[counters::num_peers_up_unchoked]);
		int const unchoked_counter_optimistic
			= int(m_stats_counters[counters::num_peers_up_unchoked_optimistic]);

		TORRENT_ASSERT_VAL(unchoked_counter_all == unchokes_all, unchokes_all);
		TORRENT_ASSERT_VAL(unchoked_counter == unchokes, unchokes);
		TORRENT_ASSERT_VAL(unchoked_counter_optimistic == num_optimistic, num_optimistic);

		for (auto const& te : m_torrents)
		{
			TORRENT_ASSERT(te);
		}
	}
#endif // TORRENT_USE_INVARIANT_CHECKS

#ifndef TORRENT_DISABLE_LOGGING
		tracker_logger::tracker_logger(session_interface& ses): m_ses(ses) {}
		void tracker_logger::tracker_warning(tracker_request const&
			, std::string const& str)
		{
			debug_log("*** tracker warning: %s", str.c_str());
		}

		void tracker_logger::tracker_response(tracker_request const&
			, libtorrent::address const& tracker_ip
			, std::list<address> const& tracker_ips
			, struct tracker_response const& resp)
		{
			TORRENT_UNUSED(tracker_ips);
			debug_log("TRACKER RESPONSE\n"
				"interval: %d\n"
				"external ip: %s\n"
				"we connected to: %s\n"
				"peers:"
				, resp.interval.count()
				, print_address(resp.external_ip).c_str()
				, print_address(tracker_ip).c_str());

			for (auto const& p : resp.peers)
			{
				debug_log("  %16s %5d %s", p.hostname.c_str(), p.port
					, p.pid.is_all_zeros() ? "" : to_hex(p.pid).c_str());
			}
			for (auto const& p : resp.peers4)
			{
				debug_log("  %s:%d", print_address(address_v4(p.ip)).c_str(), p.port);
			}
			for (auto const& p : resp.peers6)
			{
				debug_log("  [%s]:%d", print_address(address_v6(p.ip)).c_str(), p.port);
			}
		}

		void tracker_logger::tracker_request_error(tracker_request const&
			, error_code const& ec, std::string const& str
			, seconds32 const retry_interval)
		{
			TORRENT_UNUSED(retry_interval);
			debug_log("*** tracker error: %s %s"
				, ec.message().c_str(), str.c_str());
		}

		bool tracker_logger::should_log() const
		{
			return m_ses.alerts().should_post<log_alert>();
		}

		void tracker_logger::debug_log(const char* fmt, ...) const noexcept try
		{
			if (!m_ses.alerts().should_post<log_alert>()) return;

			va_list v;
			va_start(v, fmt);
			m_ses.alerts().emplace_alert<log_alert>(fmt, v);
			va_end(v);
		}
		catch (std::exception const&) {}
#endif // TORRENT_DISABLE_LOGGING
}}<|MERGE_RESOLUTION|>--- conflicted
+++ resolved
@@ -1204,17 +1204,13 @@
 		return ret;
 	}
 
-<<<<<<< HEAD
-	void session_impl::queue_tracker_request(tracker_request req
-=======
 namespace {
 
 	std::uint16_t make_announce_port(std::uint16_t const p)
 	{ return p == 0 ? 1 : p; }
 }
 
-	void session_impl::queue_tracker_request(tracker_request&& req
->>>>>>> 0f337b9c
+	void session_impl::queue_tracker_request(tracker_request req
 		, std::weak_ptr<request_callback> c)
 	{
 		req.listen_port = 0;
@@ -1235,24 +1231,15 @@
 			auto ls = req.outgoing_socket.get();
 
 			req.listen_port =
-<<<<<<< HEAD
-#ifdef TORRENT_SSL_PEERS
-=======
 #if TORRENT_USE_I2P
 				(req.kind == tracker_request::i2p) ? 1 :
 #endif
-#ifdef TORRENT_USE_OPENSSL
->>>>>>> 0f337b9c
+#ifdef TORRENT_SSL_PEERS
 			// SSL torrents use the SSL listen port
 				use_ssl ? make_announce_port(ssl_listen_port(ls)) :
 #endif
-<<<<<<< HEAD
-				listen_port(ls);
+				make_announce_port(listen_port(ls));
 			m_tracker_manager.queue_request(get_context(), std::move(req), c);
-=======
-				make_announce_port(listen_port(ls));
-			m_tracker_manager.queue_request(get_io_service(), std::move(req), c);
->>>>>>> 0f337b9c
 		}
 		else
 		{
@@ -1264,14 +1251,10 @@
 #endif
 				tracker_request socket_req(req);
 				socket_req.listen_port =
-<<<<<<< HEAD
-#ifdef TORRENT_SSL_PEERS
-=======
 #if TORRENT_USE_I2P
 					(req.kind == tracker_request::i2p) ? 1 :
 #endif
-#ifdef TORRENT_USE_OPENSSL
->>>>>>> 0f337b9c
+#ifdef TORRENT_SSL_PEERS
 				// SSL torrents use the SSL listen port
 					use_ssl ? make_announce_port(ssl_listen_port(ls.get())) :
 #endif
@@ -2178,7 +2161,7 @@
 		// it was disabled at. This change would affect the ABI in 1.2, so
 		// should be done in 2.0 or later
 		for (auto& t : m_torrents)
-			t.second->enable_all_trackers();
+			t->enable_all_trackers();
 	}
 
 	void session_impl::reopen_network_sockets(reopen_network_flags_t const options)
