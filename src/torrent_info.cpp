--- conflicted
+++ resolved
@@ -423,12 +423,8 @@
 
 			if (p && p.list_size() > 0)
 			{
-<<<<<<< HEAD
 				std::size_t const preallocate = path.size() + std::size_t(path_length(p, ec));
-=======
 				std::size_t const orig_path_len = path.size();
-				int const preallocate = path.size() + path_length(p, ec);
->>>>>>> f0801490
 				if (ec) return false;
 				path.reserve(preallocate);
 
