/*

Copyright (c) 2003-2020, Arvid Norberg
Copyright (c) 2004, Magnus Jonsson
Copyright (c) 2009, Daniel Wallin
Copyright (c) 2016-2018, Alden Torres
Copyright (c) 2016, 2018, Steven Siloti
Copyright (c) 2016, Andrei Kurushin
All rights reserved.

Redistribution and use in source and binary forms, with or without
modification, are permitted provided that the following conditions
are met:

    * Redistributions of source code must retain the above copyright
      notice, this list of conditions and the following disclaimer.
    * Redistributions in binary form must reproduce the above copyright
      notice, this list of conditions and the following disclaimer in
      the documentation and/or other materials provided with the distribution.
    * Neither the name of the author nor the names of its
      contributors may be used to endorse or promote products derived
      from this software without specific prior written permission.

THIS SOFTWARE IS PROVIDED BY THE COPYRIGHT HOLDERS AND CONTRIBUTORS "AS IS"
AND ANY EXPRESS OR IMPLIED WARRANTIES, INCLUDING, BUT NOT LIMITED TO, THE
IMPLIED WARRANTIES OF MERCHANTABILITY AND FITNESS FOR A PARTICULAR PURPOSE
ARE DISCLAIMED. IN NO EVENT SHALL THE COPYRIGHT OWNER OR CONTRIBUTORS BE
LIABLE FOR ANY DIRECT, INDIRECT, INCIDENTAL, SPECIAL, EXEMPLARY, OR
CONSEQUENTIAL DAMAGES (INCLUDING, BUT NOT LIMITED TO, PROCUREMENT OF
SUBSTITUTE GOODS OR SERVICES; LOSS OF USE, DATA, OR PROFITS; OR BUSINESS
INTERRUPTION) HOWEVER CAUSED AND ON ANY THEORY OF LIABILITY, WHETHER IN
CONTRACT, STRICT LIABILITY, OR TORT (INCLUDING NEGLIGENCE OR OTHERWISE)
ARISING IN ANY WAY OUT OF THE USE OF THIS SOFTWARE, EVEN IF ADVISED OF THE
POSSIBILITY OF SUCH DAMAGE.

*/

#include <functional>

#include "libtorrent/peer_connection.hpp"
#include "libtorrent/web_peer_connection.hpp"
#include "libtorrent/peer_list.hpp"
#include "libtorrent/socket.hpp"
#include "libtorrent/aux_/socket_type.hpp"
#include "libtorrent/aux_/invariant_check.hpp"
#include "libtorrent/time.hpp"
#include "libtorrent/aux_/session_interface.hpp"
#include "libtorrent/piece_picker.hpp"
#include "libtorrent/peer_info.hpp"
#include "libtorrent/random.hpp"
#include "libtorrent/extensions.hpp"
#include "libtorrent/ip_filter.hpp"
#include "libtorrent/torrent_peer_allocator.hpp"
#include "libtorrent/ip_voter.hpp" // for external_ip
#include "libtorrent/aux_/ip_helpers.hpp" // for is_v6

#if TORRENT_USE_ASSERTS
#include "libtorrent/socket_io.hpp" // for print_endpoint
#endif

#ifndef TORRENT_DISABLE_LOGGING
#include "libtorrent/socket_io.hpp" // for print_endpoint
#endif

using namespace std::placeholders;

namespace {

	using namespace libtorrent;

	struct match_peer_endpoint
	{
		match_peer_endpoint(address const& addr, std::uint16_t port)
			: m_addr(addr), m_port(port)
		{}

		bool operator()(torrent_peer const* p) const
		{
			TORRENT_ASSERT(p->in_use);
			return p->address() == m_addr && p->port == m_port;
		}

		address const& m_addr;
		std::uint16_t m_port;
	};

	// this returns true if lhs is a better erase candidate than rhs
	bool compare_peer_erase(torrent_peer const& lhs, torrent_peer const& rhs)
	{
		TORRENT_ASSERT(lhs.connection == nullptr);
		TORRENT_ASSERT(rhs.connection == nullptr);

		// primarily, prefer getting rid of peers we've already tried and failed
		if (lhs.failcount != rhs.failcount)
			return lhs.failcount > rhs.failcount;

		bool const lhs_resume_data_source = lhs.peer_source() == peer_info::resume_data;
		bool const rhs_resume_data_source = rhs.peer_source() == peer_info::resume_data;

		// prefer to drop peers whose only source is resume data
		if (lhs_resume_data_source != rhs_resume_data_source)
			return int(lhs_resume_data_source) > int(rhs_resume_data_source);

		if (lhs.connectable != rhs.connectable)
			return int(lhs.connectable) < int(rhs.connectable);

		return lhs.trust_points < rhs.trust_points;
	}

	// this returns true if lhs is a better connect candidate than rhs
	bool compare_peer(torrent_peer const* lhs, torrent_peer const* rhs
		, external_ip const& external, int const external_port, bool const finished)
	{
		// prefer peers with lower failcount
		if (lhs->failcount != rhs->failcount)
			return lhs->failcount < rhs->failcount;

		// Local peers should always be tried first
		bool const lhs_local = is_local(lhs->address());
		bool const rhs_local = is_local(rhs->address());
		if (lhs_local != rhs_local) return int(lhs_local) > int(rhs_local);

		if (lhs->last_connected != rhs->last_connected)
			return lhs->last_connected < rhs->last_connected;

		if (finished && lhs->maybe_upload_only != rhs->maybe_upload_only)
		{
			// if we're finished, de-prioritze peers we think may be seeds
			// since being upload-only doesn't necessarily mean it's a good peer
			// to be connected to as a downloader, we don't prioritize the
			// inverse when we're not finished
			return rhs->maybe_upload_only;
		}

		int const lhs_rank = source_rank(lhs->peer_source());
		int const rhs_rank = source_rank(rhs->peer_source());
		if (lhs_rank != rhs_rank) return lhs_rank > rhs_rank;

		std::uint32_t const lhs_peer_rank = lhs->rank(external, external_port);
		std::uint32_t const rhs_peer_rank = rhs->rank(external, external_port);
		return lhs_peer_rank > rhs_peer_rank;
	}

} // anonymous namespace

namespace libtorrent {

	constexpr erase_peer_flags_t peer_list::force_erase;

	peer_list::peer_list(torrent_peer_allocator_interface& alloc)
		: m_locked_peer(nullptr)
		, m_peer_allocator(alloc)
		, m_num_seeds(0)
		, m_finished(0)
	{
		thread_started();
	}

	void peer_list::clear()
	{
		for (auto const p : m_peers)
			m_peer_allocator.free_peer_entry(p);
		m_peers.clear();
		m_num_connect_candidates = 0;
	}

	peer_list::~peer_list()
	{
		for (auto const p : m_peers)
			m_peer_allocator.free_peer_entry(p);
	}

	void peer_list::set_max_failcount(torrent_state* state)
	{
		INVARIANT_CHECK;
		if (state->max_failcount == m_max_failcount) return;

		recalculate_connect_candidates(state);
	}

	// disconnects and removes all peers that are now filtered fills in 'erased'
	// with torrent_peer pointers that were removed from the peer list. Any
	// references to these peers must be cleared immediately after this call
	// returns. For instance, in the piece picker.
	void peer_list::apply_ip_filter(ip_filter const& filter
		, torrent_state* state, std::vector<address>& banned)
	{
		TORRENT_ASSERT(is_single_thread());
		INVARIANT_CHECK;

		for (auto i = m_peers.begin(); i != m_peers.end();)
		{
			if ((filter.access((*i)->address()) & ip_filter::blocked) == 0)
			{
				++i;
				continue;
			}
			if (*i == m_locked_peer)
			{
				++i;
				continue;
			}

			int const current = int(i - m_peers.begin());
			TORRENT_ASSERT(current >= 0);
			TORRENT_ASSERT(m_peers.size() > 0);
			TORRENT_ASSERT(i != m_peers.end());

			if ((*i)->connection)
			{
				// disconnecting the peer here may also delete the
				// peer_info_struct. If that is the case, just continue
				size_t count = m_peers.size();
				peer_connection_interface* p = (*i)->connection;

				banned.push_back(p->remote().address());

				p->disconnect(errors::banned_by_ip_filter
					, operation_t::bittorrent);

				// what *i refers to has changed, i.e. cur was deleted
				if (m_peers.size() < count)
				{
					i = m_peers.begin() + current;
					continue;
				}
				TORRENT_ASSERT((*i)->connection == nullptr
					|| (*i)->connection->peer_info_struct() == nullptr);
			}

			erase_peer(i, state);
			i = m_peers.begin() + current;
		}
	}

	void peer_list::clear_peer_prio()
	{
		INVARIANT_CHECK;
		for (auto& p : m_peers)
			p->peer_rank = 0;
	}

	// disconnects and removes all peers that are now filtered
	// fills in 'erased' with torrent_peer pointers that were removed
	// from the peer list. Any references to these peers must be cleared
	// immediately after this call returns. For instance, in the piece picker.
	void peer_list::apply_port_filter(port_filter const& filter
		, torrent_state* state, std::vector<address>& banned)
	{
		TORRENT_ASSERT(is_single_thread());
		INVARIANT_CHECK;

		for (auto i = m_peers.begin(); i != m_peers.end();)
		{
			if ((filter.access((*i)->port) & port_filter::blocked) == 0)
			{
				++i;
				continue;
			}
			if (*i == m_locked_peer)
			{
				++i;
				continue;
			}

			int const current = int(i - m_peers.begin());
			TORRENT_ASSERT(current >= 0);
			TORRENT_ASSERT(m_peers.size() > 0);
			TORRENT_ASSERT(i != m_peers.end());

			if ((*i)->connection)
			{
				// disconnecting the peer here may also delete the
				// peer_info_struct. If that is the case, just continue
				int count = int(m_peers.size());
				peer_connection_interface* p = (*i)->connection;

				banned.push_back(p->remote().address());

				p->disconnect(errors::banned_by_port_filter, operation_t::bittorrent);
				// what *i refers to has changed, i.e. cur was deleted
				if (int(m_peers.size()) < count)
				{
					i = m_peers.begin() + current;
					continue;
				}
				TORRENT_ASSERT((*i)->connection == nullptr
					|| (*i)->connection->peer_info_struct() == nullptr);
			}

			erase_peer(i, state);
			i = m_peers.begin() + current;
		}
	}

	void peer_list::erase_peer(torrent_peer* p, torrent_state* state)
	{
		TORRENT_ASSERT(is_single_thread());
		INVARIANT_CHECK;

		TORRENT_ASSERT(p->in_use);
		TORRENT_ASSERT(m_locked_peer != p);

		auto const addr = p->address();
		auto const range = find_peers(addr);
		auto const iter = std::find_if(range.first, range.second, match_peer_endpoint(addr, p->port));
		if (iter == range.second) return;
		erase_peer(iter, state);
	}

	// any peer that is erased from m_peers will be
	// erased through this function. This way we can make
	// sure that any references to the peer are removed
	// as well, such as in the piece picker.
	void peer_list::erase_peer(iterator i, torrent_state* state)
	{
		TORRENT_ASSERT(is_single_thread());
		INVARIANT_CHECK;
		TORRENT_ASSERT(i != m_peers.end());
		TORRENT_ASSERT(m_locked_peer != *i);

		state->erased.push_back(*i);
		if ((*i)->seed)
		{
			TORRENT_ASSERT(m_num_seeds > 0);
			--m_num_seeds;
		}
		if (is_connect_candidate(**i))
			update_connect_candidates(-1);
		TORRENT_ASSERT(m_num_connect_candidates < int(m_peers.size()));
		if (m_round_robin > i - m_peers.begin()) --m_round_robin;
		if (m_round_robin >= int(m_peers.size())) m_round_robin = 0;

		// if this peer is in the connect candidate
		// cache, erase it from there as well
		auto const ci = std::find(m_candidate_cache.begin(), m_candidate_cache.end(), *i);
		if (ci != m_candidate_cache.end()) m_candidate_cache.erase(ci);

		m_peer_allocator.free_peer_entry(*i);
		m_peers.erase(i);
	}

	bool peer_list::should_erase_immediately(torrent_peer const& p) const
	{
		TORRENT_ASSERT(is_single_thread());
		TORRENT_ASSERT(p.in_use);
		if (&p == m_locked_peer) return false;
		return p.peer_source() == peer_info::resume_data;
	}

	bool peer_list::is_erase_candidate(torrent_peer const& pe) const
	{
		TORRENT_ASSERT(is_single_thread());
		TORRENT_ASSERT(pe.in_use);
		if (&pe == m_locked_peer) return false;
		if (pe.connection) return false;
		if (is_connect_candidate(pe)) return false;

		return (pe.failcount > 0)
			|| (pe.peer_source() == peer_info::resume_data);
	}

	bool peer_list::is_force_erase_candidate(torrent_peer const& pe) const
	{
		TORRENT_ASSERT(is_single_thread());
		TORRENT_ASSERT(pe.in_use);
		if (&pe == m_locked_peer) return false;
		return pe.connection == nullptr;
	}

	void peer_list::erase_peers(torrent_state* state, erase_peer_flags_t const flags)
	{
		TORRENT_ASSERT(is_single_thread());
		INVARIANT_CHECK;

		int max_peerlist_size = state->max_peerlist_size;

		if (max_peerlist_size == 0 || m_peers.empty()) return;

		int erase_candidate = -1;
		int force_erase_candidate = -1;

		if (bool(m_finished) != state->is_finished)
			recalculate_connect_candidates(state);

		int round_robin = aux::numeric_cast<int>(random(std::uint32_t(m_peers.size() - 1)));

		int low_watermark = max_peerlist_size * 95 / 100;
		if (low_watermark == max_peerlist_size) --low_watermark;

		for (int iterations = std::min(int(m_peers.size()), 300);
			iterations > 0; --iterations)
		{
			if (int(m_peers.size()) < low_watermark)
				break;

			if (round_robin == int(m_peers.size())) round_robin = 0;

			torrent_peer& pe = *m_peers[round_robin];
			TORRENT_ASSERT(pe.in_use);
			int const current = round_robin;

			if (is_erase_candidate(pe)
				&& (erase_candidate == -1
					|| !compare_peer_erase(*m_peers[erase_candidate], pe)))
			{
				if (should_erase_immediately(pe))
				{
					if (erase_candidate > current) --erase_candidate;
					if (force_erase_candidate > current) --force_erase_candidate;
					TORRENT_ASSERT(current >= 0 && current < int(m_peers.size()));
					erase_peer(m_peers.begin() + current, state);
					continue;
				}
				else
				{
					erase_candidate = current;
				}
			}
			if (is_force_erase_candidate(pe)
				&& (force_erase_candidate == -1
					|| !compare_peer_erase(*m_peers[force_erase_candidate], pe)))
			{
				force_erase_candidate = current;
			}

			++round_robin;
		}

		if (erase_candidate > -1)
		{
			TORRENT_ASSERT(erase_candidate >= 0 && erase_candidate < int(m_peers.size()));
			erase_peer(m_peers.begin() + erase_candidate, state);
		}
		else if ((flags & force_erase) && force_erase_candidate > -1)
		{
			TORRENT_ASSERT(force_erase_candidate >= 0 && force_erase_candidate < int(m_peers.size()));
			erase_peer(m_peers.begin() + force_erase_candidate, state);
		}
	}

	// returns true if the peer was actually banned
	bool peer_list::ban_peer(torrent_peer* p)
	{
		TORRENT_ASSERT(is_single_thread());
		INVARIANT_CHECK;

		TORRENT_ASSERT(p->in_use);

		if (is_connect_candidate(*p))
			update_connect_candidates(-1);

		p->banned = true;
		TORRENT_ASSERT(!is_connect_candidate(*p));
		return true;
	}

	void peer_list::set_connection(torrent_peer* p, peer_connection_interface* c)
	{
		TORRENT_ASSERT(is_single_thread());
		INVARIANT_CHECK;

		TORRENT_ASSERT(p->in_use);
		TORRENT_ASSERT(c);

		const bool was_conn_cand = is_connect_candidate(*p);
		p->connection = c;
		// now that we're connected, no need to assume ther peer is a seed
		// anymore. We'll soon know.
		p->maybe_upload_only = false;
		if (was_conn_cand) update_connect_candidates(-1);
	}

	void peer_list::inc_failcount(torrent_peer* p)
	{
		INVARIANT_CHECK;
		// failcount is a 5 bit value
		if (p->failcount == 31) return;

		bool const was_conn_cand = is_connect_candidate(*p);
		++p->failcount;
		if (was_conn_cand && !is_connect_candidate(*p))
			update_connect_candidates(-1);
	}

	void peer_list::set_failcount(torrent_peer* p, int const f)
	{
		TORRENT_ASSERT(is_single_thread());
		INVARIANT_CHECK;

		TORRENT_ASSERT(p->in_use);
		bool const was_conn_cand = is_connect_candidate(*p);
		p->failcount = aux::numeric_cast<std::uint32_t>(f);
		if (was_conn_cand != is_connect_candidate(*p))
		{
			update_connect_candidates(was_conn_cand ? -1 : 1);
		}
	}

	bool peer_list::is_connect_candidate(torrent_peer const& p) const
	{
		TORRENT_ASSERT(is_single_thread());
		TORRENT_ASSERT(p.in_use);
		if (p.connection
			|| p.banned
			|| p.web_seed
			|| !p.connectable
			|| (p.seed && m_finished)
			|| int(p.failcount) >= m_max_failcount)
			return false;

		return true;
	}

	void peer_list::find_connect_candidates(std::vector<torrent_peer*>& peers
		, int session_time, torrent_state* state)
	{
		TORRENT_ASSERT(is_single_thread());
		INVARIANT_CHECK;

		const int candidate_count = 10;
		peers.reserve(candidate_count);

		int erase_candidate = -1;

		if (bool(m_finished) != state->is_finished)
			recalculate_connect_candidates(state);

		external_ip const& external = state->ip;
		int external_port = state->port;

		if (m_round_robin >= int(m_peers.size())) m_round_robin = 0;

		int max_peerlist_size = state->max_peerlist_size;

		// TODO: 2 it would be nice if there was a way to iterate over these
		// torrent_peer objects in the order they are allocated in the pool
		// instead. It would probably be more efficient
		for (int iterations = std::min(int(m_peers.size()), 300);
			iterations > 0; --iterations)
		{
			++state->loop_counter;

			if (m_round_robin >= int(m_peers.size())) m_round_robin = 0;

			torrent_peer& pe = *m_peers[m_round_robin];
			TORRENT_ASSERT(pe.in_use);
			int current = m_round_robin;

			// if the number of peers is growing large
			// we need to start weeding.

			if (int(m_peers.size()) >= max_peerlist_size * 0.95
				&& max_peerlist_size > 0)
			{
				if (is_erase_candidate(pe)
					&& (erase_candidate == -1
						|| !compare_peer_erase(*m_peers[erase_candidate], pe)))
				{
					if (should_erase_immediately(pe))
					{
						if (erase_candidate > current) --erase_candidate;
						erase_peer(m_peers.begin() + current, state);
						continue;
					}
					else
					{
						erase_candidate = current;
					}
				}
			}

			++m_round_robin;

			if (!is_connect_candidate(pe)) continue;

			if (pe.last_connected
				&& session_time - pe.last_connected <
				(int(pe.failcount) + 1) * state->min_reconnect_time)
				continue;

			// compare peer returns true if lhs is better than rhs. In this
			// case, it returns true if the current candidate is better than
			// pe, which is the peer m_round_robin points to. If it is, just
			// keep looking.
			if (peers.size() == candidate_count
				&& compare_peer(peers.back(), &pe, external, external_port, m_finished)) continue;

			if (peers.size() >= candidate_count)
				peers.resize(candidate_count - 1);

			// insert this candidate sorted into peers
			auto const i = std::lower_bound(peers.begin(), peers.end()
				, &pe, std::bind(&compare_peer, _1, _2, std::cref(external), external_port, bool(m_finished)));

			peers.insert(i, &pe);
		}

		if (erase_candidate > -1)
		{
			erase_peer(m_peers.begin() + erase_candidate, state);
		}
	}

	bool peer_list::new_connection(peer_connection_interface& c, int session_time
		, torrent_state* state)
	{
		TORRENT_ASSERT(is_single_thread());
//		TORRENT_ASSERT(!c.is_outgoing());

		INVARIANT_CHECK;

		iterator iter;
		torrent_peer* i = nullptr;

		bool found = false;
		if (state->allow_multiple_connections_per_ip)
		{
			auto const& remote = c.remote();
			auto const addr = remote.address();
			auto const range = find_peers(addr);
			iter = std::find_if(range.first, range.second, match_peer_endpoint(addr, remote.port()));

			if (iter != range.second)
			{
				TORRENT_ASSERT((*iter)->in_use);
				found = true;
			}
		}
		else
		{
			iter = std::lower_bound(
				m_peers.begin(), m_peers.end()
				, c.remote().address(), peer_address_compare()
			);

			if (iter != m_peers.end() && (*iter)->address() == c.remote().address())
			{
				TORRENT_ASSERT((*iter)->in_use);
				found = true;
			}
		}

		// make sure the iterator we got is properly sorted relative
		// to the connection's address
//		TORRENT_ASSERT(m_peers.empty()
//			|| (iter == m_peers.end() && (*(iter-1))->address() < c.remote().address())
//			|| (iter != m_peers.end() && c.remote().address() < (*iter)->address())
//			|| (iter != m_peers.end() && iter != m_peers.begin() && (*(iter-1))->address() < c.remote().address()));

		if (found)
		{
			i = *iter;
			TORRENT_ASSERT(i->in_use);
			TORRENT_ASSERT(i->connection != &c);
			TORRENT_ASSERT(i->address() == c.remote().address());

#ifndef TORRENT_DISABLE_LOGGING
			if (i->connection != nullptr && c.should_log(peer_log_alert::info))
			{
				c.peer_log(peer_log_alert::info, "DUPLICATE PEER", "this: \"%s\" that: \"%s\""
					, print_address(c.remote().address()).c_str()
					, print_address(i->address()).c_str());
			}
#endif
			if (i->banned)
			{
				c.disconnect(errors::peer_banned, operation_t::bittorrent);
				return false;
			}

			if (i->connection != nullptr)
			{
				bool const self_connection =
					i->connection->remote() == c.local_endpoint()
					|| i->connection->local_endpoint() == c.remote();

				if (self_connection)
				{
					c.disconnect(errors::self_connection, operation_t::bittorrent, peer_connection_interface::failure);
					TORRENT_ASSERT(i->connection->peer_info_struct() == i);
					i->connection->disconnect(errors::self_connection, operation_t::bittorrent, peer_connection_interface::failure);
					TORRENT_ASSERT(i->connection == nullptr);
					return false;
				}

				TORRENT_ASSERT(i->connection != &c);
				// the new connection is a local (outgoing) connection
				// or the current one is already connected
				if (i->connection->is_outgoing() == c.is_outgoing())
				{
					// if the other end connected to us both times, just drop
					// the second one. Or if we made both connections.
					c.disconnect(errors::duplicate_peer_id, operation_t::bittorrent);
					return false;
				}
				else
				{
					// at this point, we need to disconnect either
					// i->connection or c. In order for both this client
					// and the client on the other end to decide to
					// disconnect the same one, we need a consistent rule to
					// select which one.

					bool const outgoing1 = c.is_outgoing();

					// for this, we compare our ports and whoever has the lower port
					// should be the one keeping its outgoing connection. Since
					// outgoing ports are selected at random by the OS, we need to
					// be careful to only look at the target end of a connection for
					// the endpoint.

					int const our_port = outgoing1 ? i->connection->local_endpoint().port() : c.local_endpoint().port();
					int const other_port = outgoing1 ? c.remote().port() : i->connection->remote().port();

					// decide which peer connection to disconnect
					// if the ports are equal, pick on at random
					bool disconnect1 = ((our_port < other_port) && !outgoing1)
						|| ((our_port > other_port) && outgoing1)
						|| ((our_port == other_port) && random(1));
					disconnect1 &= !i->connection->failed();

#ifndef TORRENT_DISABLE_LOGGING
					if (c.should_log(peer_log_alert::info))
					{
						c.peer_log(peer_log_alert::info, "DUPLICATE_PEER_RESOLUTION"
							, "our: %d other: %d disconnecting: %s"
							, our_port, other_port, disconnect1 ? "yes" : "no");
						i->connection->peer_log(peer_log_alert::info, "DUPLICATE_PEER_RESOLUTION"
							, "our: %d other: %d disconnecting: %s"
							, our_port, other_port, disconnect1 ? "no" : "yes");
					}
#endif

					if (disconnect1)
					{
						c.disconnect(errors::duplicate_peer_id, operation_t::bittorrent);
						return false;
					}
					TORRENT_ASSERT(m_locked_peer == nullptr);
					m_locked_peer = i;
					i->connection->disconnect(errors::duplicate_peer_id, operation_t::bittorrent);
					m_locked_peer = nullptr;
				}
			}

			if (is_connect_candidate(*i))
				update_connect_candidates(-1);
		}
		else
		{
			// we don't have any info about this peer.
			// add a new entry

			if (state->max_peerlist_size
				&& int(m_peers.size()) >= state->max_peerlist_size)
			{
				// this may invalidate our iterator!
				erase_peers(state, force_erase);
				if (int(m_peers.size()) >= state->max_peerlist_size)
				{
					c.disconnect(errors::too_many_connections, operation_t::bittorrent);
					return false;
				}
				// restore it
				iter = std::lower_bound(
					m_peers.begin(), m_peers.end()
					, c.remote().address(), peer_address_compare()
				);
			}

			bool const is_v6 = lt::aux::is_v6(c.remote());
			torrent_peer* p = m_peer_allocator.allocate_peer_entry(
				is_v6 ? torrent_peer_allocator_interface::ipv6_peer_type
				: torrent_peer_allocator_interface::ipv4_peer_type);
			if (p == nullptr) return false;

			if (is_v6)
				p = new (p) ipv6_peer(c.remote(), false, {});
			else
				p = new (p) ipv4_peer(c.remote(), false, {});

			iter = m_peers.insert(iter, p);

			if (m_round_robin >= iter - m_peers.begin()) ++m_round_robin;

			i = *iter;

			i->source = static_cast<std::uint8_t>(peer_info::incoming);
		}

		TORRENT_ASSERT(i);
		c.set_peer_info(i);
		TORRENT_ASSERT(i->connection == nullptr);
		c.add_stat(std::int64_t(i->prev_amount_download) << 10, std::int64_t(i->prev_amount_upload) << 10);

		i->prev_amount_download = 0;
		i->prev_amount_upload = 0;
		i->connection = &c;
		TORRENT_ASSERT(i->connection);
		if (!c.fast_reconnect())
			i->last_connected = std::uint16_t(session_time);

		// this cannot be a connect candidate anymore, since i->connection is set
		TORRENT_ASSERT(!is_connect_candidate(*i));
		TORRENT_ASSERT(has_connection(&c));
		return true;
	}

	bool peer_list::update_peer_port(int const port, torrent_peer* p
		, peer_source_flags_t const src, torrent_state* state)
	{
		TORRENT_ASSERT(p != nullptr);
		TORRENT_ASSERT(p->connection);
		TORRENT_ASSERT(p->in_use);
		TORRENT_ASSERT(is_single_thread());

		INVARIANT_CHECK;

		if (p->port == port) return true;

		if (state->allow_multiple_connections_per_ip)
		{
			auto const addr = p->address();
			auto const range = find_peers(addr);
			auto const i = std::find_if(range.first, range.second
				, match_peer_endpoint(addr, std::uint16_t(port)));
			if (i != range.second)
			{
				torrent_peer& pp = **i;
				TORRENT_ASSERT(pp.in_use);
				if (pp.connection)
				{
					bool const was_conn_cand = is_connect_candidate(pp);
					// if we already have an entry with this
					// new endpoint, disconnect this one
					pp.connectable = true;
					pp.source |= static_cast<std::uint8_t>(src);
					if (!was_conn_cand && is_connect_candidate(pp))
						update_connect_candidates(1);
					// calling disconnect() on a peer, may actually end
					// up "garbage collecting" its torrent_peer entry
					// as well, if it's considered useless (which this specific)
					// case will, since it was an incoming peer that just disconnected
					// and we allow multiple connections per IP. Because of that,
					// we need to make sure we don't let it do that, locking i
					TORRENT_ASSERT(m_locked_peer == nullptr);
					m_locked_peer = p;
					p->connection->disconnect(errors::duplicate_peer_id, operation_t::bittorrent);
					m_locked_peer = nullptr;
					erase_peer(p, state);
					return false;
				}
				erase_peer(i, state);
			}
		}
#if TORRENT_USE_ASSERTS
		else
		{
#if TORRENT_USE_I2P
			if (!p->is_i2p_addr)
#endif
			{
				std::pair<iterator, iterator> range = find_peers(p->address());
				TORRENT_ASSERT(std::distance(range.first, range.second) == 1);
			}
		}
#endif

		bool const was_conn_cand = is_connect_candidate(*p);
		p->port = std::uint16_t(port);
		p->source |= static_cast<std::uint8_t>(src);
		p->connectable = true;

		if (was_conn_cand != is_connect_candidate(*p))
			update_connect_candidates(was_conn_cand ? -1 : 1);
		return true;
	}

	// it's important that we don't dereference
	// p here, since it is allowed to be a dangling
	// pointer. see smart_ban.cpp
	bool peer_list::has_peer(torrent_peer const* p) const
	{
		TORRENT_ASSERT(is_single_thread());
		// find p in m_peers
		return std::find(m_peers.begin(), m_peers.end(), p) != m_peers.end();
	}

	void peer_list::set_seed(torrent_peer* p, bool s)
	{
		TORRENT_ASSERT(is_single_thread());
		if (p == nullptr) return;
		TORRENT_ASSERT(p->in_use);
		if (bool(p->seed) == s) return;
		bool const was_conn_cand = is_connect_candidate(*p);
		p->seed = s;
		if (was_conn_cand && !is_connect_candidate(*p))
			update_connect_candidates(-1);

		if (p->web_seed) return;
		if (s)
		{
			TORRENT_ASSERT(m_num_seeds < int(m_peers.size()));
			++m_num_seeds;
		}
		else
		{
			TORRENT_ASSERT(m_num_seeds > 0);
			--m_num_seeds;
		}
	}

	// this is an internal function
	bool peer_list::insert_peer(torrent_peer* p, iterator iter
		, pex_flags_t const flags
		, torrent_state* state)
	{
		TORRENT_ASSERT(is_single_thread());
		TORRENT_ASSERT(p);
		TORRENT_ASSERT(p->in_use);

		int const max_peerlist_size = state->max_peerlist_size;

		if (max_peerlist_size
			&& int(m_peers.size()) >= max_peerlist_size)
		{
			if (p->peer_source() == peer_info::resume_data) return false;

			erase_peers(state);
			if (int(m_peers.size()) >= max_peerlist_size)
				return false;

			// since some peers were removed, we need to
			// update the iterator to make it valid again
#if TORRENT_USE_I2P
			if (p->is_i2p_addr)
			{
				iter = std::lower_bound(
					m_peers.begin(), m_peers.end()
					, p->dest(), peer_address_compare());
			}
			else
#endif
			iter = std::lower_bound(
				m_peers.begin(), m_peers.end()
				, p->address(), peer_address_compare());
		}

		iter = m_peers.insert(iter, p);

		if (m_round_robin >= iter - m_peers.begin()) ++m_round_robin;

#if !defined TORRENT_DISABLE_ENCRYPTION
		if (flags & pex_encryption) p->pe_support = true;
#endif
		if (flags & pex_seed)
			p->maybe_upload_only = true;
		if (flags & pex_utp)
			p->supports_utp = true;
		if (flags & pex_holepunch)
			p->supports_holepunch = true;
		if (flags & pex_lt_v2)
			p->protocol_v2 = true;
		if (is_connect_candidate(*p))
			update_connect_candidates(1);

		return true;
	}

	void peer_list::update_peer(torrent_peer* p, peer_source_flags_t const src
		, pex_flags_t const flags, tcp::endpoint const& remote)
	{
		TORRENT_ASSERT(is_single_thread());
		bool const was_conn_cand = is_connect_candidate(*p);

		TORRENT_ASSERT(p->in_use);
		p->connectable = true;

		TORRENT_ASSERT(p->address() == remote.address());
		p->port = remote.port();
		p->source |= static_cast<std::uint8_t>(src);

		// if this peer has failed before, decrease the
		// counter to allow it another try, since somebody
		// else is apparently able to connect to it
		// only trust this if it comes from the tracker
		if (p->failcount > 0 && src == peer_info::tracker)
			--p->failcount;

		// if we're connected to this peer
		// we already know if it's a seed or not
		// so we don't have to trust this source
		if ((flags & pex_seed) && !p->connection)
			p->maybe_upload_only = true;
		if (flags & pex_utp)
			p->supports_utp = true;
		if (flags & pex_holepunch)
			p->supports_holepunch = true;
		if (flags & pex_lt_v2)
			p->protocol_v2 = true;

		if (was_conn_cand != is_connect_candidate(*p))
		{
			update_connect_candidates(was_conn_cand ? -1 : 1);
		}
	}

	void peer_list::update_connect_candidates(int delta)
	{
		TORRENT_ASSERT(is_single_thread());
		if (delta == 0) return;
		m_num_connect_candidates += delta;
		if (delta < 0)
		{
			TORRENT_ASSERT(m_num_connect_candidates >= 0);
			if (m_num_connect_candidates < 0) m_num_connect_candidates = 0;
		}
	}

#if TORRENT_USE_I2P
	torrent_peer* peer_list::add_i2p_peer(string_view const destination
		, peer_source_flags_t const src, pex_flags_t const flags
		, torrent_state* state)
	{
		TORRENT_ASSERT(is_single_thread());
		INVARIANT_CHECK;

		auto iter = std::lower_bound(m_peers.begin(), m_peers.end()
			, destination, peer_address_compare());

		if (iter != m_peers.end() && (*iter)->dest() == destination)
		{
			update_peer(*iter, src, flags, tcp::endpoint());
			return *iter;
		}

		// we don't have any info about this peer.
		// add a new entry
		torrent_peer* p = m_peer_allocator.allocate_peer_entry(
			torrent_peer_allocator_interface::i2p_peer_type);
		if (p == nullptr) return nullptr;
		p = new (p) i2p_peer(destination, true, src);

		if (!insert_peer(p, iter, flags, state))
		{
			m_peer_allocator.free_peer_entry(p);
			return nullptr;
		}
		return p;
	}
#endif // TORRENT_USE_I2P

	// if this returns non-nullptr, the torrent need to post status update
	torrent_peer* peer_list::add_peer(tcp::endpoint const& remote
		, peer_source_flags_t const src, pex_flags_t const flags
		, torrent_state* state)
	{
		TORRENT_ASSERT(is_single_thread());
		INVARIANT_CHECK;

		auto const remote_address = remote.address();

		// just ignore the obviously invalid entries
		if (remote_address == address() || remote.port() == 0)
			return nullptr;

		// don't allow link-local IPv6 addresses since they
		// can't be used like normal addresses, they require an interface
		// and will just cause connect() to fail with EINVAL
		if (remote_address.is_v6() && remote_address.to_v6().is_link_local())
			return nullptr;

		iterator iter;
		torrent_peer* p = nullptr;

		bool found = false;
		if (state->allow_multiple_connections_per_ip)
		{
			auto const range = find_peers(remote_address);
			iter = std::find_if(range.first, range.second
				, match_peer_endpoint(remote_address, remote.port()));
			if (iter != range.second) found = true;
		}
		else
		{
			iter = std::lower_bound(m_peers.begin(), m_peers.end()
				, remote_address, peer_address_compare());

			if (iter != m_peers.end() && (*iter)->address() == remote_address) found = true;
		}

		if (!found)
		{
			// we don't have any info about this peer.
			// add a new entry

			bool const is_v6 = remote_address.is_v6();
			p = m_peer_allocator.allocate_peer_entry(
				is_v6 ? torrent_peer_allocator_interface::ipv6_peer_type
				: torrent_peer_allocator_interface::ipv4_peer_type);
			if (p == nullptr) return nullptr;

			if (is_v6)
				p = new (p) ipv6_peer(remote, true, src);
			else
				p = new (p) ipv4_peer(remote, true, src);

			try
			{
				if (!insert_peer(p, iter, flags, state))
				{
					m_peer_allocator.free_peer_entry(p);
					return nullptr;
				}
			}
			catch (std::exception const&)
			{
				m_peer_allocator.free_peer_entry(p);
				return nullptr;
			}
			state->first_time_seen = true;
		}
		else
		{
			p = *iter;
			TORRENT_ASSERT(p->in_use);
			update_peer(p, src, flags, remote);
			state->first_time_seen = false;
		}

		return p;
	}

	torrent_peer* peer_list::connect_one_peer(int session_time, torrent_state* state)
	{
		TORRENT_ASSERT(is_single_thread());
		INVARIANT_CHECK;

		if (bool(m_finished) != state->is_finished)
			recalculate_connect_candidates(state);

		// clear out any peers from the cache that no longer
		// are connection candidates
		for (auto i = m_candidate_cache.begin(); i != m_candidate_cache.end();)
		{
			if (!is_connect_candidate(**i))
				i = m_candidate_cache.erase(i);
			else
				++i;
		}

		if (m_candidate_cache.empty())
		{
			find_connect_candidates(m_candidate_cache, session_time, state);
			if (m_candidate_cache.empty()) return nullptr;
		}

		torrent_peer* p = m_candidate_cache.front();
		m_candidate_cache.erase(m_candidate_cache.begin());

		TORRENT_ASSERT(p->in_use);

		TORRENT_ASSERT(!p->banned);
		TORRENT_ASSERT(!p->connection);
		TORRENT_ASSERT(p->connectable);

		// this should hold because find_connect_candidates should have done this
		TORRENT_ASSERT(bool(m_finished) == state->is_finished);

		// if we're finished, p->seed must be 0. We shouldn't be connecting to
		// seeds in that case
		TORRENT_ASSERT(m_finished == 0 || p->seed == 0);

		TORRENT_ASSERT(is_connect_candidate(*p));
		return p;
	}

	// this is called whenever a peer connection is closed
	void peer_list::connection_closed(const peer_connection_interface& c
		, int session_time, torrent_state* state)
	{
		TORRENT_ASSERT(is_single_thread());
		INVARIANT_CHECK;

		torrent_peer* p = c.peer_info_struct();

		// if we couldn't find the connection in our list, just ignore it.
		if (p == nullptr) return;

		TORRENT_ASSERT(p->in_use);

#if TORRENT_USE_INVARIANT_CHECKS
		// web seeds are special, they're not connected via the peer list
		// so they're not kept in m_peers
		TORRENT_ASSERT(p->web_seed
			|| std::any_of(m_peers.begin(), m_peers.end()
				, [&c](torrent_peer const* tp)
				{
					TORRENT_ASSERT(tp->in_use);
					return tp->connection == &c;
				}));
#endif

		TORRENT_ASSERT(p->connection == &c);
		TORRENT_ASSERT(!is_connect_candidate(*p));

		p->connection = nullptr;
		p->optimistically_unchoked = false;

		// if fast reconnect is true, we won't
		// update the timestamp, and it will remain
		// the time when we initiated the connection.
		if (!c.fast_reconnect())
			p->last_connected = std::uint16_t(session_time);

		if (c.failed())
		{
			// failcount is a 5 bit value
			if (p->failcount < 31) ++p->failcount;
		}

		if (is_connect_candidate(*p))
			update_connect_candidates(1);

		// if we're already a seed, it's not as important
		// to keep all the possibly stale peers
		// if we're not a seed, but we have too many peers
		// start weeding the ones we only know from resume
		// data first
		// at this point it may be tempting to erase peers
		// from the peer list, but keep in mind that we might
		// have gotten to this point through new_connection, just
		// disconnecting an old peer, relying on this torrent_peer
		// to still exist when we get back there, to assign the new
		// peer connection pointer to it. The peer list must
		// be left intact.

		// if we allow multiple connections per IP, and this peer
		// was incoming and it never advertised its listen
		// port, we don't really know which peer it was. In order
		// to avoid adding one entry for every single connection
		// the peer makes to us, don't save this entry
		if (state->allow_multiple_connections_per_ip
			&& !p->connectable
			&& p != m_locked_peer)
		{
			erase_peer(p, state);
		}
	}

	void peer_list::recalculate_connect_candidates(torrent_state* state)
	{
		TORRENT_ASSERT(is_single_thread());

		m_num_connect_candidates = 0;
		m_finished = state->is_finished;
		m_max_failcount = state->max_failcount;

		m_num_connect_candidates += static_cast<int>(std::count_if(m_peers.begin(), m_peers.end()
			, [this](torrent_peer const* p) { return this->is_connect_candidate(*p); } ));

#if TORRENT_USE_INVARIANT_CHECKS
		// the invariant is not likely to be upheld at the entry of this function
		// but it is likely to have been restored by the end of it
		check_invariant();
#endif
	}

#if TORRENT_USE_ASSERTS
	bool peer_list::has_connection(const peer_connection_interface* c)
	{
		TORRENT_ASSERT(is_single_thread());
		INVARIANT_CHECK;

		TORRENT_ASSERT(c);

		auto const iter = std::lower_bound(m_peers.begin(), m_peers.end()
			, c->remote().address(), peer_address_compare());

		if (iter != m_peers.end() && (*iter)->address() == c->remote().address())
			return true;

		return std::any_of(m_peers.begin(), m_peers.end()
			, [c](torrent_peer const* p)
			{
				TORRENT_ASSERT(p->in_use);
				return p->connection == c
					|| (p->ip() == c->remote() && p->connectable);
			});
	}
#endif

#if TORRENT_USE_INVARIANT_CHECKS
	void peer_list::check_invariant() const
	{
		TORRENT_ASSERT(is_single_thread());
		TORRENT_ASSERT(m_num_connect_candidates >= 0);
		TORRENT_ASSERT(m_num_connect_candidates <= int(m_peers.size()));

#ifdef TORRENT_EXPENSIVE_INVARIANT_CHECKS
		int connect_candidates = 0;

		const_iterator prev = m_peers.end();
		for (const_iterator i = m_peers.begin(); i != m_peers.end(); ++i)
		{
			if (prev != m_peers.end()) ++prev;
			if (i == m_peers.begin() + 1) prev = m_peers.begin();
			if (prev != m_peers.end())
			{
				TORRENT_ASSERT(!((*i)->address() < (*prev)->address()));
			}
			torrent_peer const& p = **i;
			TORRENT_ASSERT(p.in_use);
			if (is_connect_candidate(p)) ++connect_candidates;
			if (!p.connection)
			{
				continue;
			}
			if (p.optimistically_unchoked)
			{
				TORRENT_ASSERT(p.connection);
				TORRENT_ASSERT(!p.connection->is_choked());
			}
			TORRENT_ASSERT(p.connection->peer_info_struct() == nullptr
				|| p.connection->peer_info_struct() == &p);
		}

		TORRENT_ASSERT(m_num_connect_candidates == connect_candidates);
#endif // TORRENT_EXPENSIVE_INVARIANT_CHECKS

	}
#endif

<<<<<<< HEAD
	// this returns true if lhs is a better erase candidate than rhs
	bool peer_list::compare_peer_erase(torrent_peer const& lhs, torrent_peer const& rhs) const
	{
		TORRENT_ASSERT(is_single_thread());
		TORRENT_ASSERT(lhs.connection == nullptr);
		TORRENT_ASSERT(rhs.connection == nullptr);

		// primarily, prefer getting rid of peers we've already tried and failed
		if (lhs.failcount != rhs.failcount)
			return lhs.failcount > rhs.failcount;

		bool const lhs_resume_data_source = lhs.peer_source() == peer_info::resume_data;
		bool const rhs_resume_data_source = rhs.peer_source() == peer_info::resume_data;

		// prefer to drop peers whose only source is resume data
		if (lhs_resume_data_source != rhs_resume_data_source)
			return int(lhs_resume_data_source) > int(rhs_resume_data_source);

		if (lhs.connectable != rhs.connectable)
			return int(lhs.connectable) < int(rhs.connectable);

		return lhs.trust_points < rhs.trust_points;
	}

	// this returns true if lhs is a better connect candidate than rhs
	bool peer_list::compare_peer(torrent_peer const* lhs, torrent_peer const* rhs
		, external_ip const& external, int external_port) const
	{
		TORRENT_ASSERT(is_single_thread());
		// prefer peers with lower failcount
		if (lhs->failcount != rhs->failcount)
			return lhs->failcount < rhs->failcount;

		// Local peers should always be tried first
		bool const lhs_local = aux::is_local(lhs->address());
		bool const rhs_local = aux::is_local(rhs->address());
		if (lhs_local != rhs_local) return int(lhs_local) > int(rhs_local);

		if (lhs->last_connected != rhs->last_connected)
			return lhs->last_connected < rhs->last_connected;

		int const lhs_rank = source_rank(lhs->peer_source());
		int const rhs_rank = source_rank(rhs->peer_source());
		if (lhs_rank != rhs_rank) return lhs_rank > rhs_rank;

		std::uint32_t const lhs_peer_rank = lhs->rank(external, external_port);
		std::uint32_t const rhs_peer_rank = rhs->rank(external, external_port);
		return lhs_peer_rank > rhs_peer_rank;
	}
=======
>>>>>>> 33a10d5a
}<|MERGE_RESOLUTION|>--- conflicted
+++ resolved
@@ -116,8 +116,8 @@
 			return lhs->failcount < rhs->failcount;
 
 		// Local peers should always be tried first
-		bool const lhs_local = is_local(lhs->address());
-		bool const rhs_local = is_local(rhs->address());
+		bool const lhs_local = aux::is_local(lhs->address());
+		bool const rhs_local = aux::is_local(rhs->address());
 		if (lhs_local != rhs_local) return int(lhs_local) > int(rhs_local);
 
 		if (lhs->last_connected != rhs->last_connected)
@@ -1332,56 +1332,4 @@
 	}
 #endif
 
-<<<<<<< HEAD
-	// this returns true if lhs is a better erase candidate than rhs
-	bool peer_list::compare_peer_erase(torrent_peer const& lhs, torrent_peer const& rhs) const
-	{
-		TORRENT_ASSERT(is_single_thread());
-		TORRENT_ASSERT(lhs.connection == nullptr);
-		TORRENT_ASSERT(rhs.connection == nullptr);
-
-		// primarily, prefer getting rid of peers we've already tried and failed
-		if (lhs.failcount != rhs.failcount)
-			return lhs.failcount > rhs.failcount;
-
-		bool const lhs_resume_data_source = lhs.peer_source() == peer_info::resume_data;
-		bool const rhs_resume_data_source = rhs.peer_source() == peer_info::resume_data;
-
-		// prefer to drop peers whose only source is resume data
-		if (lhs_resume_data_source != rhs_resume_data_source)
-			return int(lhs_resume_data_source) > int(rhs_resume_data_source);
-
-		if (lhs.connectable != rhs.connectable)
-			return int(lhs.connectable) < int(rhs.connectable);
-
-		return lhs.trust_points < rhs.trust_points;
-	}
-
-	// this returns true if lhs is a better connect candidate than rhs
-	bool peer_list::compare_peer(torrent_peer const* lhs, torrent_peer const* rhs
-		, external_ip const& external, int external_port) const
-	{
-		TORRENT_ASSERT(is_single_thread());
-		// prefer peers with lower failcount
-		if (lhs->failcount != rhs->failcount)
-			return lhs->failcount < rhs->failcount;
-
-		// Local peers should always be tried first
-		bool const lhs_local = aux::is_local(lhs->address());
-		bool const rhs_local = aux::is_local(rhs->address());
-		if (lhs_local != rhs_local) return int(lhs_local) > int(rhs_local);
-
-		if (lhs->last_connected != rhs->last_connected)
-			return lhs->last_connected < rhs->last_connected;
-
-		int const lhs_rank = source_rank(lhs->peer_source());
-		int const rhs_rank = source_rank(rhs->peer_source());
-		if (lhs_rank != rhs_rank) return lhs_rank > rhs_rank;
-
-		std::uint32_t const lhs_peer_rank = lhs->rank(external, external_port);
-		std::uint32_t const rhs_peer_rank = rhs->rank(external, external_port);
-		return lhs_peer_rank > rhs_peer_rank;
-	}
-=======
->>>>>>> 33a10d5a
 }