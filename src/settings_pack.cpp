/*

Copyright (c) 2014-2019, Arvid Norberg
Copyright (c) 2015, Thomas Yuan
Copyright (c) 2016-2018, Alden Torres
Copyright (c) 2017, Steven Siloti
Copyright (c) 2017, Andrei Kurushin
All rights reserved.

Redistribution and use in source and binary forms, with or without
modification, are permitted provided that the following conditions
are met:

    * Redistributions of source code must retain the above copyright
      notice, this list of conditions and the following disclaimer.
    * Redistributions in binary form must reproduce the above copyright
      notice, this list of conditions and the following disclaimer in
      the documentation and/or other materials provided with the distribution.
    * Neither the name of the author nor the names of its
      contributors may be used to endorse or promote products derived
      from this software without specific prior written permission.

THIS SOFTWARE IS PROVIDED BY THE COPYRIGHT HOLDERS AND CONTRIBUTORS "AS IS"
AND ANY EXPRESS OR IMPLIED WARRANTIES, INCLUDING, BUT NOT LIMITED TO, THE
IMPLIED WARRANTIES OF MERCHANTABILITY AND FITNESS FOR A PARTICULAR PURPOSE
ARE DISCLAIMED. IN NO EVENT SHALL THE COPYRIGHT OWNER OR CONTRIBUTORS BE
LIABLE FOR ANY DIRECT, INDIRECT, INCIDENTAL, SPECIAL, EXEMPLARY, OR
CONSEQUENTIAL DAMAGES (INCLUDING, BUT NOT LIMITED TO, PROCUREMENT OF
SUBSTITUTE GOODS OR SERVICES; LOSS OF USE, DATA, OR PROFITS; OR BUSINESS
INTERRUPTION) HOWEVER CAUSED AND ON ANY THEORY OF LIABILITY, WHETHER IN
CONTRACT, STRICT LIABILITY, OR TORT (INCLUDING NEGLIGENCE OR OTHERWISE)
ARISING IN ANY WAY OUT OF THE USE OF THIS SOFTWARE, EVEN IF ADVISED OF THE
POSSIBILITY OF SUCH DAMAGE.

*/

#include "libtorrent/config.hpp"
#include "libtorrent/assert.hpp"
#include "libtorrent/settings_pack.hpp"
#include "libtorrent/aux_/session_impl.hpp"
#include "libtorrent/aux_/array.hpp"
#include "libtorrent/aux_/session_settings.hpp"

#include <algorithm>

namespace {

	template <class T>
	bool compare_first(std::pair<std::uint16_t, T> const& lhs
		, std::pair<std::uint16_t, T> const& rhs)
	{
		return lhs.first < rhs.first;
	}

	template <class T>
	void insort_replace(std::vector<std::pair<std::uint16_t, T>>& c, std::pair<std::uint16_t, T> v)
	{
		auto i = std::lower_bound(c.begin(), c.end(), v, &compare_first<T>);
		if (i != c.end() && i->first == v.first) i->second = std::move(v.second);
		else c.emplace(i, std::move(v));
	}

	// return the string, unless it's null, in which case the empty string is
	// returned
	char const* ensure_string(char const* str)
	{ return str == nullptr ? "" : str; }
}

namespace libtorrent {

	struct str_setting_entry_t
	{
		// the name of this setting. used for serialization and deserialization
		char const* name;
		// if present, this function is called when the setting is changed
		void (aux::session_impl::*fun)();
		char const *default_value;
	};

	struct int_setting_entry_t
	{
		// the name of this setting. used for serialization and deserialization
		char const* name;
		// if present, this function is called when the setting is changed
		void (aux::session_impl::*fun)();
		int default_value;
	};

	struct bool_setting_entry_t
	{
		// the name of this setting. used for serialization and deserialization
		char const* name;
		// if present, this function is called when the setting is changed
		void (aux::session_impl::*fun)();
		bool default_value;
	};


#define SET(name, default_value, fun) { #name, fun, default_value }

#if TORRENT_ABI_VERSION == 1
#define DEPRECATED_SET(name, default_value, fun) { #name, fun, default_value }
#define DEPRECATED_SET_STR(name, default_value, fun) { #name, fun, default_value }
#else
#define DEPRECATED_SET(name, default_value, fun) { "", nullptr, 0 }
#define DEPRECATED_SET_STR(name, default_value, fun) { "", nullptr, nullptr }
#endif

	namespace {

	using aux::session_impl;

	aux::array<str_setting_entry_t, settings_pack::num_string_settings> const str_settings
	({{
		SET(user_agent, "libtorrent/" LIBTORRENT_VERSION, &session_impl::update_user_agent),
		SET(announce_ip, nullptr, nullptr),
		DEPRECATED_SET_STR(mmap_cache, nullptr, nullptr),
		SET(handshake_client_version, nullptr, nullptr),
		SET(outgoing_interfaces, "", &session_impl::update_outgoing_interfaces),
		SET(listen_interfaces, "0.0.0.0:6881,[::]:6881", &session_impl::update_listen_interfaces),
		SET(proxy_hostname, "", &session_impl::update_proxy),
		SET(proxy_username, "", &session_impl::update_proxy),
		SET(proxy_password, "", &session_impl::update_proxy),
		SET(i2p_hostname, "", &session_impl::update_i2p_bridge),
		SET(peer_fingerprint, "-LT2000-", nullptr),
		SET(dht_bootstrap_nodes, "dht.libtorrent.org:25401", &session_impl::update_dht_bootstrap_nodes)
	}});

	aux::array<bool_setting_entry_t, settings_pack::num_bool_settings> const bool_settings
	({{
		SET(allow_multiple_connections_per_ip, false, nullptr),
		DEPRECATED_SET(ignore_limits_on_local_network, true, &session_impl::update_ignore_rate_limits_on_local_network),
		SET(send_redundant_have, true, nullptr),
		DEPRECATED_SET(lazy_bitfields, false, nullptr),
		SET(use_dht_as_fallback, false, nullptr),
		DEPRECATED_SET(upnp_ignore_nonrouters, false, nullptr),
		SET(use_parole_mode, true, nullptr),
		DEPRECATED_SET(use_read_cache, true, nullptr),
		DEPRECATED_SET(use_write_cache, true, nullptr),
		DEPRECATED_SET(dont_flush_write_cache, false, nullptr),
		DEPRECATED_SET(coalesce_reads, false, nullptr),
		DEPRECATED_SET(coalesce_writes, false, nullptr),
		SET(auto_manage_prefer_seeds, false, nullptr),
		SET(dont_count_slow_torrents, true, &session_impl::update_count_slow),
		SET(close_redundant_connections, true, nullptr),
		SET(prioritize_partial_pieces, false, nullptr),
		SET(rate_limit_ip_overhead, true, nullptr),
		SET(announce_to_all_trackers, false, nullptr),
		SET(announce_to_all_tiers, false, nullptr),
		SET(prefer_udp_trackers, true, nullptr),
		SET(strict_super_seeding, false, nullptr),
		DEPRECATED_SET(lock_disk_cache, false, nullptr),
		SET(disable_hash_checks, false, nullptr),
		SET(allow_i2p_mixed, false, nullptr),
		DEPRECATED_SET(low_prio_disk, true, nullptr),
		SET(volatile_read_cache, false, nullptr),
		DEPRECATED_SET(guided_read_cache, false, nullptr),
		SET(no_atime_storage, true, nullptr),
		SET(incoming_starts_queued_torrents, false, nullptr),
		SET(report_true_downloaded, false, nullptr),
		SET(strict_end_game_mode, true, nullptr),
		DEPRECATED_SET(broadcast_lsd, true, nullptr),
		SET(enable_outgoing_utp, true, nullptr),
		SET(enable_incoming_utp, true, nullptr),
		SET(enable_outgoing_tcp, true, nullptr),
		SET(enable_incoming_tcp, true, nullptr),
		SET(ignore_resume_timestamps, false, nullptr),
		SET(no_recheck_incomplete_resume, false, nullptr),
		SET(anonymous_mode, false, &session_impl::update_anonymous_mode),
		SET(report_web_seed_downloads, true, &session_impl::update_report_web_seed_downloads),
		DEPRECATED_SET(rate_limit_utp, true, &session_impl::update_rate_limit_utp),
		DEPRECATED_SET(announce_double_nat, false, nullptr),
		SET(seeding_outgoing_connections, true, nullptr),
		SET(no_connect_privileged_ports, false, &session_impl::update_privileged_ports),
		SET(smooth_connects, true, nullptr),
		SET(always_send_user_agent, false, nullptr),
		SET(apply_ip_filter_to_trackers, true, nullptr),
		DEPRECATED_SET(use_disk_read_ahead, true, nullptr),
		DEPRECATED_SET(lock_files, false, nullptr),
		DEPRECATED_SET(contiguous_recv_buffer, true, nullptr),
		SET(ban_web_seeds, true, nullptr),
		SET(allow_partial_disk_writes, true, nullptr),
		DEPRECATED_SET(force_proxy, false, nullptr),
		SET(support_share_mode, true, nullptr),
		DEPRECATED_SET(support_merkle_torrents, false, nullptr),
		SET(report_redundant_bytes, true, nullptr),
		SET(listen_system_port_fallback, true, nullptr),
		DEPRECATED_SET(use_disk_cache_pool, false, nullptr),
		SET(announce_crypto_support, true, nullptr),
		SET(enable_upnp, true, &session_impl::update_upnp),
		SET(enable_natpmp, true, &session_impl::update_natpmp),
		SET(enable_lsd, true, &session_impl::update_lsd),
		SET(enable_dht, true, &session_impl::update_dht),
		SET(prefer_rc4, false, nullptr),
		SET(proxy_hostnames, true, nullptr),
		SET(proxy_peer_connections, true, nullptr),
		SET(auto_sequential, true, &session_impl::update_auto_sequential),
		SET(proxy_tracker_connections, true, nullptr),
		SET(enable_ip_notifier, true, &session_impl::update_ip_notifier),
		SET(dht_prefer_verified_node_ids, true, nullptr),
		SET(dht_restrict_routing_ips, true, nullptr),
		SET(dht_restrict_search_ips, true, nullptr),
		SET(dht_extended_routing_table, true, nullptr),
		SET(dht_aggressive_lookups, true, nullptr),
		SET(dht_privacy_lookups, false, nullptr),
		SET(dht_enforce_node_id, false, nullptr),
		SET(dht_ignore_dark_internet, true, nullptr),
		SET(dht_read_only, false, nullptr),
		SET(piece_extent_affinity, false, nullptr),
	}});

	aux::array<int_setting_entry_t, settings_pack::num_int_settings> const int_settings
	({{
		SET(tracker_completion_timeout, 30, nullptr),
		SET(tracker_receive_timeout, 10, nullptr),
		SET(stop_tracker_timeout, 5, nullptr),
		SET(tracker_maximum_response_length, 1024*1024, nullptr),
		SET(piece_timeout, 20, nullptr),
		SET(request_timeout, 60, nullptr),
		SET(request_queue_time, 3, nullptr),
		SET(max_allowed_in_request_queue, 500, nullptr),
		SET(max_out_request_queue, 500, nullptr),
		SET(whole_pieces_threshold, 20, nullptr),
		SET(peer_timeout, 120, nullptr),
		SET(urlseed_timeout, 20, nullptr),
		SET(urlseed_pipeline_size, 5, nullptr),
		SET(urlseed_wait_retry, 30, nullptr),
		SET(file_pool_size, 40, nullptr),
		SET(max_failcount, 3, &session_impl::update_max_failcount),
		SET(min_reconnect_time, 60, nullptr),
		SET(peer_connect_timeout, 15, nullptr),
		SET(connection_speed, 30, &session_impl::update_connection_speed),
		SET(inactivity_timeout, 600, nullptr),
		SET(unchoke_interval, 15, nullptr),
		SET(optimistic_unchoke_interval, 30, nullptr),
		SET(num_want, 200, nullptr),
		SET(initial_picker_threshold, 4, nullptr),
		SET(allowed_fast_set_size, 5, nullptr),
		SET(suggest_mode, settings_pack::no_piece_suggestions, nullptr),
		SET(max_queued_disk_bytes, 1024 * 1024, nullptr),
		SET(handshake_timeout, 10, nullptr),
		SET(send_buffer_low_watermark, 10 * 1024, nullptr),
		SET(send_buffer_watermark, 500 * 1024, nullptr),
		SET(send_buffer_watermark_factor, 50, nullptr),
		SET(choking_algorithm, settings_pack::fixed_slots_choker, nullptr),
		SET(seed_choking_algorithm, settings_pack::round_robin, nullptr),
		DEPRECATED_SET(cache_size, 2048, nullptr),
		DEPRECATED_SET(cache_buffer_chunk_size, 0, nullptr),
		DEPRECATED_SET(cache_expiry, 300, nullptr),
		SET(disk_io_write_mode, settings_pack::enable_os_cache, nullptr),
		SET(disk_io_read_mode, settings_pack::enable_os_cache, nullptr),
		SET(outgoing_port, 0, nullptr),
		SET(num_outgoing_ports, 0, nullptr),
		SET(peer_tos, 0x20, &session_impl::update_peer_tos),
		SET(active_downloads, 3, &session_impl::trigger_auto_manage),
		SET(active_seeds, 5, &session_impl::trigger_auto_manage),
		SET(active_checking, 1, &session_impl::trigger_auto_manage),
		SET(active_dht_limit, 88, nullptr),
		SET(active_tracker_limit, 1600, nullptr),
		SET(active_lsd_limit, 60, nullptr),
		SET(active_limit, 500, &session_impl::trigger_auto_manage),
		DEPRECATED_SET(active_loaded_limit, 0, &session_impl::trigger_auto_manage),
		SET(auto_manage_interval, 30, nullptr),
		SET(seed_time_limit, 24 * 60 * 60, nullptr),
		SET(auto_scrape_interval, 1800, nullptr),
		SET(auto_scrape_min_interval, 300, nullptr),
		SET(max_peerlist_size, 3000, nullptr),
		SET(max_paused_peerlist_size, 1000, nullptr),
		SET(min_announce_interval, 5 * 60, nullptr),
		SET(auto_manage_startup, 60, nullptr),
		SET(seeding_piece_quota, 20, nullptr),
		// TODO: deprecate this
		SET(max_rejects, 50, nullptr),
		SET(recv_socket_buffer_size, 0, &session_impl::update_socket_buffer_size),
		SET(send_socket_buffer_size, 0, &session_impl::update_socket_buffer_size),
		SET(max_peer_recv_buffer_size, 2 * 1024 * 1024, nullptr),
		DEPRECATED_SET(file_checks_delay_per_block, 0, nullptr),
		SET(read_cache_line_size, 32, nullptr),
		SET(write_cache_line_size, 16, nullptr),
		SET(optimistic_disk_retry, 10 * 60, nullptr),
		SET(max_suggest_pieces, 16, nullptr),
		SET(local_service_announce_interval, 5 * 60, nullptr),
		SET(dht_announce_interval, 15 * 60, &session_impl::update_dht_announce_interval),
		SET(udp_tracker_token_expiry, 60, nullptr),
		DEPRECATED_SET(default_cache_min_age, 1, nullptr),
		SET(num_optimistic_unchoke_slots, 0, nullptr),
		SET(default_est_reciprocation_rate, 16000, nullptr),
		SET(increase_est_reciprocation_rate, 20, nullptr),
		SET(decrease_est_reciprocation_rate, 3, nullptr),
		SET(max_pex_peers, 50, nullptr),
		SET(tick_interval, 500, nullptr),
		SET(share_mode_target, 3, nullptr),
		SET(upload_rate_limit, 0, &session_impl::update_upload_rate),
		SET(download_rate_limit, 0, &session_impl::update_download_rate),
		DEPRECATED_SET(local_upload_rate_limit, 0, &session_impl::update_local_upload_rate),
		DEPRECATED_SET(local_download_rate_limit, 0, &session_impl::update_local_download_rate),
		SET(dht_upload_rate_limit, 8000, &session_impl::update_dht_upload_rate_limit),
		SET(unchoke_slots_limit, 8, &session_impl::update_unchoke_limit),
		DEPRECATED_SET(half_open_limit, 0, nullptr),
		SET(connections_limit, 200, &session_impl::update_connections_limit),
		SET(connections_slack, 10, nullptr),
		SET(utp_target_delay, 100, nullptr),
		SET(utp_gain_factor, 3000, nullptr),
		SET(utp_min_timeout, 500, nullptr),
		SET(utp_syn_resends, 2, nullptr),
		SET(utp_fin_resends, 2, nullptr),
		SET(utp_num_resends, 3, nullptr),
		SET(utp_connect_timeout, 3000, nullptr),
		SET(utp_delayed_ack, 0, nullptr),
		SET(utp_loss_multiplier, 50, nullptr),
		SET(mixed_mode_algorithm, settings_pack::peer_proportional, nullptr),
		SET(listen_queue_size, 5, nullptr),
		SET(torrent_connect_boost, 30, nullptr),
		SET(alert_queue_size, 1000, &session_impl::update_alert_queue_size),
		SET(max_metadata_size, 3 * 1024 * 10240, nullptr),
		DEPRECATED_SET(hashing_threads, 1, nullptr),
		SET(checking_mem_usage, 1024, nullptr),
		SET(predictive_piece_announce, 0, nullptr),
		SET(aio_threads, 4, &session_impl::update_disk_threads),
		DEPRECATED_SET(aio_max, 300, nullptr),
		DEPRECATED_SET(network_threads, 0, nullptr),
		DEPRECATED_SET(ssl_listen, 0, &session_impl::update_ssl_listen),
		SET(tracker_backoff, 250, nullptr),
		SET(share_ratio_limit, 200, nullptr),
		SET(seed_time_ratio_limit, 700, nullptr),
		SET(peer_turnover, 4, nullptr),
		SET(peer_turnover_cutoff, 90, nullptr),
		SET(peer_turnover_interval, 300, nullptr),
		SET(connect_seed_every_n_download, 10, nullptr),
		SET(max_http_recv_buffer_size, 4*1024*204, nullptr),
		SET(max_retry_port_bind, 10, nullptr),
		SET(alert_mask, int(static_cast<std::uint32_t>(alert::error_notification)), &session_impl::update_alert_mask),
		SET(out_enc_policy, settings_pack::pe_enabled, nullptr),
		SET(in_enc_policy, settings_pack::pe_enabled, nullptr),
		SET(allowed_enc_level, settings_pack::pe_both, nullptr),
		SET(inactive_down_rate, 2048, nullptr),
		SET(inactive_up_rate, 2048, nullptr),
		SET(proxy_type, settings_pack::none, &session_impl::update_proxy),
		SET(proxy_port, 0, &session_impl::update_proxy),
		SET(i2p_port, 0, &session_impl::update_i2p_bridge),
		DEPRECATED_SET(cache_size_volatile, 256, nullptr),
		SET(urlseed_max_request_bytes, 16 * 1024 * 1024, nullptr),
		SET(web_seed_name_lookup_retry, 1800, nullptr),
		SET(close_file_interval, 0, nullptr),
		SET(utp_cwnd_reduce_timer, 100, nullptr),
		SET(max_web_seed_connections, 3, nullptr),
		SET(resolver_cache_timeout, 1200, &session_impl::update_resolver_cache_timeout),
<<<<<<< HEAD
		SET(dht_max_peers_reply, 100, nullptr),
		SET(dht_search_branching, 5, nullptr),
		SET(dht_max_fail_count, 20, nullptr),
		SET(dht_max_torrents, 2000, nullptr),
		SET(dht_max_dht_items, 700, nullptr),
		SET(dht_max_peers, 500, nullptr),
		SET(dht_max_torrent_search_reply, 20, nullptr),
		SET(dht_block_timeout, 5 * 60, nullptr),
		SET(dht_block_ratelimit, 5, nullptr),
		SET(dht_item_lifetime, 0, nullptr),
		SET(dht_sample_infohashes_interval, 21600, nullptr),
		SET(dht_max_infohashes_sample_count, 20, nullptr),

=======
		SET(send_not_sent_low_watermark, 16384, nullptr),
>>>>>>> 5c869f69
	}});

#undef SET
#undef DEPRECATED_SET

	} // anonymous namespace

	int setting_by_name(string_view const key)
	{
		for (int k = 0; k < str_settings.end_index(); ++k)
		{
			if (key != str_settings[k].name) continue;
			return settings_pack::string_type_base + k;
		}
		for (int k = 0; k < int_settings.end_index(); ++k)
		{
			if (key != int_settings[k].name) continue;
			return settings_pack::int_type_base + k;
		}
		for (int k = 0; k < bool_settings.end_index(); ++k)
		{
			if (key != bool_settings[k].name) continue;
			return settings_pack::bool_type_base + k;
		}
		return -1;
	}

	char const* name_for_setting(int s)
	{
		switch (s & settings_pack::type_mask)
		{
			case settings_pack::string_type_base:
				return str_settings[s - settings_pack::string_type_base].name;
			case settings_pack::int_type_base:
				return int_settings[s - settings_pack::int_type_base].name;
			case settings_pack::bool_type_base:
				return bool_settings[s - settings_pack::bool_type_base].name;
		}
		return "";
	}

	settings_pack load_pack_from_dict(bdecode_node const& settings)
	{
		settings_pack pack;

		for (int i = 0; i < settings.dict_size(); ++i)
		{
			string_view key;
			bdecode_node val;
			std::tie(key, val) = settings.dict_at(i);
			switch (val.type())
			{
				case bdecode_node::dict_t:
				case bdecode_node::list_t:
					continue;
				case bdecode_node::int_t:
				{
					bool found = false;
					for (int k = 0; k < int_settings.end_index(); ++k)
					{
						if (key != int_settings[k].name) continue;
						pack.set_int(settings_pack::int_type_base | k, int(val.int_value()));
						found = true;
						break;
					}
					if (found) continue;
					for (int k = 0; k < bool_settings.end_index(); ++k)
					{
						if (key != bool_settings[k].name) continue;
						pack.set_bool(settings_pack::bool_type_base | k, val.int_value() != 0);
						break;
					}
				}
				break;
			case bdecode_node::string_t:
				for (int k = 0; k < str_settings.end_index(); ++k)
				{
					if (key != str_settings[k].name) continue;
					pack.set_str(settings_pack::string_type_base + k, val.string_value().to_string());
					break;
				}
				break;
			case bdecode_node::none_t:
				break;
			}
		}
		return pack;
	}

	settings_pack non_default_settings(aux::session_settings const& sett)
	{
		settings_pack ret;
		sett.bulk_get([&ret](aux::session_settings_single_thread const& s)
		{
		// loop over all settings that differ from default
			for (std::uint16_t i = 0; i < settings_pack::num_string_settings; ++i)
			{
				std::uint16_t const n = i | settings_pack::string_type_base;
				if (ensure_string(str_settings[i].default_value) == s.get_str(n)) continue;
				ret.set_str(n, s.get_str(n));
			}

			for (std::uint16_t i = 0; i < settings_pack::num_int_settings; ++i)
			{
				std::uint16_t const n = i | settings_pack::int_type_base;
				if (int_settings[i].default_value == s.get_int(n)) continue;
				ret.set_int(n, s.get_int(n));
			}

			for (std::uint16_t i = 0; i < settings_pack::num_bool_settings; ++i)
			{
				std::uint16_t const n = i | settings_pack::bool_type_base;
				if (bool_settings[i].default_value == s.get_bool(n)) continue;
				ret.set_bool(n, s.get_bool(n));
			}
		});
		return ret;
	}

	void save_settings_to_dict(settings_pack const& sett, entry::dictionary_type& out)
	{
		struct visitor
		{
			void operator()(std::uint16_t i, std::string const& str) { out[str_settings[i & settings_pack::index_mask].name] = str; }
			void operator()(std::uint16_t i, int val) { out[int_settings[i & settings_pack::index_mask].name] = val; }
			void operator()(std::uint16_t i, bool val) { out[bool_settings[i & settings_pack::index_mask].name] = val; }
			entry::dictionary_type& out;
		};
		sett.for_each(visitor{out});
	}

	void run_all_updates(aux::session_impl& ses)
	{
		using fun_t = void (aux::session_impl::*)();
		for (int i = 0; i < settings_pack::num_string_settings; ++i)
		{
			fun_t const& f = str_settings[i].fun;
			if (f) (ses.*f)();
		}

		for (int i = 0; i < settings_pack::num_int_settings; ++i)
		{
			fun_t const& f = int_settings[i].fun;
			if (f) (ses.*f)();
		}

		for (int i = 0; i < settings_pack::num_bool_settings; ++i)
		{
			fun_t const& f = bool_settings[i].fun;
			if (f) (ses.*f)();
		}
	}

	void initialize_default_settings(aux::session_settings_single_thread& s)
	{
		for (int i = 0; i < settings_pack::num_string_settings; ++i)
		{
			if (str_settings[i].default_value == nullptr) continue;
			s.set_str(settings_pack::string_type_base | i, str_settings[i].default_value);
			TORRENT_ASSERT(s.get_str(settings_pack::string_type_base + i) == str_settings[i].default_value);
		}

		for (int i = 0; i < settings_pack::num_int_settings; ++i)
		{
			s.set_int(settings_pack::int_type_base | i, int_settings[i].default_value);
			TORRENT_ASSERT(s.get_int(settings_pack::int_type_base + i) == int_settings[i].default_value);
		}

		for (int i = 0; i < settings_pack::num_bool_settings; ++i)
		{
			s.set_bool(settings_pack::bool_type_base | i, bool_settings[i].default_value);
			TORRENT_ASSERT(s.get_bool(settings_pack::bool_type_base + i) == bool_settings[i].default_value);
		}
	}

	settings_pack default_settings()
	{
		settings_pack ret;
		// TODO: it would be nice to reserve() these vectors up front
		for (int i = 0; i < settings_pack::num_string_settings; ++i)
		{
			if (str_settings[i].default_value == nullptr) continue;
			ret.set_str(settings_pack::string_type_base + i, str_settings[i].default_value);
		}

		for (int i = 0; i < settings_pack::num_int_settings; ++i)
		{
			ret.set_int(settings_pack::int_type_base + i, int_settings[i].default_value);
		}

		for (int i = 0; i < settings_pack::num_bool_settings; ++i)
		{
			ret.set_bool(settings_pack::bool_type_base + i, bool_settings[i].default_value);
		}
		return ret;
	}

	void apply_pack(settings_pack const* pack, aux::session_settings& sett
		, aux::session_impl* ses)
	{
		using fun_t = void (aux::session_impl::*)();
		std::vector<fun_t> callbacks;

		sett.bulk_set([&](aux::session_settings_single_thread& s)
		{
			apply_pack_impl(pack, s, ses ? &callbacks : nullptr);
		});

		// call the callbacks once all the settings have been applied, and
		// only once per callback
		for (auto const& f : callbacks)
		{
			(ses->*f)();
		}
	}

	void apply_pack_impl(settings_pack const* pack, aux::session_settings_single_thread& sett
		, std::vector<void(aux::session_impl::*)()>* callbacks)
	{
		for (auto const& p : pack->m_strings)
		{
			// disregard setting indices that are not string types
			if ((p.first & settings_pack::type_mask) != settings_pack::string_type_base)
				continue;

			// ignore settings that are out of bounds
			int const index = p.first & settings_pack::index_mask;
			TORRENT_ASSERT_PRECOND(index >= 0 && index < settings_pack::num_string_settings);
			if (index < 0 || index >= settings_pack::num_string_settings)
				continue;

			// if the value did not change, don't call the update callback
			if (sett.get_str(p.first) == p.second) continue;

			sett.set_str(p.first, p.second);
			str_setting_entry_t const& sa = str_settings[index];

			if (sa.fun && callbacks
				&& std::find(callbacks->begin(), callbacks->end(), sa.fun) == callbacks->end())
				callbacks->push_back(sa.fun);
		}

		for (auto const& p : pack->m_ints)
		{
			// disregard setting indices that are not int types
			if ((p.first & settings_pack::type_mask) != settings_pack::int_type_base)
				continue;

			// ignore settings that are out of bounds
			int const index = p.first & settings_pack::index_mask;
			TORRENT_ASSERT_PRECOND(index >= 0 && index < settings_pack::num_int_settings);
			if (index < 0 || index >= settings_pack::num_int_settings)
				continue;

			// if the value did not change, don't call the update callback
			if (sett.get_int(p.first) == p.second) continue;

			sett.set_int(p.first, p.second);
			int_setting_entry_t const& sa = int_settings[index];
			if (sa.fun && callbacks
				&& std::find(callbacks->begin(), callbacks->end(), sa.fun) == callbacks->end())
				callbacks->push_back(sa.fun);
		}

		for (auto const& p : pack->m_bools)
		{
			// disregard setting indices that are not bool types
			if ((p.first & settings_pack::type_mask) != settings_pack::bool_type_base)
				continue;

			// ignore settings that are out of bounds
			int const index = p.first & settings_pack::index_mask;
			TORRENT_ASSERT_PRECOND(index >= 0 && index < settings_pack::num_bool_settings);
			if (index < 0 || index >= settings_pack::num_bool_settings)
				continue;

			// if the value did not change, don't call the update callback
			if (sett.get_bool(p.first) == p.second) continue;

			sett.set_bool(p.first, p.second);
			bool_setting_entry_t const& sa = bool_settings[index];
			if (sa.fun && callbacks
				&& std::find(callbacks->begin(), callbacks->end(), sa.fun) == callbacks->end())
				callbacks->push_back(sa.fun);
		}
	}

	void settings_pack::set_str(int const name, std::string val)
	{
		TORRENT_ASSERT((name & type_mask) == string_type_base);
		if ((name & type_mask) != string_type_base) return;
		std::pair<std::uint16_t, std::string> v(aux::numeric_cast<std::uint16_t>(name), std::move(val));
		insort_replace(m_strings, std::move(v));
	}

	void settings_pack::set_int(int const name, int const val)
	{
		TORRENT_ASSERT((name & type_mask) == int_type_base);
		if ((name & type_mask) != int_type_base) return;
		std::pair<std::uint16_t, int> v(aux::numeric_cast<std::uint16_t>(name), val);
		insort_replace(m_ints, v);
	}

	void settings_pack::set_bool(int const name, bool const val)
	{
		TORRENT_ASSERT((name & type_mask) == bool_type_base);
		if ((name & type_mask) != bool_type_base) return;
		std::pair<std::uint16_t, bool> v(aux::numeric_cast<std::uint16_t>(name), val);
		insort_replace(m_bools, v);
	}

	bool settings_pack::has_val(int const name) const
	{
		switch (name & type_mask)
		{
			case string_type_base:
			{
				// this is an optimization. If the settings pack is complete,
				// i.e. has every key, we don't need to search, it's just a lookup
				if (m_strings.size() == settings_pack::num_string_settings)
					return true;
				std::pair<std::uint16_t, std::string> v(aux::numeric_cast<std::uint16_t>(name), std::string());
				auto i = std::lower_bound(m_strings.begin(), m_strings.end(), v
						, &compare_first<std::string>);
				return i != m_strings.end() && i->first == name;
			}
			case int_type_base:
			{
				// this is an optimization. If the settings pack is complete,
				// i.e. has every key, we don't need to search, it's just a lookup
				if (m_ints.size() == settings_pack::num_int_settings)
					return true;
				std::pair<std::uint16_t, int> v(aux::numeric_cast<std::uint16_t>(name), 0);
				auto i = std::lower_bound(m_ints.begin(), m_ints.end(), v
						, &compare_first<int>);
				return i != m_ints.end() && i->first == name;
			}
			case bool_type_base:
			{
				// this is an optimization. If the settings pack is complete,
				// i.e. has every key, we don't need to search, it's just a lookup
				if (m_bools.size() == settings_pack::num_bool_settings)
					return true;
				std::pair<std::uint16_t, bool> v(aux::numeric_cast<std::uint16_t>(name), false);
				auto i = std::lower_bound(m_bools.begin(), m_bools.end(), v
						, &compare_first<bool>);
				return i != m_bools.end() && i->first == name;
			}
		}
		TORRENT_ASSERT_FAIL();
		return false;
	}

	std::string const& settings_pack::get_str(int name) const
	{
		static std::string const empty;
		TORRENT_ASSERT((name & type_mask) == string_type_base);
		if ((name & type_mask) != string_type_base) return empty;

		// this is an optimization. If the settings pack is complete,
		// i.e. has every key, we don't need to search, it's just a lookup
		if (m_strings.size() == settings_pack::num_string_settings)
		{
			TORRENT_ASSERT(m_strings[name & index_mask].first == name);
			return m_strings[name & index_mask].second;
		}
		std::pair<std::uint16_t, std::string> v(aux::numeric_cast<std::uint16_t>(name), std::string());
		auto i = std::lower_bound(m_strings.begin(), m_strings.end(), v
				, &compare_first<std::string>);
		if (i != m_strings.end() && i->first == name) return i->second;
		return empty;
	}

	int settings_pack::get_int(int name) const
	{
		TORRENT_ASSERT((name & type_mask) == int_type_base);
		if ((name & type_mask) != int_type_base) return 0;

		// this is an optimization. If the settings pack is complete,
		// i.e. has every key, we don't need to search, it's just a lookup
		if (m_ints.size() == settings_pack::num_int_settings)
		{
			TORRENT_ASSERT(m_ints[name & index_mask].first == name);
			return m_ints[name & index_mask].second;
		}
		std::pair<std::uint16_t, int> v(aux::numeric_cast<std::uint16_t>(name), 0);
		auto i = std::lower_bound(m_ints.begin(), m_ints.end(), v
				, &compare_first<int>);
		if (i != m_ints.end() && i->first == name) return i->second;
		return 0;
	}

	bool settings_pack::get_bool(int name) const
	{
		TORRENT_ASSERT((name & type_mask) == bool_type_base);
		if ((name & type_mask) != bool_type_base) return false;

		// this is an optimization. If the settings pack is complete,
		// i.e. has every key, we don't need to search, it's just a lookup
		if (m_bools.size() == settings_pack::num_bool_settings)
		{
			TORRENT_ASSERT(m_bools[name & index_mask].first == name);
			return m_bools[name & index_mask].second;
		}
		std::pair<std::uint16_t, bool> v(aux::numeric_cast<std::uint16_t>(name), false);
		auto i = std::lower_bound(m_bools.begin(), m_bools.end(), v
					, &compare_first<bool>);
		if (i != m_bools.end() && i->first == name) return i->second;
		return false;
	}

	void settings_pack::clear()
	{
		m_strings.clear();
		m_ints.clear();
		m_bools.clear();
	}

	void settings_pack::clear(int const name)
	{
		switch (name & type_mask)
		{
			case string_type_base:
			{
				std::pair<std::uint16_t, std::string> v(aux::numeric_cast<std::uint16_t>(name), std::string());
				auto const i = std::lower_bound(m_strings.begin(), m_strings.end()
					, v, &compare_first<std::string>);
				if (i != m_strings.end() && i->first == name) m_strings.erase(i);
				break;
			}
			case int_type_base:
			{
				std::pair<std::uint16_t, int> v(aux::numeric_cast<std::uint16_t>(name), 0);
				auto const i = std::lower_bound(m_ints.begin(), m_ints.end()
					, v, &compare_first<int>);
				if (i != m_ints.end() && i->first == name) m_ints.erase(i);
				break;
			}
			case bool_type_base:
			{
				std::pair<std::uint16_t, bool> v(aux::numeric_cast<std::uint16_t>(name), false);
				auto const i = std::lower_bound(m_bools.begin(), m_bools.end()
					, v, &compare_first<bool>);
				if (i != m_bools.end() && i->first == name) m_bools.erase(i);
				break;
			}
		}
	}
}<|MERGE_RESOLUTION|>--- conflicted
+++ resolved
@@ -345,7 +345,7 @@
 		SET(utp_cwnd_reduce_timer, 100, nullptr),
 		SET(max_web_seed_connections, 3, nullptr),
 		SET(resolver_cache_timeout, 1200, &session_impl::update_resolver_cache_timeout),
-<<<<<<< HEAD
+		SET(send_not_sent_low_watermark, 16384, nullptr),
 		SET(dht_max_peers_reply, 100, nullptr),
 		SET(dht_search_branching, 5, nullptr),
 		SET(dht_max_fail_count, 20, nullptr),
@@ -358,10 +358,6 @@
 		SET(dht_item_lifetime, 0, nullptr),
 		SET(dht_sample_infohashes_interval, 21600, nullptr),
 		SET(dht_max_infohashes_sample_count, 20, nullptr),
-
-=======
-		SET(send_not_sent_low_watermark, 16384, nullptr),
->>>>>>> 5c869f69
 	}});
 
 #undef SET
