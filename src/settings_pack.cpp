--- conflicted
+++ resolved
@@ -346,7 +346,7 @@
 		SET(max_web_seed_connections, 3, nullptr),
 		SET(resolver_cache_timeout, 1200, &session_impl::update_resolver_cache_timeout),
 		SET(send_not_sent_low_watermark, 16384, nullptr),
-<<<<<<< HEAD
+		SET(upnp_lease_duration, 3600, nullptr),
 		SET(dht_max_peers_reply, 100, nullptr),
 		SET(dht_search_branching, 5, nullptr),
 		SET(dht_max_fail_count, 20, nullptr),
@@ -359,9 +359,6 @@
 		SET(dht_item_lifetime, 0, nullptr),
 		SET(dht_sample_infohashes_interval, 21600, nullptr),
 		SET(dht_max_infohashes_sample_count, 20, nullptr),
-=======
-		SET(upnp_lease_duration, 3600, nullptr),
->>>>>>> 7352d4fb
 	}});
 
 #undef SET
