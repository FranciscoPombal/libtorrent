--- conflicted
+++ resolved
@@ -144,12 +144,7 @@
 	free(symbols);
 }
 
-<<<<<<< HEAD
-#elif defined WIN32
-=======
-// visual studio 9 and up appears to support this
-#elif defined _WIN32 && _MSC_VER >= 1500
->>>>>>> 67a49783
+#elif defined _WIN32
 
 #include "windows.h"
 #include "libtorrent/utf8.hpp"
