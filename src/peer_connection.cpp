/*

Copyright (c) 2003-2016, Arvid Norberg
All rights reserved.

Redistribution and use in source and binary forms, with or without
modification, are permitted provided that the following conditions
are met:

    * Redistributions of source code must retain the above copyright
      notice, this list of conditions and the following disclaimer.
    * Redistributions in binary form must reproduce the above copyright
      notice, this list of conditions and the following disclaimer in
      the documentation and/or other materials provided with the distribution.
    * Neither the name of the author nor the names of its
      contributors may be used to endorse or promote products derived
      from this software without specific prior written permission.

THIS SOFTWARE IS PROVIDED BY THE COPYRIGHT HOLDERS AND CONTRIBUTORS "AS IS"
AND ANY EXPRESS OR IMPLIED WARRANTIES, INCLUDING, BUT NOT LIMITED TO, THE
IMPLIED WARRANTIES OF MERCHANTABILITY AND FITNESS FOR A PARTICULAR PURPOSE
ARE DISCLAIMED. IN NO EVENT SHALL THE COPYRIGHT OWNER OR CONTRIBUTORS BE
LIABLE FOR ANY DIRECT, INDIRECT, INCIDENTAL, SPECIAL, EXEMPLARY, OR
CONSEQUENTIAL DAMAGES (INCLUDING, BUT NOT LIMITED TO, PROCUREMENT OF
SUBSTITUTE GOODS OR SERVICES; LOSS OF USE, DATA, OR PROFITS; OR BUSINESS
INTERRUPTION) HOWEVER CAUSED AND ON ANY THEORY OF LIABILITY, WHETHER IN
CONTRACT, STRICT LIABILITY, OR TORT (INCLUDING NEGLIGENCE OR OTHERWISE)
ARISING IN ANY WAY OUT OF THE USE OF THIS SOFTWARE, EVEN IF ADVISED OF THE
POSSIBILITY OF SUCH DAMAGE.

*/

#include <vector>
#include <functional>
#include <cstdint>

#include "libtorrent/config.hpp"
#include "libtorrent/peer_connection.hpp"
#include "libtorrent/entry.hpp"
#include "libtorrent/bencode.hpp"
#include "libtorrent/alert_types.hpp"
#include "libtorrent/invariant_check.hpp"
#include "libtorrent/io.hpp"
#include "libtorrent/file.hpp"
#include "libtorrent/extensions.hpp"
#include "libtorrent/aux_/session_interface.hpp"
#include "libtorrent/peer_list.hpp"
#include "libtorrent/socket_type.hpp"
#include "libtorrent/assert.hpp"
#include "libtorrent/broadcast_socket.hpp"
#include "libtorrent/torrent.hpp"
#include "libtorrent/peer_info.hpp"
#include "libtorrent/bt_peer_connection.hpp"
#include "libtorrent/error.hpp"
#include "libtorrent/alloca.hpp"
#include "libtorrent/disk_interface.hpp"
#include "libtorrent/bandwidth_manager.hpp"
#include "libtorrent/request_blocks.hpp" // for request_a_block
#include "libtorrent/performance_counters.hpp" // for counters
#include "libtorrent/alert_manager.hpp" // for alert_manager
#include "libtorrent/ip_filter.hpp"
#include "libtorrent/ip_voter.hpp"
#include "libtorrent/kademlia/node_id.hpp"
#include "libtorrent/close_reason.hpp"
#include "libtorrent/aux_/has_block.hpp"
#include "libtorrent/aux_/time.hpp"
#include "libtorrent/aux_/non_owning_handle.hpp"

#if TORRENT_USE_ASSERTS
#include <set>
#endif

#ifdef TORRENT_USE_OPENSSL
#include <openssl/rand.h>
#endif

#ifndef TORRENT_DISABLE_LOGGING
#include <cstdarg> // for va_start, va_end
#include <cstdio> // for vsnprintf
#include "libtorrent/socket_io.hpp"
#include "libtorrent/hex.hpp" // to_hex
#endif

//#define TORRENT_CORRUPT_DATA

using namespace std::placeholders;

namespace libtorrent
{

	namespace {

	// the limits of the download queue size
	constexpr int min_request_queue = 2;

	bool pending_block_in_buffer(pending_block const& pb)
	{
		return pb.send_buffer_offset != pending_block::not_in_buffer;
	}

	}

	constexpr piece_index_t piece_block_progress::invalid_index;

#if TORRENT_USE_ASSERTS
	bool peer_connection::is_single_thread() const
	{
		std::shared_ptr<torrent> t = m_torrent.lock();
		if (!t) return true;
		return t->is_single_thread();
	}
#endif

	peer_connection::peer_connection(peer_connection_args const& pack)
		: peer_connection_hot_members(pack.tor, *pack.ses, *pack.sett)
		, m_socket(pack.s)
		, m_peer_info(pack.peerinfo)
		, m_counters(*pack.stats_counters)
		, m_num_pieces(0)
		, m_max_out_request_queue(m_settings.get_int(settings_pack::max_out_request_queue))
		, m_remote(pack.endp)
		, m_disk_thread(*pack.disk_thread)
		, m_ios(*pack.ios)
		, m_work(m_ios)
		, m_outstanding_piece_verification(0)
		, m_outgoing(!pack.tor.expired())
		, m_received_listen_port(false)
		, m_fast_reconnect(false)
		, m_failed(false)
		, m_connected(pack.tor.expired())
		, m_request_large_blocks(false)
		, m_share_mode(false)
		, m_upload_only(false)
		, m_bitfield_received(false)
		, m_no_download(false)
		, m_holepunch_mode(false)
		, m_peer_choked(true)
		, m_have_all(false)
		, m_peer_interested(false)
		, m_need_interest_update(false)
		, m_has_metadata(true)
		, m_exceeded_limit(false)
		, m_slow_start(true)
	{
		m_counters.inc_stats_counter(counters::num_tcp_peers + m_socket->type() - 1);

		if (m_connected)
			m_counters.inc_stats_counter(counters::num_peers_connected);
		else if (m_connecting)
			m_counters.inc_stats_counter(counters::num_peers_half_open);

		std::shared_ptr<torrent> t = m_torrent.lock();
		// if t is nullptr, we better not be connecting, since
		// we can't decrement the connecting counter
		TORRENT_ASSERT(t || !m_connecting);
		if (m_connecting && t) t->inc_num_connecting();
		m_est_reciprocation_rate = m_settings.get_int(settings_pack::default_est_reciprocation_rate);

		m_channel_state[upload_channel] = peer_info::bw_idle;
		m_channel_state[download_channel] = peer_info::bw_idle;

		m_quota[0] = 0;
		m_quota[1] = 0;

		TORRENT_ASSERT(pack.peerinfo == nullptr || pack.peerinfo->banned == false);
#ifndef TORRENT_DISABLE_LOGGING
		if (should_log(m_outgoing ? peer_log_alert::outgoing : peer_log_alert::incoming))
		{
			error_code ec;
			TORRENT_ASSERT(m_socket->remote_endpoint(ec) == m_remote || ec);
			tcp::endpoint local_ep = m_socket->local_endpoint(ec);

			peer_log(m_outgoing ? peer_log_alert::outgoing : peer_log_alert::incoming
				, m_outgoing ? "OUTGOING_CONNECTION" : "INCOMING_CONNECTION"
				, "ep: %s type: %s seed: %d p: %p local: %s"
				, print_endpoint(m_remote).c_str()
				, m_socket->type_name()
				, m_peer_info ? m_peer_info->seed : 0
				, static_cast<void*>(m_peer_info)
				, print_endpoint(local_ep).c_str());
		}
#endif
#if TORRENT_USE_ASSERTS
		piece_failed = false;
#endif
	}

	int peer_connection::timeout() const
	{
		TORRENT_ASSERT(is_single_thread());
		int ret = m_settings.get_int(settings_pack::peer_timeout);
#if TORRENT_USE_I2P
		if (m_peer_info && m_peer_info->is_i2p_addr)
		{
			// quadruple the timeout for i2p peers
			ret *= 4;
		}
#endif
		return ret;
	}

	void peer_connection::on_exception(std::exception const& e)
	{
		TORRENT_UNUSED(e);
#ifndef TORRENT_DISABLE_LOGGING
		peer_log(peer_log_alert::info, "PEER_ERROR" ,"error: %s"
			, e.what());
#endif
		disconnect(error_code(), op_unknown, 2);
	}

	void peer_connection::on_error(error_code const& ec)
	{
		disconnect(ec, op_unknown, 2);
	}

	void peer_connection::increase_est_reciprocation_rate()
	{
		TORRENT_ASSERT(is_single_thread());
		m_est_reciprocation_rate += m_est_reciprocation_rate
			* m_settings.get_int(settings_pack::increase_est_reciprocation_rate) / 100;
	}

	void peer_connection::decrease_est_reciprocation_rate()
	{
		TORRENT_ASSERT(is_single_thread());
		m_est_reciprocation_rate -= m_est_reciprocation_rate
			* m_settings.get_int(settings_pack::decrease_est_reciprocation_rate) / 100;
	}

	int peer_connection::get_priority(int channel) const
	{
		TORRENT_ASSERT(is_single_thread());
		TORRENT_ASSERT(channel >= 0 && channel < 2);
		int prio = 1;
		for (int i = 0; i < num_classes(); ++i)
		{
			int class_prio = m_ses.peer_classes().at(class_at(i))->priority[channel];
			if (prio < class_prio) prio = class_prio;
		}

		std::shared_ptr<torrent> t = associated_torrent().lock();

		if (t)
		{
			for (int i = 0; i < t->num_classes(); ++i)
			{
				int class_prio = m_ses.peer_classes().at(t->class_at(i))->priority[channel];
				if (prio < class_prio) prio = class_prio;
			}
		}
		return prio;
	}

	void peer_connection::reset_choke_counters()
	{
		TORRENT_ASSERT(is_single_thread());
		m_downloaded_at_last_round= m_statistics.total_payload_download();
		m_uploaded_at_last_round = m_statistics.total_payload_upload();
	}

	void peer_connection::start()
	{
		TORRENT_ASSERT(is_single_thread());
		TORRENT_ASSERT(m_peer_info == nullptr || m_peer_info->connection == this);
		std::shared_ptr<torrent> t = m_torrent.lock();

		if (!m_outgoing)
		{
			tcp::socket::non_blocking_io ioc(true);
			error_code ec;
			m_socket->io_control(ioc, ec);
			if (ec)
			{
				disconnect(ec, op_iocontrol);
				return;
			}
			m_remote = m_socket->remote_endpoint(ec);
			if (ec)
			{
				disconnect(ec, op_getpeername);
				return;
			}
			m_local = m_socket->local_endpoint(ec);
			if (ec)
			{
				disconnect(ec, op_getname);
				return;
			}
			if (m_remote.address().is_v4() && m_settings.get_int(settings_pack::peer_tos) != 0)
			{
				m_socket->set_option(type_of_service(char(m_settings.get_int(settings_pack::peer_tos))), ec);
#ifndef TORRENT_DISABLE_LOGGING
				if (should_log(peer_log_alert::outgoing))
				{
					peer_log(peer_log_alert::outgoing, "SET_TOS", "tos: %d e: %s"
						, m_settings.get_int(settings_pack::peer_tos), ec.message().c_str());
				}
#endif
			}
#if TORRENT_USE_IPV6 && defined IPV6_TCLASS
			else if (m_remote.address().is_v6() && m_settings.get_int(settings_pack::peer_tos) != 0)
			{
				m_socket->set_option(traffic_class(char(m_settings.get_int(settings_pack::peer_tos))), ec);
			}
#endif
		}

#ifndef TORRENT_DISABLE_LOGGING
		if (should_log(peer_log_alert::info))
		{
			peer_log(peer_log_alert::info, "SET_PEER_CLASS", "a: %s"
				, print_address(m_remote.address()).c_str());
		}
#endif

		m_ses.set_peer_classes(this, m_remote.address(), m_socket->type());

#ifndef TORRENT_DISABLE_LOGGING
		if (should_log(peer_log_alert::info))
		{
			for (int i = 0; i < num_classes(); ++i)
			{
				peer_log(peer_log_alert::info, "CLASS", "%s"
					, m_ses.peer_classes().at(class_at(i))->label.c_str());
			}
		}
#endif

		if (t && t->ready_for_connections())
		{
			init();
		}

		// if this is an incoming connection, we're done here
		if (!m_connecting) return;

#ifndef TORRENT_DISABLE_LOGGING
		peer_log(peer_log_alert::outgoing, "OPEN", "protocol: %s"
			, (m_remote.address().is_v4()?"IPv4":"IPv6"));
#endif
		error_code ec;
		m_socket->open(m_remote.protocol(), ec);
		if (ec)
		{
			disconnect(ec, op_sock_open);
			return;
		}

		tcp::endpoint bound_ip = m_ses.bind_outgoing_socket(*m_socket
			, m_remote.address(), ec);
#ifndef TORRENT_DISABLE_LOGGING
		if (should_log(peer_log_alert::outgoing))
		{
			peer_log(peer_log_alert::outgoing, "BIND", "dst: %s ec: %s"
				, print_endpoint(bound_ip).c_str()
				, ec.message().c_str());
		}
#else
		TORRENT_UNUSED(bound_ip);
#endif
		if (ec)
		{
			disconnect(ec, op_sock_bind);
			return;
		}

#ifndef TORRENT_DISABLE_LOGGING
		if (should_log(peer_log_alert::outgoing))
		{
			peer_log(peer_log_alert::outgoing, "ASYNC_CONNECT", "dst: %s"
				, print_endpoint(m_remote).c_str());
		}
#endif
		ADD_OUTSTANDING_ASYNC("peer_connection::on_connection_complete");

#ifndef TORRENT_DISABLE_LOGGING
		if (t)
			t->debug_log("START connect [%p] (%d)", static_cast<void*>(this)
				, t->num_peers());
#endif

		m_socket->async_connect(m_remote
			, std::bind(&peer_connection::on_connection_complete, self(), _1));
		m_connect = aux::time_now();

		sent_syn(m_remote.address().is_v6());

		if (t && t->alerts().should_post<peer_connect_alert>())
		{
			t->alerts().emplace_alert<peer_connect_alert>(
				t->get_handle(), remote(), pid(), m_socket->type());
		}
#ifndef TORRENT_DISABLE_LOGGING
		if (should_log(peer_log_alert::info))
		{
			peer_log(peer_log_alert::info, "LOCAL ENDPOINT", "e: %s"
				, print_endpoint(m_socket->local_endpoint(ec)).c_str());
		}
#endif
	}

	void peer_connection::update_interest()
	{
		TORRENT_ASSERT(is_single_thread());
		if (!m_need_interest_update)
		{
			// we're the first to request an interest update
			// post a message in order to delay it enough for
			// any potential other messages already in the queue
			// to not trigger another one. This effectively defer
			// the update until the current message queue is
			// flushed
			m_ios.post(std::bind(&peer_connection::do_update_interest, self()));
		}
		m_need_interest_update = true;
	}

	void peer_connection::do_update_interest()
	{
		TORRENT_ASSERT(is_single_thread());
		TORRENT_ASSERT(m_need_interest_update);
		m_need_interest_update = false;

		std::shared_ptr<torrent> t = m_torrent.lock();
		if (!t) return;

		// if m_have_piece is 0, it means the connections
		// have not been initialized yet. The interested
		// flag will be updated once they are.
		if (m_have_piece.size() == 0)
		{
#ifndef TORRENT_DISABLE_LOGGING
			peer_log(peer_log_alert::info, "UPDATE_INTEREST", "connections not initialized");
#endif
			return;
		}
		if (!t->ready_for_connections())
		{
#ifndef TORRENT_DISABLE_LOGGING
			peer_log(peer_log_alert::info, "UPDATE_INTEREST", "not ready for connections");
#endif
			return;
		}

		bool interested = false;
		if (!t->is_upload_only())
		{
			t->need_picker();
			piece_picker const& p = t->picker();
			piece_index_t const end_piece(p.num_pieces());
			for (piece_index_t j(0); j != end_piece; ++j)
			{
				if (m_have_piece[j]
					&& t->piece_priority(j) > 0
					&& !p.has_piece_passed(j))
				{
					interested = true;
#ifndef TORRENT_DISABLE_LOGGING
					peer_log(peer_log_alert::info, "UPDATE_INTEREST", "interesting, piece: %d"
						, static_cast<int>(j));
#endif
					break;
				}
			}
		}

#ifndef TORRENT_DISABLE_LOGGING
		if (!interested)
			peer_log(peer_log_alert::info, "UPDATE_INTEREST", "not interesting");
#endif

		if (!interested) send_not_interested();
		else t->peer_is_interesting(*this);

		TORRENT_ASSERT(in_handshake() || is_interesting() == interested);

		disconnect_if_redundant();
	}

#ifndef TORRENT_DISABLE_LOGGING
	bool peer_connection::should_log(peer_log_alert::direction_t) const
	{
		return m_ses.alerts().should_post<peer_log_alert>();
	}

	void peer_connection::peer_log(peer_log_alert::direction_t direction
		, char const* event) const
	{
		peer_log(direction, event, "");
	}

	TORRENT_FORMAT(4,5)
	void peer_connection::peer_log(peer_log_alert::direction_t direction
		, char const* event, char const* fmt, ...) const
	{
		TORRENT_ASSERT(is_single_thread());

		if (!m_ses.alerts().should_post<peer_log_alert>()) return;

		va_list v;
		va_start(v, fmt);

		torrent_handle h;
		std::shared_ptr<torrent> t = m_torrent.lock();
		if (t) h = t->get_handle();

		m_ses.alerts().emplace_alert<peer_log_alert>(
			h, m_remote, m_peer_id, direction, event, fmt, v);

		va_end(v);

	}
#endif

#ifndef TORRENT_DISABLE_EXTENSIONS
	void peer_connection::add_extension(std::shared_ptr<peer_plugin> ext)
	{
		TORRENT_ASSERT(is_single_thread());
		m_extensions.push_back(ext);
	}
#endif

	void peer_connection::send_allowed_set()
	{
		TORRENT_ASSERT(is_single_thread());
		INVARIANT_CHECK;

		std::shared_ptr<torrent> t = m_torrent.lock();
		TORRENT_ASSERT(t);

		if (t->super_seeding())
		{
#ifndef TORRENT_DISABLE_LOGGING
			peer_log(peer_log_alert::info, "ALLOWED", "skipping allowed set because of super seeding");
#endif
			return;
		}

		if (upload_only())
		{
#ifndef TORRENT_DISABLE_LOGGING
			peer_log(peer_log_alert::info, "ALLOWED", "skipping allowed set because peer is upload only");
#endif
			return;
		}

		int const num_allowed_pieces = m_settings.get_int(settings_pack::allowed_fast_set_size);
		if (num_allowed_pieces == 0) return;

		if (!t->valid_metadata()) return;

		int const num_pieces = t->torrent_file().num_pieces();
		piece_index_t const end_piece = t->torrent_file().end_piece();

		if (num_allowed_pieces >= num_pieces)
		{
			// this is a special case where we have more allowed
			// fast pieces than pieces in the torrent. Just send
			// an allowed fast message for every single piece
			for (piece_index_t i(0); i < end_piece; ++i)
			{
				// there's no point in offering fast pieces
				// that the peer already has
				if (has_piece(i)) continue;

				write_allow_fast(i);
				TORRENT_ASSERT(std::find(m_accept_fast.begin()
					, m_accept_fast.end(), i)
					== m_accept_fast.end());
				if (m_accept_fast.empty())
				{
					m_accept_fast.reserve(10);
					m_accept_fast_piece_cnt.reserve(10);
				}
				m_accept_fast.push_back(i);
				m_accept_fast_piece_cnt.push_back(0);
			}
			return;
		}

		std::string x;
		address const& addr = m_remote.address();
		if (addr.is_v4())
		{
			address_v4::bytes_type bytes = addr.to_v4().to_bytes();
			x.assign(reinterpret_cast<char*>(bytes.data()), bytes.size());
		}
#if TORRENT_USE_IPV6
		else
		{
			address_v6::bytes_type bytes = addr.to_v6().to_bytes();
			x.assign(reinterpret_cast<char*>(bytes.data()), bytes.size());
		}
#endif
		x.append(t->torrent_file().info_hash().data(), 20);

		sha1_hash hash = hasher(x).final();
		int attempts = 0;
		int loops = 0;
		for (;;)
		{
			char const* p = hash.data();
			for (int i = 0; i < int(hash.size() / sizeof(std::uint32_t)); ++i)
			{
				++loops;
				piece_index_t const piece(detail::read_uint32(p) % num_pieces);
				if (std::find(m_accept_fast.begin(), m_accept_fast.end(), piece)
					!= m_accept_fast.end())
				{
					// this is our safety-net to make sure this loop terminates, even
					// under the worst conditions
					if (++loops > 500) return;
					continue;
				}

				if (!has_piece(piece))
				{
					write_allow_fast(piece);
					if (m_accept_fast.empty())
					{
						m_accept_fast.reserve(10);
						m_accept_fast_piece_cnt.reserve(10);
					}
					m_accept_fast.push_back(piece);
					m_accept_fast_piece_cnt.push_back(0);
				}
				if (++attempts >= num_allowed_pieces) return;
			}
			hash = hasher(hash).final();
		}
	}

	void peer_connection::on_metadata_impl()
	{
		TORRENT_ASSERT(is_single_thread());
		std::shared_ptr<torrent> t = associated_torrent().lock();
		m_have_piece.resize(t->torrent_file().num_pieces(), m_have_all);
		m_num_pieces = m_have_piece.count();

		piece_index_t const limit(m_num_pieces);

		// now that we know how many pieces there are
		// remove any invalid allowed_fast and suggest pieces
		// now that we know what the number of pieces are
		m_allowed_fast.erase(std::remove_if(m_allowed_fast.begin(), m_allowed_fast.end()
			, [=](piece_index_t const p) { return p >= limit; })
			, m_allowed_fast.end());

		// remove any piece suggested to us whose index is invalid
		// now that we know how many pieces there are
		m_suggested_pieces.erase(
			std::remove_if(m_suggested_pieces.begin(), m_suggested_pieces.end()
				, [=](piece_index_t const p) { return p >= limit; })
			, m_suggested_pieces.end());

		on_metadata();
		if (m_disconnecting) return;
	}

	void peer_connection::init()
	{
		TORRENT_ASSERT(is_single_thread());
		INVARIANT_CHECK;

		std::shared_ptr<torrent> t = m_torrent.lock();
		TORRENT_ASSERT(t);
		TORRENT_ASSERT(t->valid_metadata());
		TORRENT_ASSERT(t->ready_for_connections());

		m_have_piece.resize(t->torrent_file().num_pieces(), m_have_all);

		if (m_have_all) m_num_pieces = t->torrent_file().num_pieces();
#if TORRENT_USE_ASSERTS
		TORRENT_ASSERT(!m_initialized);
		m_initialized = true;
#endif
		// now that we have a piece_picker,
		// update it with this peer's pieces

		TORRENT_ASSERT(m_num_pieces == m_have_piece.count());

		if (m_num_pieces == m_have_piece.size())
		{
#ifndef TORRENT_DISABLE_LOGGING
			peer_log(peer_log_alert::info, "INIT", "this is a seed p: %p"
				, static_cast<void*>(m_peer_info));
#endif

			TORRENT_ASSERT(m_have_piece.all_set());
			TORRENT_ASSERT(m_have_piece.count() == m_have_piece.size());
			TORRENT_ASSERT(m_have_piece.size() == t->torrent_file().num_pieces());

			// if this is a web seed. we don't have a peer_info struct
			t->set_seed(m_peer_info, true);
			m_upload_only = true;

			t->peer_has_all(this);

#if TORRENT_USE_INVARIANT_CHECKS
			if (t && t->has_picker())
				t->picker().check_peer_invariant(m_have_piece, peer_info_struct());
#endif
			if (t->is_upload_only()) send_not_interested();
			else t->peer_is_interesting(*this);
			return;
		}

		// if we're a seed, we don't keep track of piece availability
		if (t->has_picker())
		{
			TORRENT_ASSERT(m_have_piece.size() == t->torrent_file().num_pieces());
			t->peer_has(m_have_piece, this);
			bool interesting = false;
			for (piece_index_t i(0); i < m_have_piece.end_index(); ++i)
			{
				if (!m_have_piece[i]) continue;
				// if the peer has a piece and we don't, the peer is interesting
				if (!t->have_piece(i)
					&& t->picker().piece_priority(i) != 0)
					interesting = true;
			}
			if (interesting) t->peer_is_interesting(*this);
			else send_not_interested();
		}
		else
		{
			update_interest();
		}
	}

	peer_connection::~peer_connection()
	{
		m_counters.inc_stats_counter(counters::num_tcp_peers + m_socket->type() - 1, -1);

//		INVARIANT_CHECK;
		TORRENT_ASSERT(!m_in_constructor);
		TORRENT_ASSERT(m_disconnecting);
		TORRENT_ASSERT(m_disconnect_started);
		TORRENT_ASSERT(!m_destructed);
#if TORRENT_USE_ASSERTS
		m_destructed = true;
#endif

#if TORRENT_USE_ASSERTS
		m_in_use = 0;
#endif

		// decrement the stats counter
		set_endgame(false);

		if (m_interesting)
			m_counters.inc_stats_counter(counters::num_peers_down_interested, -1);
		if (m_peer_interested)
			m_counters.inc_stats_counter(counters::num_peers_up_interested, -1);
		if (!m_choked)
		{
			m_counters.inc_stats_counter(counters::num_peers_up_unchoked_all, -1);
			if (!ignore_unchoke_slots())
				m_counters.inc_stats_counter(counters::num_peers_up_unchoked, -1);
		}
		if (!m_peer_choked)
			m_counters.inc_stats_counter(counters::num_peers_down_unchoked, -1);
		if (m_connected)
			m_counters.inc_stats_counter(counters::num_peers_connected, -1);
		m_connected = false;
		if (!m_download_queue.empty())
			m_counters.inc_stats_counter(counters::num_peers_down_requests, -1);

		// defensive
		std::shared_ptr<torrent> t = m_torrent.lock();
		// if t is nullptr, we better not be connecting, since
		// we can't decrement the connecting counter
		TORRENT_ASSERT(t || !m_connecting);

		// we should really have dealt with this already
		TORRENT_ASSERT(!m_connecting);
		if (m_connecting)
		{
			m_counters.inc_stats_counter(counters::num_peers_half_open, -1);
			if (t) t->dec_num_connecting();
			m_connecting = false;
		}

#ifndef TORRENT_DISABLE_EXTENSIONS
		m_extensions.clear();
#endif

#ifndef TORRENT_DISABLE_LOGGING
		peer_log(peer_log_alert::info, "CONNECTION CLOSED");
#endif
		TORRENT_ASSERT(m_request_queue.empty());
		TORRENT_ASSERT(m_download_queue.empty());

#if TORRENT_USE_ASSERTS
		if (m_peer_info)
			TORRENT_ASSERT(m_peer_info->connection == nullptr);
#endif
	}

	bool peer_connection::on_parole() const
	{ return peer_info_struct() && peer_info_struct()->on_parole; }

	int peer_connection::picker_options() const
	{
		TORRENT_ASSERT(is_single_thread());
		int ret = m_picker_options;

		std::shared_ptr<torrent> t = m_torrent.lock();
		TORRENT_ASSERT(t);
		if (!t) return 0;

		if (t->num_time_critical_pieces() > 0)
		{
			ret |= piece_picker::time_critical_mode;
		}

		if (t->is_sequential_download())
		{
			ret |= piece_picker::sequential;
		}
		else if (t->num_have() < m_settings.get_int(settings_pack::initial_picker_threshold))
		{
			// if we have fewer pieces than a certain threshold
			// don't pick rare pieces, just pick random ones,
			// and prioritize finishing them
			ret |= piece_picker::prioritize_partials;
		}
		else
		{
			ret |= piece_picker::rarest_first;
		}

		if (m_snubbed)
		{
			// snubbed peers should request
			// the common pieces first, just to make
			// it more likely for all snubbed peers to
			// request blocks from the same piece
			ret |= piece_picker::reverse;
		}

		if (m_settings.get_bool(settings_pack::prioritize_partial_pieces))
			ret |= piece_picker::prioritize_partials;

		if (on_parole()) ret |= piece_picker::on_parole
			| piece_picker::prioritize_partials;

		// only one of rarest_first and sequential can be set. i.e. the sum of
		// whether the bit is set or not may only be 0 or 1 (never 2)
		TORRENT_ASSERT(((ret & piece_picker::rarest_first) ? 1 : 0)
			+ ((ret & piece_picker::sequential) ? 1 : 0) <= 1);
		return ret;
	}

	void peer_connection::fast_reconnect(bool r)
	{
		TORRENT_ASSERT(is_single_thread());
		if (!peer_info_struct() || peer_info_struct()->fast_reconnects > 1)
			return;
		m_fast_reconnect = r;
		peer_info_struct()->last_connected = std::uint16_t(m_ses.session_time());
		int rewind = m_settings.get_int(settings_pack::min_reconnect_time)
			* m_settings.get_int(settings_pack::max_failcount);
		if (peer_info_struct()->last_connected < rewind) peer_info_struct()->last_connected = 0;
		else peer_info_struct()->last_connected -= rewind;

		if (peer_info_struct()->fast_reconnects < 15)
			++peer_info_struct()->fast_reconnects;
	}

	void peer_connection::received_piece(piece_index_t const index)
	{
		TORRENT_ASSERT(is_single_thread());
		// dont announce during handshake
		if (in_handshake()) return;

#ifndef TORRENT_DISABLE_LOGGING
		peer_log(peer_log_alert::incoming, "RECEIVED", "piece: %d"
			, static_cast<int>(index));
#endif

		// remove suggested pieces once we have them
		auto i = std::find(m_suggested_pieces.begin(), m_suggested_pieces.end(), index);
		if (i != m_suggested_pieces.end()) m_suggested_pieces.erase(i);

		// remove allowed fast pieces
		i = std::find(m_allowed_fast.begin(), m_allowed_fast.end(), index);
		if (i != m_allowed_fast.end()) m_allowed_fast.erase(i);

		if (has_piece(index))
		{
			// if we got a piece that this peer has
			// it might have been the last interesting
			// piece this peer had. We might not be
			// interested anymore
			update_interest();
			if (is_disconnecting()) return;
		}

		if (disconnect_if_redundant()) return;

#if TORRENT_USE_ASSERTS
		std::shared_ptr<torrent> t = m_torrent.lock();
		TORRENT_ASSERT(t);
#endif
	}

	void peer_connection::announce_piece(piece_index_t const index)
	{
		TORRENT_ASSERT(is_single_thread());
		// dont announce during handshake
		if (in_handshake()) return;

		// optimization, don't send have messages
		// to peers that already have the piece
		if (!m_settings.get_bool(settings_pack::send_redundant_have)
			&& has_piece(index))
		{
#ifndef TORRENT_DISABLE_LOGGING
			peer_log(peer_log_alert::outgoing_message, "HAVE", "piece: %d SUPRESSED"
				, static_cast<int>(index));
#endif
			return;
		}

		if (disconnect_if_redundant()) return;

#ifndef TORRENT_DISABLE_LOGGING
		peer_log(peer_log_alert::outgoing_message, "HAVE", "piece: %d"
			, static_cast<int>(index));
#endif
		write_have(index);
#if TORRENT_USE_ASSERTS
		std::shared_ptr<torrent> t = m_torrent.lock();
		TORRENT_ASSERT(t);
#endif
	}

	bool peer_connection::has_piece(piece_index_t const i) const
	{
		TORRENT_ASSERT(is_single_thread());
		std::shared_ptr<torrent> t = m_torrent.lock();
		TORRENT_ASSERT(t);
		TORRENT_ASSERT(t->valid_metadata());
		TORRENT_ASSERT(i >= piece_index_t(0));
		TORRENT_ASSERT(i < t->torrent_file().end_piece());
		return m_have_piece[i];
	}

	std::vector<pending_block> const& peer_connection::request_queue() const
	{
		TORRENT_ASSERT(is_single_thread());
		return m_request_queue;
	}

	std::vector<pending_block> const& peer_connection::download_queue() const
	{
		TORRENT_ASSERT(is_single_thread());
		return m_download_queue;
	}

	std::vector<peer_request> const& peer_connection::upload_queue() const
	{
		TORRENT_ASSERT(is_single_thread());
		return m_requests;
	}

	time_duration peer_connection::download_queue_time(int extra_bytes) const
	{
		TORRENT_ASSERT(is_single_thread());
		std::shared_ptr<torrent> t = m_torrent.lock();
		TORRENT_ASSERT(t);

		int rate = 0;

		// if we haven't received any data recently, the current download rate
		// is not representative
		if (aux::time_now() - m_last_piece > seconds(30) && m_download_rate_peak > 0)
		{
			rate = m_download_rate_peak;
		}
		else if (aux::time_now() - m_last_unchoked < seconds(5)
			&& m_statistics.total_payload_upload() < 2 * 0x4000)
		{
			// if we're have only been unchoked for a short period of time,
			// we don't know what rate we can get from this peer. Instead of assuming
			// the lowest possible rate, assume the average.

			int peers_with_requests = int(stats_counters()[counters::num_peers_down_requests]);
			// avoid division by 0
			if (peers_with_requests == 0) peers_with_requests = 1;

			// TODO: this should be the global download rate
			rate = t->statistics().transfer_rate(stat::download_payload) / peers_with_requests;
		}
		else
		{
			// current download rate in bytes per seconds
			rate = m_statistics.transfer_rate(stat::download_payload);
		}

		// avoid division by zero
		if (rate < 50) rate = 50;

		// average of current rate and peak
//		rate = (rate + m_download_rate_peak) / 2;

		return milliseconds((m_outstanding_bytes + extra_bytes
			+ m_queued_time_critical * t->block_size() * 1000) / rate);
	}

	void peer_connection::add_stat(std::int64_t downloaded, std::int64_t uploaded)
	{
		TORRENT_ASSERT(is_single_thread());
		m_statistics.add_stat(downloaded, uploaded);
	}

	void peer_connection::received_bytes(int bytes_payload, int bytes_protocol)
	{
		TORRENT_ASSERT(is_single_thread());
		m_statistics.received_bytes(bytes_payload, bytes_protocol);
		if (m_ignore_stats) return;
		std::shared_ptr<torrent> t = m_torrent.lock();
		if (!t) return;
		t->received_bytes(bytes_payload, bytes_protocol);
	}

	void peer_connection::sent_bytes(int bytes_payload, int bytes_protocol)
	{
		TORRENT_ASSERT(is_single_thread());
		m_statistics.sent_bytes(bytes_payload, bytes_protocol);
#ifndef TORRENT_DISABLE_EXTENSIONS
		if (bytes_payload)
		{
			for (auto const& e : m_extensions)
			{
				e->sent_payload(bytes_payload);
			}
		}
#endif
		if (m_ignore_stats) return;
		std::shared_ptr<torrent> t = m_torrent.lock();
		if (!t) return;
		t->sent_bytes(bytes_payload, bytes_protocol);
	}

	void peer_connection::trancieve_ip_packet(int bytes, bool ipv6)
	{
		TORRENT_ASSERT(is_single_thread());
		m_statistics.trancieve_ip_packet(bytes, ipv6);
		if (m_ignore_stats) return;
		std::shared_ptr<torrent> t = m_torrent.lock();
		if (!t) return;
		t->trancieve_ip_packet(bytes, ipv6);
	}

	void peer_connection::sent_syn(bool ipv6)
	{
		TORRENT_ASSERT(is_single_thread());
		m_statistics.sent_syn(ipv6);
		if (m_ignore_stats) return;
		std::shared_ptr<torrent> t = m_torrent.lock();
		if (!t) return;
		t->sent_syn(ipv6);
	}

	void peer_connection::received_synack(bool ipv6)
	{
		TORRENT_ASSERT(is_single_thread());
		m_statistics.received_synack(ipv6);
		if (m_ignore_stats) return;
		std::shared_ptr<torrent> t = m_torrent.lock();
		if (!t) return;
		t->received_synack(ipv6);
	}

	typed_bitfield<piece_index_t> const& peer_connection::get_bitfield() const
	{
		TORRENT_ASSERT(is_single_thread());
		return m_have_piece;
	}

	void peer_connection::received_valid_data(piece_index_t const index)
	{
		TORRENT_ASSERT(is_single_thread());
		// this fails because we haven't had time to disconnect
		// seeds yet, and we might have just become one
//		INVARIANT_CHECK;

#ifndef TORRENT_DISABLE_EXTENSIONS
		for (auto const& e : m_extensions)
		{
			e->on_piece_pass(index);
		}
#else
		TORRENT_UNUSED(index);
#endif
	}

	// single_peer is true if the entire piece was received by a single
	// peer
	bool peer_connection::received_invalid_data(piece_index_t const index, bool single_peer)
	{
		TORRENT_ASSERT(is_single_thread());
		INVARIANT_CHECK;
		TORRENT_UNUSED(single_peer);

#ifndef TORRENT_DISABLE_EXTENSIONS
		for (auto const& e : m_extensions)
		{
			e->on_piece_failed(index);
		}
#else
		TORRENT_UNUSED(index);
#endif
		return true;
	}

	// verifies a piece to see if it is valid (is within a valid range)
	// and if it can correspond to a request generated by libtorrent.
	bool peer_connection::verify_piece(const peer_request& p) const
	{
		TORRENT_ASSERT(is_single_thread());
		std::shared_ptr<torrent> t = m_torrent.lock();
		TORRENT_ASSERT(t);

		TORRENT_ASSERT(t->valid_metadata());
		torrent_info const& ti = t->torrent_file();

		return p.piece >= piece_index_t(0)
			&& p.piece < ti.end_piece()
			&& p.start >= 0
			&& p.start < ti.piece_length()
			&& t->to_req(piece_block(p.piece, p.start / t->block_size())) == p;
	}

	void peer_connection::attach_to_torrent(sha1_hash const& ih)
	{
		TORRENT_ASSERT(is_single_thread());
		INVARIANT_CHECK;

#ifndef TORRENT_DISABLE_LOGGING
		m_connect_time = clock_type::now();
		peer_log(peer_log_alert::info, "ATTACH", "attached to torrent");
#endif

		TORRENT_ASSERT(!m_disconnecting);
		TORRENT_ASSERT(m_torrent.expired());
		std::weak_ptr<torrent> wpt = m_ses.find_torrent(ih);
		std::shared_ptr<torrent> t = wpt.lock();

		if (t && t->is_aborted())
		{
#ifndef TORRENT_DISABLE_LOGGING
			peer_log(peer_log_alert::info, "ATTACH", "the torrent has been aborted");
#endif
			t.reset();
		}

		if (!t)
		{
			t = m_ses.delay_load_torrent(ih, this);
#ifndef TORRENT_DISABLE_LOGGING
			if (t && should_log(peer_log_alert::info))
			{
				peer_log(peer_log_alert::info, "ATTACH"
					, "Delay loaded torrent: %s:", aux::to_hex(ih).c_str());
			}
#endif
		}

		if (!t)
		{
			// we couldn't find the torrent!
#ifndef TORRENT_DISABLE_LOGGING
			if (should_log(peer_log_alert::info))
			{
				peer_log(peer_log_alert::info, "ATTACH"
					, "couldn't find a torrent with the given info_hash: %s torrents:"
					, aux::to_hex(ih).c_str());
			}
#endif

#ifndef TORRENT_DISABLE_DHT
			if (dht::verify_secret_id(ih))
			{
				// this means the hash was generated from our generate_secret_id()
				// as part of DHT traffic. The fact that we got an incoming
				// connection on this info-hash, means the other end, making this
				// connection fished it out of the DHT chatter. That's suspicious.
				m_ses.ban_ip(m_remote.address());
			}
#endif
			disconnect(errors::invalid_info_hash, op_bittorrent, 1);
			return;
		}

		if (t->is_paused()
			&& t->is_auto_managed()
			&& m_settings.get_bool(settings_pack::incoming_starts_queued_torrents)
			&& !t->is_aborted())
		{
			t->resume();
		}

		if (t->is_paused() || t->is_aborted() || t->graceful_pause())
		{
			// paused torrents will not accept
			// incoming connections unless they are auto managed
			// and incoming_starts_queued_torrents is true
			// torrents that have errors should always reject
			// incoming peers
#ifndef TORRENT_DISABLE_LOGGING
			peer_log(peer_log_alert::info, "ATTACH", "rejected connection to paused torrent");
#endif
			disconnect(errors::torrent_paused, op_bittorrent, 2);
			return;
		}

#if TORRENT_USE_I2P
		i2p_stream* i2ps = m_socket->get<i2p_stream>();
		if (!i2ps && t->torrent_file().is_i2p()
			&& !m_settings.get_bool(settings_pack::allow_i2p_mixed))
		{
			// the torrent is an i2p torrent, the peer is a regular peer
			// and we don't allow mixed mode. Disconnect the peer.
#ifndef TORRENT_DISABLE_LOGGING
			peer_log(peer_log_alert::info, "ATTACH", "rejected regular connection to i2p torrent");
#endif
			disconnect(errors::peer_banned, op_bittorrent, 2);
			return;
		}
#endif // TORRENT_USE_I2P

		TORRENT_ASSERT(m_torrent.expired());

		// check to make sure we don't have another connection with the same
		// info_hash and peer_id. If we do. close this connection.
		t->attach_peer(this);
		if (m_disconnecting) return;
		// it's important to assign the torrent after successfully attaching.
		// if the peer disconnects while attaching, it's not a proper member
		// of the torrent and peer_connection::disconnect() will fail if it
		// think it is
		m_torrent = t;

		if (m_exceeded_limit)
		{
			// find a peer in some torrent (presumably the one with most peers)
			// and disconnect the lowest ranking peer
			std::weak_ptr<torrent> torr = m_ses.find_disconnect_candidate_torrent();
			std::shared_ptr<torrent> other_t = torr.lock();

			if (other_t)
			{
				if (other_t->num_peers() <= t->num_peers())
				{
					disconnect(errors::too_many_connections, op_bittorrent);
					return;
				}
				// find the lowest ranking peer and disconnect that
				peer_connection* p = other_t->find_lowest_ranking_peer();
				p->disconnect(errors::too_many_connections, op_bittorrent);
				peer_disconnected_other();
			}
			else
			{
				disconnect(errors::too_many_connections, op_bittorrent);
				return;
			}
		}

		TORRENT_ASSERT(!m_torrent.expired());

		// if the torrent isn't ready to accept
		// connections yet, we'll have to wait with
		// our initialization
		if (t->ready_for_connections()) init();

		TORRENT_ASSERT(!m_torrent.expired());

		// assume the other end has no pieces
		// if we don't have valid metadata yet,
		// leave the vector unallocated
		TORRENT_ASSERT(m_num_pieces == 0);
		m_have_piece.clear_all();
		TORRENT_ASSERT(!m_torrent.expired());
	}

	std::uint32_t peer_connection::peer_rank() const
	{
		TORRENT_ASSERT(is_single_thread());
		return m_peer_info == nullptr ? 0
			: m_peer_info->rank(m_ses.external_address(), m_ses.listen_port());
	}

	// message handlers

	// -----------------------------
	// --------- KEEPALIVE ---------
	// -----------------------------

	void peer_connection::incoming_keepalive()
	{
		TORRENT_ASSERT(is_single_thread());
		INVARIANT_CHECK;

#ifndef TORRENT_DISABLE_LOGGING
		peer_log(peer_log_alert::incoming_message, "KEEPALIVE");
#endif
	}

	// -----------------------------
	// ----------- CHOKE -----------
	// -----------------------------

	void peer_connection::set_endgame(bool b)
	{
		TORRENT_ASSERT(is_single_thread());
		if (m_endgame_mode == b) return;
		m_endgame_mode = b;
		if (m_endgame_mode)
			m_counters.inc_stats_counter(counters::num_peers_end_game);
		else
			m_counters.inc_stats_counter(counters::num_peers_end_game, -1);
	}

	void peer_connection::incoming_choke()
	{
		TORRENT_ASSERT(is_single_thread());
		INVARIANT_CHECK;

#ifndef TORRENT_DISABLE_EXTENSIONS
		for (auto const& e : m_extensions)
		{
			if (e->on_choke()) return;
		}
#endif
		if (is_disconnecting()) return;

#ifndef TORRENT_DISABLE_LOGGING
		peer_log(peer_log_alert::incoming_message, "CHOKE");
#endif
		if (m_peer_choked == false)
			m_counters.inc_stats_counter(counters::num_peers_down_unchoked, -1);

		m_peer_choked = true;
		set_endgame(false);

		clear_request_queue();
	}

	void peer_connection::clear_request_queue()
	{
		TORRENT_ASSERT(is_single_thread());
		std::shared_ptr<torrent> t = m_torrent.lock();
		TORRENT_ASSERT(t);
		if (!t->has_picker())
		{
			m_request_queue.clear();
			return;
		}

		// clear the requests that haven't been sent yet
		if (peer_info_struct() == nullptr || !peer_info_struct()->on_parole)
		{
			// if the peer is not in parole mode, clear the queued
			// up block requests
			piece_picker& p = t->picker();
			for (auto const& r : m_request_queue)
			{
				p.abort_download(r.block, peer_info_struct());
			}
			m_request_queue.clear();
			m_queued_time_critical = 0;
		}
	}

	void peer_connection::clear_download_queue()
	{
		std::shared_ptr<torrent> t = m_torrent.lock();
		piece_picker& picker = t->picker();
		torrent_peer* self_peer = peer_info_struct();
		while (!m_download_queue.empty())
		{
			pending_block& qe = m_download_queue.back();
			if (!qe.timed_out && !qe.not_wanted)
				picker.abort_download(qe.block, self_peer);
			m_outstanding_bytes -= t->to_req(qe.block).length;
			if (m_outstanding_bytes < 0) m_outstanding_bytes = 0;
			m_download_queue.pop_back();
		}
	}

	namespace {

	bool match_request(peer_request const& r, piece_block const& b, int const block_size)
	{
		if (b.piece_index != r.piece) return false;
		if (b.block_index != r.start / block_size) return false;
		if (r.start % block_size != 0) return false;
		return true;
	}
	}

	// -----------------------------
	// -------- REJECT PIECE -------
	// -----------------------------

	void peer_connection::incoming_reject_request(peer_request const& r)
	{
		TORRENT_ASSERT(is_single_thread());
		INVARIANT_CHECK;

		std::shared_ptr<torrent> t = m_torrent.lock();
		TORRENT_ASSERT(t);

#ifndef TORRENT_DISABLE_LOGGING
		peer_log(peer_log_alert::incoming_message, "REJECT_PIECE", "piece: %d s: %x l: %x"
			, static_cast<int>(r.piece), r.start, r.length);
#endif

#ifndef TORRENT_DISABLE_EXTENSIONS
		for (auto const& e : m_extensions)
		{
			if (e->on_reject(r)) return;
		}
#endif

		if (is_disconnecting()) return;

		std::vector<pending_block>::iterator dlq_iter = std::find_if(
			m_download_queue.begin(), m_download_queue.end()
			, std::bind(match_request, std::cref(r), std::bind(&pending_block::block, _1)
			, t->block_size()));

		if (dlq_iter != m_download_queue.end())
		{
			pending_block b = *dlq_iter;
			bool remove_from_picker = !dlq_iter->timed_out && !dlq_iter->not_wanted;
			m_download_queue.erase(dlq_iter);
			TORRENT_ASSERT(m_outstanding_bytes >= r.length);
			m_outstanding_bytes -= r.length;
			if (m_outstanding_bytes < 0) m_outstanding_bytes = 0;

			if (m_download_queue.empty())
				m_counters.inc_stats_counter(counters::num_peers_down_requests, -1);

			// if the peer is in parole mode, keep the request
			if (peer_info_struct() && peer_info_struct()->on_parole)
			{
				// we should only add it if the block is marked as
				// busy in the piece-picker
				if (remove_from_picker)
					m_request_queue.insert(m_request_queue.begin(), b);
			}
			else if (!t->is_seed() && remove_from_picker)
			{
				piece_picker& p = t->picker();
				p.abort_download(b.block, peer_info_struct());
			}
#if TORRENT_USE_INVARIANT_CHECKS
			check_invariant();
#endif
		}
#ifndef TORRENT_DISABLE_LOGGING
		else
		{
			peer_log(peer_log_alert::info, "REJECT_PIECE", "piece not in request queue");
		}
#endif
		if (has_peer_choked())
		{
			// if we're choked and we got a rejection of
			// a piece in the allowed fast set, remove it
			// from the allow fast set.
			auto i = std::find(m_allowed_fast.begin(), m_allowed_fast.end(), r.piece);
			if (i != m_allowed_fast.end()) m_allowed_fast.erase(i);
		}
		else
		{
			auto i = std::find(m_suggested_pieces.begin(), m_suggested_pieces.end(), r.piece);
			if (i != m_suggested_pieces.end()) m_suggested_pieces.erase(i);
		}

		check_graceful_pause();
		if (is_disconnecting()) return;

		if (m_request_queue.empty() && m_download_queue.size() < 2)
		{
			if (request_a_block(*t, *this))
				m_counters.inc_stats_counter(counters::reject_piece_picks);
			send_block_requests();
		}
	}

	// -----------------------------
	// ------- SUGGEST PIECE -------
	// -----------------------------

	void peer_connection::incoming_suggest(piece_index_t const index)
	{
		TORRENT_ASSERT(is_single_thread());
		INVARIANT_CHECK;

#ifndef TORRENT_DISABLE_LOGGING
		peer_log(peer_log_alert::incoming_message, "SUGGEST_PIECE"
			, "piece: %d", static_cast<int>(index));
#endif
		std::shared_ptr<torrent> t = m_torrent.lock();
		if (!t) return;

#ifndef TORRENT_DISABLE_EXTENSIONS
		for (auto const& e : m_extensions)
		{
			if (e->on_suggest(index)) return;
		}
#endif

		if (is_disconnecting()) return;
		if (index < piece_index_t(0))
		{
#ifndef TORRENT_DISABLE_LOGGING
			peer_log(peer_log_alert::incoming_message, "INVALID_SUGGEST_PIECE"
				, "%d", static_cast<int>(index));
#endif
			return;
		}

		if (t->valid_metadata())
		{
			if (index >= m_have_piece.end_index())
			{
#ifndef TORRENT_DISABLE_LOGGING
				peer_log(peer_log_alert::incoming_message, "INVALID_SUGGEST"
					, "%d s: %d", static_cast<int>(index), m_have_piece.size());
#endif
				return;
			}

			// if we already have the piece, we can
			// ignore this message
			if (t->have_piece(index))
				return;
		}

		// the piece picker will prioritize the pieces from the beginning to end.
		// the later the suggestion is received, the higher priority we should
		// ascribe to it, so we need to insert suggestions at the front of the
		// queue.
		if (int(m_suggested_pieces.size()) > m_settings.get_int(settings_pack::max_suggest_pieces))
			m_suggested_pieces.resize(m_settings.get_int(settings_pack::max_suggest_pieces) - 1);

		m_suggested_pieces.insert(m_suggested_pieces.begin(), index);

#ifndef TORRENT_DISABLE_LOGGING
		peer_log(peer_log_alert::info, "SUGGEST_PIECE", "piece: %d added to set: %d"
			, static_cast<int>(index), int(m_suggested_pieces.size()));
#endif
	}

	// -----------------------------
	// ---------- UNCHOKE ----------
	// -----------------------------

	void peer_connection::incoming_unchoke()
	{
		TORRENT_ASSERT(is_single_thread());
		INVARIANT_CHECK;

		std::shared_ptr<torrent> t = m_torrent.lock();
		TORRENT_ASSERT(t);

#ifndef TORRENT_DISABLE_LOGGING
		m_unchoke_time = clock_type::now();
		t->debug_log("UNCHOKE [%p] (%d ms)", static_cast<void*>(this)
			, int(total_milliseconds(m_unchoke_time - m_bitfield_time)));
#endif

#ifndef TORRENT_DISABLE_EXTENSIONS
		for (auto const& e : m_extensions)
		{
			if (e->on_unchoke()) return;
		}
#endif

#ifndef TORRENT_DISABLE_LOGGING
		peer_log(peer_log_alert::incoming_message, "UNCHOKE");
#endif
		if (m_peer_choked)
			m_counters.inc_stats_counter(counters::num_peers_down_unchoked);

		m_peer_choked = false;
		m_last_unchoked = aux::time_now();
		if (is_disconnecting()) return;

		if (is_interesting())
		{
			if (request_a_block(*t, *this))
				m_counters.inc_stats_counter(counters::unchoke_piece_picks);
			send_block_requests();
		}
	}

	// -----------------------------
	// -------- INTERESTED ---------
	// -----------------------------

	void peer_connection::incoming_interested()
	{
		TORRENT_ASSERT(is_single_thread());
		INVARIANT_CHECK;

		std::shared_ptr<torrent> t = m_torrent.lock();
		TORRENT_ASSERT(t);

#ifndef TORRENT_DISABLE_EXTENSIONS
		for (auto const& e : m_extensions)
		{
			if (e->on_interested()) return;
		}
#endif

#ifndef TORRENT_DISABLE_LOGGING
		peer_log(peer_log_alert::incoming_message, "INTERESTED");
#endif
		if (m_peer_interested == false)
			m_counters.inc_stats_counter(counters::num_peers_up_interested);

		m_peer_interested = true;
		if (is_disconnecting()) return;

		// if the peer is ready to download stuff, it must have metadata
		m_has_metadata = true;

		disconnect_if_redundant();
		if (is_disconnecting()) return;

		if (t->graceful_pause())
		{
#ifndef TORRENT_DISABLE_LOGGING
			peer_log(peer_log_alert::info, "UNCHOKE"
				, "did not unchoke, graceful pause mode");
#endif
			return;
		}

		if (!is_choked())
		{
			// the reason to send an extra unchoke message here is that
			// because of the handshake-round-trip optimization, we may
			// end up sending an unchoke before the other end sends us
			// an interested message. This may confuse clients, not reacting
			// to the first unchoke, and then not check whether it's unchoked
			// when sending the interested message. If the other end's client
			// has this problem, sending another unchoke here will kick it
			// to react to the fact that it's unchoked.
#ifndef TORRENT_DISABLE_LOGGING
			peer_log(peer_log_alert::info, "UNCHOKE", "sending redundant unchoke");
#endif
			write_unchoke();
			return;
		}

		maybe_unchoke_this_peer();
	}

	void peer_connection::maybe_unchoke_this_peer()
	{
		TORRENT_ASSERT(is_single_thread());
		if (ignore_unchoke_slots())
		{
#ifndef TORRENT_DISABLE_LOGGING
			peer_log(peer_log_alert::info, "UNCHOKE", "about to unchoke, peer ignores unchoke slots");
#endif
			// if this peer is exempted from the choker
			// just unchoke it immediately
			send_unchoke();
		}
		else if (m_ses.preemptive_unchoke())
		{
			// if the peer is choked and we have upload slots left,
			// then unchoke it.

			std::shared_ptr<torrent> t = m_torrent.lock();
			TORRENT_ASSERT(t);

			t->unchoke_peer(*this);
		}
#ifndef TORRENT_DISABLE_LOGGING
		else
		{
			if (should_log(peer_log_alert::info))
			{
				peer_log(peer_log_alert::info, "UNCHOKE", "did not unchoke, the number of uploads (%d) "
					"is more than or equal to the limit (%d)"
					, m_ses.num_uploads(), m_settings.get_int(settings_pack::unchoke_slots_limit));
			}
		}
#endif
	}

	// -----------------------------
	// ------ NOT INTERESTED -------
	// -----------------------------

	void peer_connection::incoming_not_interested()
	{
		TORRENT_ASSERT(is_single_thread());
		INVARIANT_CHECK;

#ifndef TORRENT_DISABLE_EXTENSIONS
		for (auto const& e : m_extensions)
		{
			if (e->on_not_interested()) return;
		}
#endif

		m_became_uninterested = aux::time_now();

#ifndef TORRENT_DISABLE_LOGGING
		peer_log(peer_log_alert::incoming_message, "NOT_INTERESTED");
#endif
		if (m_peer_interested)
			m_counters.inc_stats_counter(counters::num_peers_up_interested, -1);

		m_peer_interested = false;
		if (is_disconnecting()) return;

		std::shared_ptr<torrent> t = m_torrent.lock();
		TORRENT_ASSERT(t);

		choke_this_peer();
	}

	void peer_connection::choke_this_peer()
	{
		TORRENT_ASSERT(is_single_thread());
		if (is_choked()) return;
		if (ignore_unchoke_slots())
		{
			send_choke();
			return;
		}

		std::shared_ptr<torrent> t = m_torrent.lock();
		TORRENT_ASSERT(t);

		if (m_peer_info && m_peer_info->optimistically_unchoked)
		{
			m_peer_info->optimistically_unchoked = false;
			m_counters.inc_stats_counter(counters::num_peers_up_unchoked_optimistic, -1);
			t->trigger_optimistic_unchoke();
		}
		t->choke_peer(*this);
		t->trigger_unchoke();
	}

	// -----------------------------
	// ----------- HAVE ------------
	// -----------------------------

	void peer_connection::incoming_have(piece_index_t const index)
	{
		TORRENT_ASSERT(is_single_thread());
		INVARIANT_CHECK;

		std::shared_ptr<torrent> t = m_torrent.lock();
		TORRENT_ASSERT(t);

#ifndef TORRENT_DISABLE_EXTENSIONS
		for (auto const& e : m_extensions)
		{
			if (e->on_have(index)) return;
		}
#endif

		if (is_disconnecting()) return;

		// if we haven't received a bitfield, it was
		// probably omitted, which is the same as 'have_none'
		if (!m_bitfield_received) incoming_have_none();

		// if this peer is choked, there's no point in sending suggest messages to
		// it. They would just be out-of-date by the time we unchoke the peer
		// anyway.
		if (m_settings.get_int(settings_pack::suggest_mode) == settings_pack::suggest_read_cache
			&& !is_choked()
			&& std::any_of(m_suggest_pieces.begin(), m_suggest_pieces.end()
				, [=](piece_index_t const idx) { return idx == index; }))
		{
			send_piece_suggestions(2);
		}

#ifndef TORRENT_DISABLE_LOGGING
		peer_log(peer_log_alert::incoming_message, "HAVE", "piece: %d"
			, static_cast<int>(index));
#endif

		if (is_disconnecting()) return;

		if (!t->valid_metadata() && index >= m_have_piece.end_index())
		{
			// TODO: 3 replace this magic number with something that makes sense
			if (index < piece_index_t(131072))
			{
				// if we don't have metadata
				// and we might not have received a bitfield
				// extend the bitmask to fit the new
				// have message
				m_have_piece.resize(static_cast<int>(index) + 1, false);
			}
			else
			{
				// unless the index > 64k, in which case
				// we just ignore it
				return;
			}
		}

		// if we got an invalid message, abort
		if (index >= piece_index_t(m_have_piece.size()) || index < piece_index_t(0))
		{
#ifndef TORRENT_DISABLE_LOGGING
			peer_log(peer_log_alert::info, "ERROR", "have-metadata have_piece: %d size: %d"
				, static_cast<int>(index), m_have_piece.size());
#endif
			disconnect(errors::invalid_have, op_bittorrent, 2);
			return;
		}

		if (t->super_seeding() && !m_settings.get_bool(settings_pack::strict_super_seeding))
		{
			// if we're superseeding and the peer just told
			// us that it completed the piece we're superseeding
			// to it, change the superseeding piece for this peer
			// if the peer optimizes out redundant have messages
			// this will be handled when the peer sends not-interested
			// instead.
			if (super_seeded_piece(index))
			{
				superseed_piece(index, t->get_piece_to_super_seed(m_have_piece));
			}
		}

		if (m_have_piece[index])
		{
#ifndef TORRENT_DISABLE_LOGGING
			peer_log(peer_log_alert::incoming, "HAVE"
				, "got redundant HAVE message for index: %d"
				, static_cast<int>(index));
#endif
			return;
		}

		m_have_piece.set_bit(index);
		++m_num_pieces;

		// if the peer is downloading stuff, it must have metadata
		m_has_metadata = true;

		// only update the piece_picker if
		// we have the metadata and if
		// we're not a seed (in which case
		// we won't have a piece picker)
		if (!t->valid_metadata()) return;

		t->peer_has(index, this);

		// it's important to not disconnect before we have
		// updated the piece picker, otherwise we will incorrectly
		// decrement the piece count without first incrementing it
		if (is_seed())
		{
#ifndef TORRENT_DISABLE_LOGGING
			peer_log(peer_log_alert::info, "SEED", "this is a seed. p: %p"
				, static_cast<void*>(m_peer_info));
#endif

			TORRENT_ASSERT(m_have_piece.all_set());
			TORRENT_ASSERT(m_have_piece.count() == m_have_piece.size());
			TORRENT_ASSERT(m_have_piece.size() == t->torrent_file().num_pieces());

			t->seen_complete();
			t->set_seed(m_peer_info, true);
			m_upload_only = true;

#if TORRENT_USE_INVARIANT_CHECKS
			if (t && t->has_picker())
				t->picker().check_peer_invariant(m_have_piece, peer_info_struct());
#endif
		}

		// it's important to update whether we're interested in this peer before
		// calling disconnect_if_redundant, otherwise we may disconnect even if
		// we are interested
		if (!t->has_piece_passed(index)
			&& !t->is_upload_only()
			&& !is_interesting()
			&& (!t->has_picker() || t->picker().piece_priority(index) != 0))
			t->peer_is_interesting(*this);

		disconnect_if_redundant();
		if (is_disconnecting()) return;

		// if we're super seeding, this might mean that somebody
		// forwarded this piece. In which case we need to give
		// a new piece to that peer
		if (t->super_seeding()
			&& m_settings.get_bool(settings_pack::strict_super_seeding)
			&& (!super_seeded_piece(index) || t->num_peers() == 1))
		{
			for (torrent::peer_iterator i = t->begin()
				, end(t->end()); i != end; ++i)
			{
				peer_connection* p = *i;
				if (!p->super_seeded_piece(index)) continue;
				if (!p->has_piece(index)) continue;
				p->superseed_piece(index, t->get_piece_to_super_seed(p->get_bitfield()));
			}
		}
	}

	// -----------------------------
	// -------- DONT HAVE ----------
	// -----------------------------

	void peer_connection::incoming_dont_have(piece_index_t const index)
	{
		TORRENT_ASSERT(is_single_thread());
		INVARIANT_CHECK;

		std::shared_ptr<torrent> t = m_torrent.lock();
		TORRENT_ASSERT(t);

#ifndef TORRENT_DISABLE_EXTENSIONS
		for (auto const& e : m_extensions)
		{
			if (e->on_dont_have(index)) return;
		}
#endif

		if (is_disconnecting()) return;

#ifndef TORRENT_DISABLE_LOGGING
		peer_log(peer_log_alert::incoming_message, "DONT_HAVE", "piece: %d"
			, static_cast<int>(index));
#endif

		// if we got an invalid message, abort
		if (index >= piece_index_t(m_have_piece.size()) || index < piece_index_t(0))
		{
			disconnect(errors::invalid_dont_have, op_bittorrent, 2);
			return;
		}

		if (!m_have_piece[index])
		{
#ifndef TORRENT_DISABLE_LOGGING
			peer_log(peer_log_alert::incoming, "DONT_HAVE"
				, "got redundant DONT_HAVE message for index: %d"
				, static_cast<int>(index));
#endif
			return;
		}

		bool was_seed = is_seed();
		m_have_piece.clear_bit(index);
		TORRENT_ASSERT(m_num_pieces > 0);
		--m_num_pieces;

		// only update the piece_picker if
		// we have the metadata and if
		// we're not a seed (in which case
		// we won't have a piece picker)
		if (!t->valid_metadata()) return;

		t->peer_lost(index, this);

		if (was_seed)
			t->set_seed(m_peer_info, false);
	}

	// -----------------------------
	// --------- BITFIELD ----------
	// -----------------------------

	void peer_connection::incoming_bitfield(typed_bitfield<piece_index_t> const& bits)
	{
		TORRENT_ASSERT(is_single_thread());
		INVARIANT_CHECK;

		std::shared_ptr<torrent> t = m_torrent.lock();
		TORRENT_ASSERT(t);

#ifndef TORRENT_DISABLE_EXTENSIONS
		for (auto const& e : m_extensions)
		{
			if (e->on_bitfield(bits)) return;
		}
#endif

		if (is_disconnecting()) return;

#ifndef TORRENT_DISABLE_LOGGING
		if (should_log(peer_log_alert::incoming_message))
		{
			std::string bitfield_str;
			bitfield_str.resize(bits.size());
			for (piece_index_t i(0); i != bits.end_index(); ++i)
				bitfield_str[static_cast<int>(i)] = bits[i] ? '1' : '0';
			peer_log(peer_log_alert::incoming_message, "BITFIELD"
				, "%s", bitfield_str.c_str());
		}
#endif

		// if we don't have the metadata, we cannot
		// verify the bitfield size
		if (t->valid_metadata()
			&& bits.size() != m_have_piece.size())
		{
#ifndef TORRENT_DISABLE_LOGGING
			if (should_log(peer_log_alert::incoming_message))
			{
				peer_log(peer_log_alert::incoming_message, "BITFIELD"
					, "invalid size: %d expected %d", bits.size()
					, m_have_piece.size());
			}
#endif
			disconnect(errors::invalid_bitfield_size, op_bittorrent, 2);
			return;
		}

		if (m_bitfield_received)
		{
			// if we've already received a bitfield message
			// we first need to count down all the pieces
			// we believe the peer has first
			t->peer_lost(m_have_piece, this);
		}

		m_bitfield_received = true;

#ifndef TORRENT_DISABLE_LOGGING
		m_bitfield_time = clock_type::now();
		t->debug_log("HANDSHAKE [%p] (%d ms)"
			, static_cast<void*>(this)
			, int(total_milliseconds(m_bitfield_time - m_connect_time)));
#endif
		// if we don't have metadata yet
		// just remember the bitmask
		// don't update the piecepicker
		// (since it doesn't exist yet)
		if (!t->ready_for_connections())
		{
#ifndef TORRENT_DISABLE_LOGGING
			if (m_num_pieces == bits.size())
				peer_log(peer_log_alert::info, "SEED", "this is a seed. p: %p"
					, static_cast<void*>(m_peer_info));
#endif
			m_have_piece = bits;
			m_num_pieces = bits.count();
			t->set_seed(m_peer_info, m_num_pieces == bits.size());

#if TORRENT_USE_INVARIANT_CHECKS
			if (t && t->has_picker())
				t->picker().check_peer_invariant(m_have_piece, peer_info_struct());
#endif
			return;
		}

		TORRENT_ASSERT(t->valid_metadata());

		int num_pieces = bits.count();
		if (num_pieces == m_have_piece.size())
		{
#ifndef TORRENT_DISABLE_LOGGING
			peer_log(peer_log_alert::info, "SEED", "this is a seed. p: %p"
				, static_cast<void*>(m_peer_info));
#endif

			t->set_seed(m_peer_info, true);
			m_upload_only = true;

			m_have_piece.set_all();
			m_num_pieces = num_pieces;
			t->peer_has_all(this);

			TORRENT_ASSERT(m_have_piece.all_set());
			TORRENT_ASSERT(m_have_piece.count() == m_have_piece.size());
			TORRENT_ASSERT(m_have_piece.size() == t->torrent_file().num_pieces());

#if TORRENT_USE_INVARIANT_CHECKS
			if (t && t->has_picker())
				t->picker().check_peer_invariant(m_have_piece, peer_info_struct());
#endif

			// this will cause us to send the INTERESTED message
			if (!t->is_upload_only())
				t->peer_is_interesting(*this);

			disconnect_if_redundant();

			return;
		}

		// let the torrent know which pieces the peer has if we're a seed, we
		// don't keep track of piece availability
		t->peer_has(bits, this);

		m_have_piece = bits;
		m_num_pieces = num_pieces;

		update_interest();
	}

	bool peer_connection::disconnect_if_redundant()
	{
		TORRENT_ASSERT(is_single_thread());
		if (m_disconnecting) return false;
		if (m_need_interest_update) return false;

		// we cannot disconnect in a constructor
		TORRENT_ASSERT(m_in_constructor == false);
		if (!m_settings.get_bool(settings_pack::close_redundant_connections)) return false;

		std::shared_ptr<torrent> t = m_torrent.lock();
		if (!t) return false;

		// if we don't have the metadata yet, don't disconnect
		// also, if the peer doesn't have metadata we shouldn't
		// disconnect it, since it may want to request the
		// metadata from us
		if (!t->valid_metadata() || !has_metadata()) return false;

		// don't close connections in share mode, we don't know if we need them
		if (t->share_mode()) return false;

		if (m_upload_only && t->is_upload_only()
			&& can_disconnect(errors::upload_upload_connection))
		{
#ifndef TORRENT_DISABLE_LOGGING
			peer_log(peer_log_alert::info, "UPLOAD_ONLY", "the peer is upload-only and our torrent is also upload-only");
#endif
			disconnect(errors::upload_upload_connection, op_bittorrent);
			return true;
		}

		if (m_upload_only
			&& !m_interesting
			&& m_bitfield_received
			&& t->are_files_checked()
			&& can_disconnect(errors::uninteresting_upload_peer))
		{
#ifndef TORRENT_DISABLE_LOGGING
			peer_log(peer_log_alert::info, "UPLOAD_ONLY", "the peer is upload-only and we're not interested in it");
#endif
			disconnect(errors::uninteresting_upload_peer, op_bittorrent);
			return true;
		}

		return false;
	}

	bool peer_connection::can_disconnect(error_code const& ec) const
	{
		TORRENT_ASSERT(is_single_thread());
#ifndef TORRENT_DISABLE_EXTENSIONS
		for (auto const& e : m_extensions)
		{
			if (!e->can_disconnect(ec)) return false;
		}
#else
		TORRENT_UNUSED(ec);
#endif
		return true;
	}

	// -----------------------------
	// ---------- REQUEST ----------
	// -----------------------------

	void peer_connection::incoming_request(peer_request const& r)
	{
		TORRENT_ASSERT(is_single_thread());
		INVARIANT_CHECK;

		std::shared_ptr<torrent> t = m_torrent.lock();
		TORRENT_ASSERT(t);

		m_counters.inc_stats_counter(counters::piece_requests);

#ifndef TORRENT_DISABLE_LOGGING
		const bool valid_piece_index
			= r.piece >= piece_index_t(0)
			&& r.piece < piece_index_t(t->torrent_file().num_pieces());

		peer_log(peer_log_alert::incoming_message, "REQUEST"
			, "piece: %d s: %x l: %x", static_cast<int>(r.piece), r.start, r.length);
#endif

		if (t->super_seeding()
			&& !super_seeded_piece(r.piece))
		{
			m_counters.inc_stats_counter(counters::invalid_piece_requests);
			++m_num_invalid_requests;
#ifndef TORRENT_DISABLE_LOGGING
			if (should_log(peer_log_alert::info))
			{
				peer_log(peer_log_alert::info, "INVALID_REQUEST", "piece not superseeded "
					"i: %d t: %d n: %d h: %d ss1: %d ss2: %d"
					, m_peer_interested
					, valid_piece_index
						? t->torrent_file().piece_size(r.piece) : -1
					, t->torrent_file().num_pieces()
					, valid_piece_index ? t->has_piece_passed(r.piece) : 0
					, static_cast<int>(m_superseed_piece[0])
					, static_cast<int>(m_superseed_piece[1]));
			}
#endif

			write_reject_request(r);

			if (t->alerts().should_post<invalid_request_alert>())
			{
				// msvc 12 appears to deduce the rvalue reference template
				// incorrectly for bool temporaries. So, create a dummy instance
				bool peer_interested = bool(m_peer_interested);
				t->alerts().emplace_alert<invalid_request_alert>(
					t->get_handle(), m_remote, m_peer_id, r
					, t->has_piece_passed(r.piece), peer_interested, true);
			}
			return;
		}

		// if we haven't received a bitfield, it was
		// probably omitted, which is the same as 'have_none'
		if (!m_bitfield_received) incoming_have_none();
		if (is_disconnecting()) return;

#ifndef TORRENT_DISABLE_EXTENSIONS
		for (auto const& e : m_extensions)
		{
			if (e->on_request(r)) return;
		}
#endif
		if (is_disconnecting()) return;

		if (!t->valid_metadata())
		{
			m_counters.inc_stats_counter(counters::invalid_piece_requests);
			// if we don't have valid metadata yet,
			// we shouldn't get a request
#ifndef TORRENT_DISABLE_LOGGING
			peer_log(peer_log_alert::info, "INVALID_REQUEST", "we don't have metadata yet");
			peer_log(peer_log_alert::outgoing_message, "REJECT_PIECE", "piece: %d s: %x l: %x no metadata"
				, static_cast<int>(r.piece), r.start, r.length);
#endif
			write_reject_request(r);
			return;
		}

		if (int(m_requests.size()) > m_settings.get_int(settings_pack::max_allowed_in_request_queue))
		{
			m_counters.inc_stats_counter(counters::max_piece_requests);
			// don't allow clients to abuse our
			// memory consumption.
			// ignore requests if the client
			// is making too many of them.
#ifndef TORRENT_DISABLE_LOGGING
			peer_log(peer_log_alert::info, "INVALID_REQUEST", "incoming request queue full %d"
				, int(m_requests.size()));
			peer_log(peer_log_alert::outgoing_message, "REJECT_PIECE", "piece: %d s: %x l: %x too many requests"
				, static_cast<int>(r.piece), r.start, r.length);
#endif
			write_reject_request(r);
			return;
		}

		int fast_idx = -1;
		auto const fast_iter = std::find(m_accept_fast.begin()
			, m_accept_fast.end(), r.piece);
		if (fast_iter != m_accept_fast.end()) fast_idx = int(fast_iter - m_accept_fast.begin());

		if (!m_peer_interested)
		{
#ifndef TORRENT_DISABLE_LOGGING
			if (should_log(peer_log_alert::info))
			{
				peer_log(peer_log_alert::info, "INVALID_REQUEST", "peer is not interested "
					" t: %d n: %d block_limit: %d"
					, valid_piece_index
						? t->torrent_file().piece_size(r.piece) : -1
					, t->torrent_file().num_pieces()
					, t->block_size());
				peer_log(peer_log_alert::info, "INTERESTED", "artificial incoming INTERESTED message");
			}
#endif
			if (t->alerts().should_post<invalid_request_alert>())
			{
				// msvc 12 appears to deduce the rvalue reference template
				// incorrectly for bool temporaries. So, create a dummy instance
				bool peer_interested = bool(m_peer_interested);
				t->alerts().emplace_alert<invalid_request_alert>(
					t->get_handle(), m_remote, m_peer_id, r
					, t->has_piece_passed(r.piece)
					, peer_interested, false);
			}

			// be lenient and pretend that the peer said it was interested
			incoming_interested();
		}

		// make sure this request
		// is legal and that the peer
		// is not choked
		if (r.piece < piece_index_t(0)
			|| r.piece >= t->torrent_file().end_piece()
			|| (!t->has_piece_passed(r.piece)
				&& !t->is_predictive_piece(r.piece)
				&& !t->seed_mode())
			|| r.start < 0
			|| r.start >= t->torrent_file().piece_size(r.piece)
			|| r.length <= 0
			|| r.length + r.start > t->torrent_file().piece_size(r.piece)
			|| r.length > t->block_size())
		{
			m_counters.inc_stats_counter(counters::invalid_piece_requests);

#ifndef TORRENT_DISABLE_LOGGING
			if (should_log(peer_log_alert::info))
			{
				peer_log(peer_log_alert::info, "INVALID_REQUEST"
					, "i: %d t: %d n: %d h: %d block_limit: %d"
					, m_peer_interested
					, valid_piece_index
						? t->torrent_file().piece_size(r.piece) : -1
					, t->torrent_file().num_pieces()
					, t->has_piece_passed(r.piece)
					, t->block_size());
			}

			peer_log(peer_log_alert::outgoing_message, "REJECT_PIECE"
				, "piece: %d s: %d l: %d invalid request"
				, static_cast<int>(r.piece), r.start , r.length);
#endif

			write_reject_request(r);
			++m_num_invalid_requests;

			if (t->alerts().should_post<invalid_request_alert>())
			{
				// msvc 12 appears to deduce the rvalue reference template
				// incorrectly for bool temporaries. So, create a dummy instance
				bool peer_interested = bool(m_peer_interested);
				t->alerts().emplace_alert<invalid_request_alert>(
					t->get_handle(), m_remote, m_peer_id, r
					, t->has_piece_passed(r.piece), peer_interested, false);
			}

			// every ten invalid request, remind the peer that it's choked
			if (!m_peer_interested && m_num_invalid_requests % 10 == 0 && m_choked)
			{
				// TODO: 2 this should probably be based on time instead of number
				// of request messages. For a very high throughput connection, 300
				// may be a legitimate number of requests to have in flight when
				// getting choked
				if (m_num_invalid_requests > 300 && !m_peer_choked
					&& can_disconnect(errors::too_many_requests_when_choked))
				{
					disconnect(errors::too_many_requests_when_choked, op_bittorrent, 2);
					return;
				}
#ifndef TORRENT_DISABLE_LOGGING
				peer_log(peer_log_alert::outgoing_message, "CHOKE");
#endif
				write_choke();
			}

			return;
		}

		// if we have choked the client
		// ignore the request
		const int blocks_per_piece =
			(t->torrent_file().piece_length() + t->block_size() - 1) / t->block_size();

		// disconnect peers that downloads more than foo times an allowed
		// fast piece
		if (m_choked && fast_idx != -1 && m_accept_fast_piece_cnt[fast_idx] >= 3 * blocks_per_piece
			&& can_disconnect(errors::too_many_requests_when_choked))
		{
			disconnect(errors::too_many_requests_when_choked, op_bittorrent, 2);
			return;
		}

		if (m_choked && fast_idx == -1)
		{
#ifndef TORRENT_DISABLE_LOGGING
			peer_log(peer_log_alert::info, "REJECTING REQUEST", "peer choked and piece not in allowed fast set");
			peer_log(peer_log_alert::outgoing_message, "REJECT_PIECE", "piece: %d s: %d l: %d peer choked"
				, static_cast<int>(r.piece), r.start, r.length);
#endif
			m_counters.inc_stats_counter(counters::choked_piece_requests);
			write_reject_request(r);

			// allow peers to send request up to 2 seconds after getting choked,
			// then disconnect them
			if (aux::time_now() - seconds(2) > m_last_choke
				&& can_disconnect(errors::too_many_requests_when_choked))
			{
				disconnect(errors::too_many_requests_when_choked, op_bittorrent, 2);
				return;
			}
		}
		else
		{
			// increase the allowed fast set counter
			if (fast_idx != -1)
				++m_accept_fast_piece_cnt[fast_idx];

			if (m_requests.empty())
				m_counters.inc_stats_counter(counters::num_peers_up_requests);

			TORRENT_ASSERT(t->valid_metadata());
			TORRENT_ASSERT(r.piece >= piece_index_t(0));
			TORRENT_ASSERT(r.piece < t->torrent_file().end_piece());

			m_requests.push_back(r);

			if (t->alerts().should_post<incoming_request_alert>())
			{
				t->alerts().emplace_alert<incoming_request_alert>(r, t->get_handle()
					, m_remote, m_peer_id);
			}

			m_last_incoming_request = aux::time_now();
			fill_send_buffer();
		}
	}

	// reject all requests to this piece
	void peer_connection::reject_piece(piece_index_t const index)
	{
		TORRENT_ASSERT(is_single_thread());
		for (std::vector<peer_request>::iterator i = m_requests.begin()
			, end(m_requests.end()); i != end; ++i)
		{
			peer_request const& r = *i;
			if (r.piece != index) continue;
			write_reject_request(r);
			i = m_requests.erase(i);

			if (m_requests.empty())
				m_counters.inc_stats_counter(counters::num_peers_up_requests, -1);
		}
	}

	void peer_connection::incoming_piece_fragment(int const bytes)
	{
		TORRENT_ASSERT(is_single_thread());
		m_last_piece = aux::time_now();
		TORRENT_ASSERT(m_outstanding_bytes >= bytes);
		m_outstanding_bytes -= bytes;
		if (m_outstanding_bytes < 0) m_outstanding_bytes = 0;
		std::shared_ptr<torrent> t = associated_torrent().lock();
#if TORRENT_USE_ASSERTS
		TORRENT_ASSERT(m_received_in_piece + bytes <= t->block_size());
		m_received_in_piece += bytes;
#endif

		// progress of this torrent increased
		t->state_updated();

#if TORRENT_USE_INVARIANT_CHECKS
		check_invariant();
#endif
	}

	void peer_connection::start_receive_piece(peer_request const& r)
	{
		TORRENT_ASSERT(is_single_thread());
#if TORRENT_USE_INVARIANT_CHECKS
		check_invariant();
#endif
#if TORRENT_USE_ASSERTS
		span<char const> recv_buffer = m_recv_buffer.get();
		int recv_pos = int(recv_buffer.end() - recv_buffer.begin());
		TORRENT_ASSERT(recv_pos >= 9);
#endif

		std::shared_ptr<torrent> t = associated_torrent().lock();
		TORRENT_ASSERT(t);

		if (!verify_piece(r))
		{
#ifndef TORRENT_DISABLE_LOGGING
			peer_log(peer_log_alert::info, "INVALID_PIECE", "piece: %d s: %d l: %d"
				, static_cast<int>(r.piece), r.start, r.length);
#endif
			disconnect(errors::invalid_piece, op_bittorrent, 2);
			return;
		}

		piece_block const b(r.piece, r.start / t->block_size());
		m_receiving_block = b;

		bool in_req_queue = false;
		for (auto const& pb : m_download_queue)
		{
			if (pb.block != b) continue;
			in_req_queue = true;
			break;
		}

		// if this is not in the request queue, we have to
		// assume our outstanding bytes includes this piece too
		// if we're disconnecting, we shouldn't add pieces
		if (!in_req_queue && !m_disconnecting)
		{
			for (auto i = m_request_queue.begin()
				, end(m_request_queue.end()); i != end; ++i)
			{
				if (i->block != b) continue;
				in_req_queue = true;
				if (i - m_request_queue.begin() < m_queued_time_critical)
					--m_queued_time_critical;
				m_request_queue.erase(i);
				break;
			}

			if (m_download_queue.empty())
				m_counters.inc_stats_counter(counters::num_peers_down_requests);

			m_download_queue.insert(m_download_queue.begin(), b);
			if (!in_req_queue)
			{
				if (t->alerts().should_post<unwanted_block_alert>())
				{
					t->alerts().emplace_alert<unwanted_block_alert>(t->get_handle()
						, m_remote, m_peer_id, b.block_index, b.piece_index);
				}
#ifndef TORRENT_DISABLE_LOGGING
				peer_log(peer_log_alert::info, "INVALID_REQUEST"
					, "The block we just got was not in the request queue");
#endif
				TORRENT_ASSERT(m_download_queue.front().block == b);
				m_download_queue.front().not_wanted = true;
			}
			m_outstanding_bytes += r.length;
		}
	}

#if TORRENT_USE_INVARIANT_CHECKS
	struct check_postcondition
	{
		explicit check_postcondition(std::shared_ptr<torrent> const& t_
			, bool init_check = true): t(t_) { if (init_check) check(); }

		~check_postcondition() { check(); }

		void check()
		{
			if (!t->is_seed())
			{
				const int blocks_per_piece = static_cast<int>(
					(t->torrent_file().piece_length() + t->block_size() - 1) / t->block_size());

				std::vector<piece_picker::downloading_piece> const& dl_queue
					= t->picker().get_download_queue();

				for (std::vector<piece_picker::downloading_piece>::const_iterator i =
					dl_queue.begin(); i != dl_queue.end(); ++i)
				{
					TORRENT_ASSERT(i->finished <= blocks_per_piece);
				}
			}
		}

		std::shared_ptr<torrent> t;
	};
#endif


	// -----------------------------
	// ----------- PIECE -----------
	// -----------------------------

	void peer_connection::incoming_piece(peer_request const& p, char const* data)
	{
		TORRENT_ASSERT(is_single_thread());
		INVARIANT_CHECK;

		std::shared_ptr<torrent> t = m_torrent.lock();
		TORRENT_ASSERT(t);

		// we're not receiving any block right now
		m_receiving_block = piece_block::invalid;

#ifdef TORRENT_CORRUPT_DATA
		// corrupt all pieces from certain peers
		if (m_remote.address().is_v4()
			&& (m_remote.address().to_v4().to_ulong() & 0xf) == 0)
		{
			data[0] = ~data[0];
		}
#endif

		// if we haven't received a bitfield, it was
		// probably omitted, which is the same as 'have_none'
		if (!m_bitfield_received) incoming_have_none();
		if (is_disconnecting()) return;

		// slow-start
		if (m_slow_start)
			m_desired_queue_size += 1;

		update_desired_queue_size();

#ifndef TORRENT_DISABLE_EXTENSIONS
		for (auto const& e : m_extensions)
		{
			if (e->on_piece(p, {data, size_t(p.length)}))
			{
#if TORRENT_USE_ASSERTS
				TORRENT_ASSERT(m_received_in_piece == p.length);
				m_received_in_piece = 0;
#endif
				return;
			}
		}
#endif
		if (is_disconnecting()) return;

#if TORRENT_USE_INVARIANT_CHECKS
		check_postcondition post_checker_(t);
#if defined TORRENT_EXPENSIVE_INVARIANT_CHECKS
		t->check_invariant();
#endif
#endif

#ifndef TORRENT_DISABLE_LOGGING
		if (should_log(peer_log_alert::incoming_message))
		{
			peer_log(peer_log_alert::incoming_message, "PIECE", "piece: %d s: %x l: %x ds: %d qs: %d q: %d"
				, static_cast<int>(p.piece), p.start, p.length, statistics().download_rate()
				, int(m_desired_queue_size), int(m_download_queue.size()));
		}
#endif

		if (p.length == 0)
		{
			if (t->alerts().should_post<peer_error_alert>())
			{
				t->alerts().emplace_alert<peer_error_alert>(t->get_handle(), m_remote
					, m_peer_id, op_bittorrent, errors::peer_sent_empty_piece);
			}
			// This is used as a reject-request by bitcomet
			incoming_reject_request(p);
			return;
		}

		// if we're already seeding, don't bother,
		// just ignore it
		if (t->is_seed())
		{
#if TORRENT_USE_ASSERTS
			TORRENT_ASSERT(m_received_in_piece == p.length);
			m_received_in_piece = 0;
#endif
			if (!m_download_queue.empty())
			{
				m_download_queue.erase(m_download_queue.begin());
				if (m_download_queue.empty())
					m_counters.inc_stats_counter(counters::num_peers_down_requests, -1);
			}
			t->add_redundant_bytes(p.length, waste_reason::piece_seed);
			return;
		}

		time_point const now = clock_type::now();

		t->need_picker();

		piece_picker& picker = t->picker();

		piece_block block_finished(p.piece, p.start / t->block_size());
		TORRENT_ASSERT(verify_piece(p));

		std::vector<pending_block>::iterator b
			= std::find_if(
				m_download_queue.begin()
				, m_download_queue.end()
				, aux::has_block(block_finished));

		if (b == m_download_queue.end())
		{
			if (t->alerts().should_post<unwanted_block_alert>())
			{
				t->alerts().emplace_alert<unwanted_block_alert>(t->get_handle()
					, m_remote, m_peer_id, block_finished.block_index
					, block_finished.piece_index);
			}
#ifndef TORRENT_DISABLE_LOGGING
			peer_log(peer_log_alert::info, "INVALID_REQUEST", "The block we just got was not in the request queue");
#endif
#if TORRENT_USE_ASSERTS
			TORRENT_ASSERT_VAL(m_received_in_piece == p.length, m_received_in_piece);
			m_received_in_piece = 0;
#endif
			t->add_redundant_bytes(p.length, waste_reason::piece_unknown);

			// the bytes of the piece we just completed have been deducted from
			// m_outstanding_bytes as we received it, in incoming_piece_fragment.
			// however, it now turns out the piece we received wasn't in the
			// download queue, so we still have the same number of pieces in the
			// download queue, which is why we need to add the bytes back.
			m_outstanding_bytes += p.length;
#if TORRENT_USE_INVARIANT_CHECKS
			check_invariant();
#endif
			return;
		}

#if TORRENT_USE_ASSERTS
		TORRENT_ASSERT_VAL(m_received_in_piece == p.length, m_received_in_piece);
		m_received_in_piece = 0;
#endif
		// if the block we got is already finished, then ignore it
		if (picker.is_downloaded(block_finished))
		{
			waste_reason const reason
				= (b->timed_out) ? waste_reason::piece_timed_out
				: (b->not_wanted) ? waste_reason::piece_cancelled
				: (b->busy) ? waste_reason::piece_end_game
				: waste_reason::piece_unknown;

			t->add_redundant_bytes(p.length, reason);

			m_download_queue.erase(b);
			if (m_download_queue.empty())
				m_counters.inc_stats_counter(counters::num_peers_down_requests, -1);

			if (m_disconnecting) return;

			m_request_time.add_sample(int(total_milliseconds(now - m_requested)));
#ifndef TORRENT_DISABLE_LOGGING
			if (should_log(peer_log_alert::info))
			{
				peer_log(peer_log_alert::info, "REQUEST_TIME", "%d +- %d ms"
					, m_request_time.mean(), m_request_time.avg_deviation());
			}
#endif

			// we completed an incoming block, and there are still outstanding
			// requests. The next block we expect to receive now has another
			// timeout period until we time out. So, reset the timer.
			if (!m_download_queue.empty())
				m_requested = now;

			if (request_a_block(*t, *this))
				m_counters.inc_stats_counter(counters::incoming_redundant_piece_picks);
			send_block_requests();
			return;
		}

		// we received a request within the timeout, make sure this peer is
		// not snubbed anymore
		if (total_seconds(now - m_requested)
			< request_timeout()
			&& m_snubbed)
		{
			m_snubbed = false;
			if (t->alerts().should_post<peer_unsnubbed_alert>())
			{
				t->alerts().emplace_alert<peer_unsnubbed_alert>(t->get_handle()
					, m_remote, m_peer_id);
			}
		}

#ifndef TORRENT_DISABLE_LOGGING
		if (t->should_log())
		{
			t->debug_log("PIECE [%p] (%d ms) (%d)", static_cast<void*>(this)
				, int(total_milliseconds(now - m_unchoke_time)), t->num_have());
		}

		peer_log(peer_log_alert::info, "FILE_ASYNC_WRITE", "piece: %d s: %x l: %x"
			, static_cast<int>(p.piece), p.start, p.length);
#endif
		m_download_queue.erase(b);
		if (m_download_queue.empty())
			m_counters.inc_stats_counter(counters::num_peers_down_requests, -1);

		if (t->is_deleted()) return;

		bool const exceeded = m_disk_thread.async_write(t->storage(), p, data, self()
			, std::bind(&peer_connection::on_disk_write_complete
			, self(), _1, p, t));

		// every peer is entitled to have two disk blocks allocated at any given
		// time, regardless of whether the cache size is exceeded or not. If this
		// was not the case, when the cache size setting is very small, most peers
		// would be blocked most of the time, because the disk cache would
		// continuously be in exceeded state. Only rarely would it actually drop
		// down to 0 and unblock all peers.
		if (exceeded && m_outstanding_writing_bytes > 0)
		{
			if ((m_channel_state[download_channel] & peer_info::bw_disk) == 0)
				m_counters.inc_stats_counter(counters::num_peers_down_disk);
			m_channel_state[download_channel] |= peer_info::bw_disk;
#ifndef TORRENT_DISABLE_LOGGING
			peer_log(peer_log_alert::info, "DISK", "exceeded disk buffer watermark");
#endif
		}

		std::int64_t const write_queue_size = m_counters.inc_stats_counter(
			counters::queued_write_bytes, p.length);
		m_outstanding_writing_bytes += p.length;

		std::int64_t const max_queue_size = m_settings.get_int(
			settings_pack::max_queued_disk_bytes);
		if (write_queue_size > max_queue_size
			&& write_queue_size - p.length < max_queue_size
			&& m_settings.get_int(settings_pack::cache_size) > 5
			&& t->alerts().should_post<performance_alert>())
		{
			t->alerts().emplace_alert<performance_alert>(t->get_handle()
				, performance_alert::too_high_disk_queue_limit);
		}

		m_request_time.add_sample(int(total_milliseconds(now - m_requested)));
#ifndef TORRENT_DISABLE_LOGGING
		if (should_log(peer_log_alert::info))
		{
			peer_log(peer_log_alert::info, "REQUEST_TIME", "%d +- %d ms"
				, m_request_time.mean(), m_request_time.avg_deviation());
		}
#endif

		// we completed an incoming block, and there are still outstanding
		// requests. The next block we expect to receive now has another
		// timeout period until we time out. So, reset the timer.
		if (!m_download_queue.empty())
			m_requested = now;

		bool const was_finished = picker.is_piece_finished(p.piece);
		// did we request this block from any other peers?
		bool const multi = picker.num_peers(block_finished) > 1;
//		std::fprintf(stderr, "peer_connection mark_as_writing peer: %p piece: %d block: %d\n"
//			, peer_info_struct(), block_finished.piece_index, block_finished.block_index);
		picker.mark_as_writing(block_finished, peer_info_struct());

		TORRENT_ASSERT(picker.num_peers(block_finished) == 0);
		// if we requested this block from other peers, cancel it now
		if (multi) t->cancel_block(block_finished);

		if (m_settings.get_int(settings_pack::predictive_piece_announce))
		{
			piece_index_t const piece = block_finished.piece_index;
			piece_picker::downloading_piece st;
			t->picker().piece_info(piece, st);

			int num_blocks = t->picker().blocks_in_piece(piece);
			if (st.requested > 0 && st.writing + st.finished + st.requested == num_blocks)
			{
				std::vector<torrent_peer*> d;
				t->picker().get_downloaders(d, piece);
				if (d.size() == 1)
				{
					// only make predictions if all remaining
					// blocks are requested from the same peer
					torrent_peer* peer = d[0];
					if (peer->connection)
					{
						// we have a connection. now, what is the current
						// download rate from this peer, and how many blocks
						// do we have left to download?
						std::int64_t rate = peer->connection->statistics().download_payload_rate();
						std::int64_t bytes_left = std::int64_t(st.requested) * t->block_size();
						// the settings unit is milliseconds, so calculate the
						// number of milliseconds worth of bytes left in the piece
						if (rate > 1000
							&& (bytes_left * 1000) / rate < m_settings.get_int(settings_pack::predictive_piece_announce))
						{
							// we predict we will complete this piece very soon.
							t->predicted_have_piece(piece, int((bytes_left * 1000) / rate));
						}
					}
				}
			}
		}

		TORRENT_ASSERT(picker.num_peers(block_finished) == 0);

#if TORRENT_USE_INVARIANT_CHECKS \
	&& defined TORRENT_EXPENSIVE_INVARIANT_CHECKS
		t->check_invariant();
#endif

#if TORRENT_USE_ASSERTS
		piece_picker::downloading_piece pi;
		picker.piece_info(p.piece, pi);
		int num_blocks = picker.blocks_in_piece(p.piece);
		TORRENT_ASSERT(pi.writing + pi.finished + pi.requested <= num_blocks);
		TORRENT_ASSERT(picker.is_piece_finished(p.piece) == (pi.writing + pi.finished == num_blocks));
#endif

		// did we just finish the piece?
		// this means all blocks are either written
		// to disk or are in the disk write cache
		if (picker.is_piece_finished(p.piece) && !was_finished)
		{
#if TORRENT_USE_INVARIANT_CHECKS
			check_postcondition post_checker2_(t, false);
#endif
			t->verify_piece(p.piece);
		}

		check_graceful_pause();

		if (is_disconnecting()) return;

		if (request_a_block(*t, *this))
			m_counters.inc_stats_counter(counters::incoming_piece_picks);
		send_block_requests();
	}

	void peer_connection::check_graceful_pause()
	{
		// TODO: 3 instead of having to ask the torrent whether it's in graceful
		// pause mode or not, the peers should keep that state (and the torrent
		// should update them when it enters graceful pause). When a peer enters
		// graceful pause mode, it should cancel all outstanding requests and
		// clear its request queue.
		std::shared_ptr<torrent> t = m_torrent.lock();
		if (!t || !t->graceful_pause()) return;

		if (m_outstanding_bytes > 0) return;

#ifndef TORRENT_DISABLE_LOGGING
		peer_log(peer_log_alert::info, "GRACEFUL_PAUSE", "NO MORE DOWNLOAD");
#endif
		disconnect(errors::torrent_paused, op_bittorrent);
	}

	void peer_connection::on_disk_write_complete(storage_error const& error
		, peer_request p, std::shared_ptr<torrent> t)
	{
		TORRENT_ASSERT(is_single_thread());
#ifndef TORRENT_DISABLE_LOGGING
		if (should_log(peer_log_alert::info))
		{
			peer_log(peer_log_alert::info, "FILE_ASYNC_WRITE_COMPLETE", "piece: %d s: %x l: %x e: %s"
				, static_cast<int>(p.piece), p.start, p.length, error.ec.message().c_str());
		}
#endif

		m_counters.inc_stats_counter(counters::queued_write_bytes, -p.length);
		m_outstanding_writing_bytes -= p.length;

		TORRENT_ASSERT(m_outstanding_writing_bytes >= 0);

		// every peer is entitled to allocate a disk buffer if it has no writes outstanding
		// see the comment in incoming_piece
		if (m_outstanding_writing_bytes == 0
			&& m_channel_state[download_channel] & peer_info::bw_disk)
		{
			m_counters.inc_stats_counter(counters::num_peers_down_disk, -1);
			m_channel_state[download_channel] &= ~peer_info::bw_disk;
		}

		INVARIANT_CHECK;

		if (!t)
		{
			disconnect(error.ec, op_file_write);
			return;
		}

		// in case the outstanding bytes just dropped down
		// to allow to receive more data
		setup_receive();

		piece_block const block_finished(p.piece, p.start / t->block_size());

		if (error)
		{
			// we failed to write the piece to disk tell the piece picker
			// this will block any other peer from issuing requests
			// to this piece, until we've cleared it.
			if (error.ec == boost::asio::error::operation_aborted)
			{
				if (t->has_picker())
					t->picker().mark_as_canceled(block_finished, nullptr);
			}
			else
			{
				// if any other peer has a busy request to this block, we need
				// to cancel it too
				t->cancel_block(block_finished);
				if (t->has_picker())
					t->picker().write_failed(block_finished);

				if (t->has_storage())
				{
					// when this returns, all outstanding jobs to the
					// piece are done, and we can restore it, allowing
					// new requests to it
					m_disk_thread.async_clear_piece(t->storage(), p.piece
						, std::bind(&torrent::on_piece_fail_sync, t, _1, block_finished));
				}
				else
				{
					// is m_abort true? if so, we should probably just
					// exit this function early, no need to keep the picker
					// state up-to-date, right?
					t->on_piece_fail_sync(p.piece, block_finished);
				}
			}
			t->update_gauge();
			// handle_disk_error may disconnect us
			t->handle_disk_error("write", error, this, torrent::disk_class::write);
			return;
		}

		if (!t->has_picker()) return;

		piece_picker& picker = t->picker();

		TORRENT_ASSERT(picker.num_peers(block_finished) == 0);

//		std::fprintf(stderr, "peer_connection mark_as_finished peer: %p piece: %d block: %d\n"
//			, peer_info_struct(), block_finished.piece_index, block_finished.block_index);
		picker.mark_as_finished(block_finished, peer_info_struct());

		t->maybe_done_flushing();

		if (t->alerts().should_post<block_finished_alert>())
		{
			t->alerts().emplace_alert<block_finished_alert>(t->get_handle(),
				remote(), pid(), block_finished.block_index
				, block_finished.piece_index);
		}

		disconnect_if_redundant();

		if (m_disconnecting) return;

#if TORRENT_USE_ASSERTS
		if (t->has_picker())
		{
			const std::vector<piece_picker::downloading_piece>& q
				= picker.get_download_queue();

			for (std::vector<piece_picker::downloading_piece>::const_iterator
				i = q.begin(), end(q.end()); i != end; ++i)
			{
				if (i->index != block_finished.piece_index) continue;
				piece_picker::block_info* info = picker.blocks_for_piece(*i);
				TORRENT_ASSERT(info[block_finished.block_index].state
					== piece_picker::block_info::state_finished);
			}
		}
#endif
		if (t->is_aborted()) return;
	}

	// -----------------------------
	// ---------- CANCEL -----------
	// -----------------------------

	void peer_connection::incoming_cancel(peer_request const& r)
	{
		TORRENT_ASSERT(is_single_thread());
		INVARIANT_CHECK;

#ifndef TORRENT_DISABLE_EXTENSIONS
		for (auto const& e : m_extensions)
		{
			if (e->on_cancel(r)) return;
		}
#endif
		if (is_disconnecting()) return;

#ifndef TORRENT_DISABLE_LOGGING
		peer_log(peer_log_alert::incoming_message, "CANCEL"
			, "piece: %d s: %x l: %x", static_cast<int>(r.piece), r.start, r.length);
#endif

		std::vector<peer_request>::iterator i
			= std::find(m_requests.begin(), m_requests.end(), r);

		if (i != m_requests.end())
		{
			m_counters.inc_stats_counter(counters::cancelled_piece_requests);
			m_requests.erase(i);

			if (m_requests.empty())
				m_counters.inc_stats_counter(counters::num_peers_up_requests, -1);

#ifndef TORRENT_DISABLE_LOGGING
			peer_log(peer_log_alert::outgoing_message, "REJECT_PIECE", "piece: %d s: %x l: %x cancelled"
				, static_cast<int>(r.piece), r.start , r.length);
#endif
			write_reject_request(r);
		}
		else
		{
			// TODO: 2 since we throw away the queue entry once we issue
			// the disk job, this may happen. Instead, we should keep the
			// queue entry around, mark it as having been requested from
			// disk and once the disk job comes back, discard it if it has
			// been cancelled. Maybe even be able to cancel disk jobs?
#ifndef TORRENT_DISABLE_LOGGING
			peer_log(peer_log_alert::info, "INVALID_CANCEL", "got cancel not in the queue");
#endif
		}
	}

	// -----------------------------
	// --------- DHT PORT ----------
	// -----------------------------

	void peer_connection::incoming_dht_port(int const listen_port)
	{
		TORRENT_ASSERT(is_single_thread());
		INVARIANT_CHECK;

#ifndef TORRENT_DISABLE_LOGGING
		peer_log(peer_log_alert::incoming_message, "DHT_PORT", "p: %d", listen_port);
#endif
#ifndef TORRENT_DISABLE_DHT
		m_ses.add_dht_node(udp::endpoint(
			m_remote.address(), std::uint16_t(listen_port)));
#else
		TORRENT_UNUSED(listen_port);
#endif
	}

	// -----------------------------
	// --------- HAVE ALL ----------
	// -----------------------------

	void peer_connection::incoming_have_all()
	{
		TORRENT_ASSERT(is_single_thread());
		INVARIANT_CHECK;

		std::shared_ptr<torrent> t = m_torrent.lock();
		TORRENT_ASSERT(t);

		// we cannot disconnect in a constructor, and
		// this function may end up doing that
		TORRENT_ASSERT(m_in_constructor == false);

#ifndef TORRENT_DISABLE_LOGGING
		peer_log(peer_log_alert::incoming_message, "HAVE_ALL");
#endif

#ifndef TORRENT_DISABLE_EXTENSIONS
		for (auto const& e : m_extensions)
		{
			if (e->on_have_all()) return;
		}
#endif
		if (is_disconnecting()) return;

		if (m_bitfield_received)
			t->peer_lost(m_have_piece, this);

		m_have_all = true;

#ifndef TORRENT_DISABLE_LOGGING
		peer_log(peer_log_alert::info, "SEED", "this is a seed p: %p"
			, static_cast<void*>(m_peer_info));
#endif

		t->set_seed(m_peer_info, true);
		m_upload_only = true;
		m_bitfield_received = true;

#ifndef TORRENT_DISABLE_LOGGING
		m_bitfield_time = clock_type::now();
		t->debug_log("HANDSHAKE [%p] (%d ms)"
			, static_cast<void*>(this)
			, int(total_milliseconds(m_bitfield_time - m_connect_time)));
#endif

		// if we don't have metadata yet
		// just remember the bitmask
		// don't update the piecepicker
		// (since it doesn't exist yet)
		if (!t->ready_for_connections())
		{
			// assume seeds are interesting when we
			// don't even have the metadata
			t->peer_is_interesting(*this);

			disconnect_if_redundant();
			return;
		}

		TORRENT_ASSERT(!m_have_piece.empty());
		m_have_piece.set_all();
		m_num_pieces = m_have_piece.size();

		t->peer_has_all(this);

#if TORRENT_USE_INVARIANT_CHECKS
		if (t && t->has_picker())
			t->picker().check_peer_invariant(m_have_piece, peer_info_struct());
#endif

		TORRENT_ASSERT(m_have_piece.all_set());
		TORRENT_ASSERT(m_have_piece.count() == m_have_piece.size());
		TORRENT_ASSERT(m_have_piece.size() == t->torrent_file().num_pieces());

		// if we're finished, we're not interested
		if (t->is_upload_only()) send_not_interested();
		else t->peer_is_interesting(*this);

		disconnect_if_redundant();
	}

	// -----------------------------
	// --------- HAVE NONE ---------
	// -----------------------------

	void peer_connection::incoming_have_none()
	{
		TORRENT_ASSERT(is_single_thread());
		INVARIANT_CHECK;

#ifndef TORRENT_DISABLE_LOGGING
		peer_log(peer_log_alert::incoming_message, "HAVE_NONE");
#endif

		std::shared_ptr<torrent> t = m_torrent.lock();
		TORRENT_ASSERT(t);

#ifndef TORRENT_DISABLE_EXTENSIONS
		for (auto const& e : m_extensions)
		{
			if (e->on_have_none()) return;
		}
#endif
		if (is_disconnecting()) return;

		if (m_bitfield_received)
			t->peer_lost(m_have_piece, this);

		t->set_seed(m_peer_info, false);
		m_bitfield_received = true;

#ifndef TORRENT_DISABLE_LOGGING
		m_bitfield_time = clock_type::now();
		t->debug_log("HANDSHAKE [%p] (%d ms)"
			, static_cast<void*>(this)
			, int(total_milliseconds(m_bitfield_time - m_connect_time)));
#endif
		m_have_piece.clear_all();
		m_num_pieces = 0;

		// if the peer is ready to download stuff, it must have metadata
		m_has_metadata = true;

		// we're never interested in a peer that doesn't have anything
		send_not_interested();

		TORRENT_ASSERT(!m_have_piece.empty() || !t->ready_for_connections());
		disconnect_if_redundant();
	}

	// -----------------------------
	// ------- ALLOWED FAST --------
	// -----------------------------

	void peer_connection::incoming_allowed_fast(piece_index_t const index)
	{
		TORRENT_ASSERT(is_single_thread());
		INVARIANT_CHECK;

		std::shared_ptr<torrent> t = m_torrent.lock();
		TORRENT_ASSERT(t);

#ifndef TORRENT_DISABLE_LOGGING
		if (t->should_log())
		{
			time_point const now = clock_type::now();
			t->debug_log("ALLOW FAST [%p] (%d ms)"
				, static_cast<void*>(this)
				, int(total_milliseconds(now - m_connect_time)));
			if (m_peer_choked) m_unchoke_time = now;
		}
		peer_log(peer_log_alert::incoming_message, "ALLOWED_FAST", "%d"
			, static_cast<int>(index));
#endif

#ifndef TORRENT_DISABLE_EXTENSIONS
		for (auto const& e : m_extensions)
		{
			if (e->on_allowed_fast(index)) return;
		}
#endif
		if (is_disconnecting()) return;

		if (index < piece_index_t(0))
		{
#ifndef TORRENT_DISABLE_LOGGING
			peer_log(peer_log_alert::incoming_message, "INVALID_ALLOWED_FAST"
				, "%d", static_cast<int>(index));
#endif
			return;
		}

		if (t->valid_metadata())
		{
			if (index >= piece_index_t(m_have_piece.size()))
			{
#ifndef TORRENT_DISABLE_LOGGING
				peer_log(peer_log_alert::incoming_message, "INVALID_ALLOWED_FAST"
					, "%d s: %d", static_cast<int>(index), m_have_piece.size());
#endif
				return;
			}

			// if we already have the piece, we can
			// ignore this message
			if (t->have_piece(index))
				return;
		}

		// if we don't have the metadata, we'll verify
		// this piece index later
		m_allowed_fast.push_back(index);

		// if the peer has the piece and we want
		// to download it, request it
		if (index < m_have_piece.end_index()
			&& m_have_piece[index]
			&& !t->has_piece_passed(index)
			&& t->valid_metadata()
			&& t->has_picker()
			&& t->picker().piece_priority(index) > 0)
		{
			t->peer_is_interesting(*this);
		}
	}

	std::vector<piece_index_t> const& peer_connection::allowed_fast()
	{
		TORRENT_ASSERT(is_single_thread());
		std::shared_ptr<torrent> t = m_torrent.lock();
		TORRENT_ASSERT(t);

		// TODO: sort the allowed fast set in priority order
		return m_allowed_fast;
	}

	bool peer_connection::can_request_time_critical() const
	{
		TORRENT_ASSERT(is_single_thread());
		if (has_peer_choked() || !is_interesting()) return false;
		if (int(m_download_queue.size()) + int(m_request_queue.size())
			> m_desired_queue_size * 2) return false;
		if (on_parole()) return false;
		if (m_disconnecting) return false;
		std::shared_ptr<torrent> t = m_torrent.lock();
		TORRENT_ASSERT(t);
		if (t->upload_mode()) return false;

		// ignore snubbed peers, since they're not likely to return pieces in a
		// timely manner anyway
		if (m_snubbed) return false;
		return true;
	}

	bool peer_connection::make_time_critical(piece_block const& block)
	{
		TORRENT_ASSERT(is_single_thread());
		std::vector<pending_block>::iterator rit = std::find_if(m_request_queue.begin()
			, m_request_queue.end(), aux::has_block(block));
		if (rit == m_request_queue.end()) return false;
#if TORRENT_USE_ASSERTS
		std::shared_ptr<torrent> t = m_torrent.lock();
		TORRENT_ASSERT(t);
		TORRENT_ASSERT(t->has_picker());
		TORRENT_ASSERT(t->picker().is_requested(block));
#endif
		// ignore it if it's already time critical
		if (rit - m_request_queue.begin() < m_queued_time_critical) return false;
		pending_block b = *rit;
		m_request_queue.erase(rit);
		m_request_queue.insert(m_request_queue.begin() + m_queued_time_critical, b);
		++m_queued_time_critical;
		return true;
	}

	bool peer_connection::add_request(piece_block const& block, int const flags)
	{
		TORRENT_ASSERT(is_single_thread());
		INVARIANT_CHECK;

		std::shared_ptr<torrent> t = m_torrent.lock();
		TORRENT_ASSERT(t);

		TORRENT_ASSERT(!m_disconnecting);
		TORRENT_ASSERT(t->valid_metadata());

		TORRENT_ASSERT(block.block_index != piece_block::invalid.block_index);
		TORRENT_ASSERT(block.piece_index != piece_block::invalid.piece_index);
		TORRENT_ASSERT(block.piece_index < t->torrent_file().end_piece());
		TORRENT_ASSERT(block.block_index < t->torrent_file().piece_size(block.piece_index));
		TORRENT_ASSERT(!t->picker().is_requested(block) || (t->picker().num_peers(block) > 0));
		TORRENT_ASSERT(!t->have_piece(block.piece_index));
		TORRENT_ASSERT(std::find_if(m_download_queue.begin(), m_download_queue.end()
			, aux::has_block(block)) == m_download_queue.end());
		TORRENT_ASSERT(std::find(m_request_queue.begin(), m_request_queue.end()
			, block) == m_request_queue.end());

		if (t->upload_mode())
		{
#ifndef TORRENT_DISABLE_LOGGING
			peer_log(peer_log_alert::info, "PIECE_PICKER"
				, "not_picking: %d,%d upload_mode"
				, static_cast<int>(block.piece_index), block.block_index);
#endif
			return false;
		}
		if (m_disconnecting)
		{
#ifndef TORRENT_DISABLE_LOGGING
			peer_log(peer_log_alert::info, "PIECE_PICKER"
				, "not_picking: %d,%d disconnecting"
				, static_cast<int>(block.piece_index), block.block_index);
#endif
			return false;
		}

		if ((flags & req_busy) && !(flags & req_time_critical))
		{
			// this block is busy (i.e. it has been requested
			// from another peer already). Only allow one busy
			// request in the pipeline at the time
			// this rule does not apply to time critical pieces,
			// in which case we are allowed to pick more than one
			// busy blocks
			if (std::any_of(m_download_queue.begin(), m_download_queue.end()
				, [](pending_block const& i) { return i.busy; }))
			{
#ifndef TORRENT_DISABLE_LOGGING
				peer_log(peer_log_alert::info, "PIECE_PICKER"
					, "not_picking: %d,%d already in download queue & busy"
					, static_cast<int>(block.piece_index), block.block_index);
#endif
				return false;
			}

			if (std::any_of(m_request_queue.begin(), m_request_queue.end()
				, [](pending_block const& i) { return i.busy; }))
			{
#ifndef TORRENT_DISABLE_LOGGING
				peer_log(peer_log_alert::info, "PIECE_PICKER"
					, "not_picking: %d,%d already in request queue & busy"
					, static_cast<int>(block.piece_index), block.block_index);
#endif
				return false;
			}
		}

		if (!t->picker().mark_as_downloading(block, peer_info_struct()
			, picker_options()))
		{
#ifndef TORRENT_DISABLE_LOGGING
			peer_log(peer_log_alert::info, "PIECE_PICKER"
				, "not_picking: %d,%d failed to mark_as_downloading"
				, static_cast<int>(block.piece_index), block.block_index);
#endif
			return false;
		}

		if (t->alerts().should_post<block_downloading_alert>())
		{
			t->alerts().emplace_alert<block_downloading_alert>(t->get_handle()
				, remote(), pid(), block.block_index, block.piece_index);
		}

		pending_block pb(block);
		pb.busy = (flags & req_busy) ? true : false;
		if (flags & req_time_critical)
		{
			m_request_queue.insert(m_request_queue.begin() + m_queued_time_critical
				, pb);
			++m_queued_time_critical;
		}
		else
		{
			m_request_queue.push_back(pb);
		}
		return true;
	}

	void peer_connection::cancel_all_requests()
	{
		TORRENT_ASSERT(is_single_thread());
		INVARIANT_CHECK;

		std::shared_ptr<torrent> t = m_torrent.lock();
		// this peer might be disconnecting
		if (!t) return;

		TORRENT_ASSERT(t->valid_metadata());

#ifndef TORRENT_DISABLE_LOGGING
		peer_log(peer_log_alert::info, "CANCEL_ALL_REQUESTS");
#endif

		while (!m_request_queue.empty())
		{
			t->picker().abort_download(m_request_queue.back().block, peer_info_struct());
			m_request_queue.pop_back();
		}
		m_queued_time_critical = 0;

		// make a local temporary copy of the download queue, since it
		// may be modified when we call write_cancel (for peers that don't
		// support the FAST extensions).
		std::vector<pending_block> temp_copy = m_download_queue;

		for (std::vector<pending_block>::iterator i = temp_copy.begin()
			, end(temp_copy.end()); i != end; ++i)
		{
			piece_block const b = i->block;

			int const block_offset = b.block_index * t->block_size();
			int const block_size
				= (std::min)(t->torrent_file().piece_size(b.piece_index)-block_offset,
					t->block_size());
			TORRENT_ASSERT(block_size > 0);
			TORRENT_ASSERT(block_size <= t->block_size());

			// we can't cancel the piece if we've started receiving it
			if (m_receiving_block == b) continue;

			peer_request r;
			r.piece = b.piece_index;
			r.start = block_offset;
			r.length = block_size;

#ifndef TORRENT_DISABLE_LOGGING
			peer_log(peer_log_alert::outgoing_message, "CANCEL"
				, "piece: %d s: %d l: %d b: %d"
				, static_cast<int>(b.piece_index), block_offset, block_size, b.block_index);
#endif
			write_cancel(r);
		}
	}

	void peer_connection::cancel_request(piece_block const& block, bool force)
	{
		TORRENT_ASSERT(is_single_thread());
		INVARIANT_CHECK;

		std::shared_ptr<torrent> t = m_torrent.lock();
		// this peer might be disconnecting
		if (!t) return;

		TORRENT_ASSERT(t->valid_metadata());

		TORRENT_ASSERT(block.block_index != piece_block::invalid.block_index);
		TORRENT_ASSERT(block.piece_index != piece_block::invalid.piece_index);
		TORRENT_ASSERT(block.piece_index < t->torrent_file().end_piece());
		TORRENT_ASSERT(block.block_index < t->torrent_file().piece_size(block.piece_index));

		// if all the peers that requested this block has been
		// cancelled, then just ignore the cancel.
		if (!t->picker().is_requested(block)) return;

		std::vector<pending_block>::iterator it
			= std::find_if(m_download_queue.begin(), m_download_queue.end()
				, aux::has_block(block));
		if (it == m_download_queue.end())
		{
			std::vector<pending_block>::iterator rit = std::find_if(m_request_queue.begin()
				, m_request_queue.end(), aux::has_block(block));

			// when a multi block is received, it is cancelled
			// from all peers, so if this one hasn't requested
			// the block, just ignore to cancel it.
			if (rit == m_request_queue.end()) return;

			if (rit - m_request_queue.begin() < m_queued_time_critical)
				--m_queued_time_critical;

			t->picker().abort_download(block, peer_info_struct());
			m_request_queue.erase(rit);
			// since we found it in the request queue, it means it hasn't been
			// sent yet, so we don't have to send a cancel.
			return;
		}

		int const block_offset = block.block_index * t->block_size();
		int const block_size
			= (std::min)(t->torrent_file().piece_size(block.piece_index)-block_offset,
			t->block_size());
		TORRENT_ASSERT(block_size > 0);
		TORRENT_ASSERT(block_size <= t->block_size());

		it->not_wanted = true;

		if (force) t->picker().abort_download(block, peer_info_struct());

		if (m_outstanding_bytes < block_size) return;

		peer_request r;
		r.piece = block.piece_index;
		r.start = block_offset;
		r.length = block_size;

#ifndef TORRENT_DISABLE_LOGGING
			peer_log(peer_log_alert::outgoing_message, "CANCEL"
				, "piece: %d s: %d l: %d b: %d"
				, static_cast<int>(block.piece_index), block_offset, block_size, block.block_index);
#endif
		write_cancel(r);
	}

	bool peer_connection::send_choke()
	{
		TORRENT_ASSERT(is_single_thread());
		INVARIANT_CHECK;

		TORRENT_ASSERT(!is_connecting());

		if (m_choked)
		{
			TORRENT_ASSERT(m_peer_info == nullptr
				|| m_peer_info->optimistically_unchoked == false);
			return false;
		}

		if (m_peer_info && m_peer_info->optimistically_unchoked)
		{
			m_peer_info->optimistically_unchoked = false;
			m_counters.inc_stats_counter(counters::num_peers_up_unchoked_optimistic, -1);
		}

		m_suggest_pieces.clear();
		m_suggest_pieces.shrink_to_fit();

#ifndef TORRENT_DISABLE_LOGGING
		peer_log(peer_log_alert::outgoing_message, "CHOKE");
#endif
		write_choke();
		m_counters.inc_stats_counter(counters::num_peers_up_unchoked_all, -1);
		if (!ignore_unchoke_slots())
			m_counters.inc_stats_counter(counters::num_peers_up_unchoked, -1);
		m_choked = true;

		m_last_choke = aux::time_now();
		m_num_invalid_requests = 0;

		// reject the requests we have in the queue
		// except the allowed fast pieces
		for (std::vector<peer_request>::iterator i = m_requests.begin();
			i != m_requests.end();)
		{
			if (std::find(m_accept_fast.begin(), m_accept_fast.end(), i->piece)
				!= m_accept_fast.end())
			{
				++i;
				continue;
			}
			peer_request const& r = *i;
			m_counters.inc_stats_counter(counters::choked_piece_requests);
#ifndef TORRENT_DISABLE_LOGGING
			peer_log(peer_log_alert::outgoing_message, "REJECT_PIECE"
				, "piece: %d s: %d l: %d choking"
				, static_cast<int>(r.piece), r.start , r.length);
#endif
			write_reject_request(r);
			i = m_requests.erase(i);

			if (m_requests.empty())
				m_counters.inc_stats_counter(counters::num_peers_up_requests, -1);
		}
		return true;
	}

	bool peer_connection::send_unchoke()
	{
		TORRENT_ASSERT(is_single_thread());
		INVARIANT_CHECK;

		if (!m_choked) return false;
		std::shared_ptr<torrent> t = m_torrent.lock();
		if (!t->ready_for_connections()) return false;

		if (m_settings.get_int(settings_pack::suggest_mode)
			== settings_pack::suggest_read_cache)
		{
			// immediately before unchoking this peer, we should send some
			// suggested pieces for it to request
			send_piece_suggestions(2);
		}

		m_last_unchoke = aux::time_now();
		write_unchoke();
		m_counters.inc_stats_counter(counters::num_peers_up_unchoked_all);
		if (!ignore_unchoke_slots())
			m_counters.inc_stats_counter(counters::num_peers_up_unchoked);
		m_choked = false;

		m_uploaded_at_last_unchoke = m_statistics.total_payload_upload();

#ifndef TORRENT_DISABLE_LOGGING
		peer_log(peer_log_alert::outgoing_message, "UNCHOKE");
#endif
		return true;
	}

	void peer_connection::send_interested()
	{
		TORRENT_ASSERT(is_single_thread());
		if (m_interesting) return;
		std::shared_ptr<torrent> t = m_torrent.lock();
		if (!t->ready_for_connections()) return;
		m_interesting = true;
		m_counters.inc_stats_counter(counters::num_peers_down_interested);
		write_interested();

#ifndef TORRENT_DISABLE_LOGGING
		peer_log(peer_log_alert::outgoing_message, "INTERESTED");
#endif
	}

	void peer_connection::send_not_interested()
	{
		TORRENT_ASSERT(is_single_thread());
		// we cannot disconnect in a constructor, and
		// this function may end up doing that
		TORRENT_ASSERT(m_in_constructor == false);

		if (!m_interesting)
		{
			disconnect_if_redundant();
			return;
		}

		std::shared_ptr<torrent> t = m_torrent.lock();
		if (!t->ready_for_connections()) return;
		m_interesting = false;
		m_slow_start = false;
		m_counters.inc_stats_counter(counters::num_peers_down_interested, -1);

		disconnect_if_redundant();
		if (m_disconnecting) return;

		write_not_interested();

		m_became_uninteresting = aux::time_now();

#ifndef TORRENT_DISABLE_LOGGING
		peer_log(peer_log_alert::outgoing_message, "NOT_INTERESTED");
#endif
	}

	void peer_connection::send_piece_suggestions(int const num)
	{
		std::shared_ptr<torrent> t = m_torrent.lock();
		TORRENT_ASSERT(t);

		int const new_suggestions = t->get_suggest_pieces(m_suggest_pieces
			, m_have_piece, num);

		// higher priority pieces are farther back in the vector, the last
		// suggested piece to be received is the highest priority, so send the
		// highest priority piece last.
		for (auto i = m_suggest_pieces.end() - new_suggestions;
			i != m_suggest_pieces.end(); ++i)
		{
			send_suggest(*i);
		}
		int const max = m_settings.get_int(settings_pack::max_suggest_pieces);
		if (int(m_suggest_pieces.size()) > max)
		{
			int const to_erase = int(m_suggest_pieces.size() - max);
			m_suggest_pieces.erase(m_suggest_pieces.begin()
				, m_suggest_pieces.begin() + to_erase);
		}
	}

	void peer_connection::send_suggest(piece_index_t const piece)
	{
		TORRENT_ASSERT(is_single_thread());
		if (m_connecting || in_handshake()) return;

		// don't suggest a piece that the peer already has
		if (has_piece(piece)) return;

		// we cannot suggest a piece we don't have!
#if TORRENT_USE_ASSERTS
		{
			std::shared_ptr<torrent> t = m_torrent.lock();
			TORRENT_ASSERT(t);
			TORRENT_ASSERT(t->has_piece_passed(piece));
			TORRENT_ASSERT(piece < t->torrent_file().end_piece());
		}
#endif

		write_suggest(piece);
	}

	void peer_connection::send_block_requests()
	{
		TORRENT_ASSERT(is_single_thread());
		INVARIANT_CHECK;

		std::shared_ptr<torrent> t = m_torrent.lock();
		TORRENT_ASSERT(t);

		if (m_disconnecting) return;

		// TODO: 3 once peers are properly put in graceful pause mode, they can
		// cancel all outstanding requests and this test can be removed.
		if (t->graceful_pause()) return;

		// we can't download pieces in these states
		if (t->state() == torrent_status::checking_files
			|| t->state() == torrent_status::checking_resume_data
			|| t->state() == torrent_status::downloading_metadata
			|| t->state() == torrent_status::allocating)
			return;

		if (int(m_download_queue.size()) >= m_desired_queue_size
			|| t->upload_mode()) return;

		bool const empty_download_queue = m_download_queue.empty();

		while (!m_request_queue.empty()
			&& (int(m_download_queue.size()) < m_desired_queue_size
				|| m_queued_time_critical > 0))
		{
			pending_block block = m_request_queue.front();

			m_request_queue.erase(m_request_queue.begin());
			if (m_queued_time_critical) --m_queued_time_critical;

			// if we're a seed, we don't have a piece picker
			// so we don't have to worry about invariants getting
			// out of sync with it
			if (!t->has_picker()) continue;

			// this can happen if a block times out, is re-requested and
			// then arrives "unexpectedly"
			if (t->picker().is_finished(block.block)
				|| t->picker().is_downloaded(block.block))
			{
				t->picker().abort_download(block.block, peer_info_struct());
				continue;
			}

			int block_offset = block.block.block_index * t->block_size();
			int block_size = std::min(t->torrent_file().piece_size(
				block.block.piece_index) - block_offset, t->block_size());
			TORRENT_ASSERT(block_size > 0);
			TORRENT_ASSERT(block_size <= t->block_size());

			peer_request r;
			r.piece = block.block.piece_index;
			r.start = block_offset;
			r.length = block_size;

			if (m_download_queue.empty())
				m_counters.inc_stats_counter(counters::num_peers_down_requests);

			TORRENT_ASSERT(verify_piece(t->to_req(block.block)));
			block.send_buffer_offset = m_send_buffer.size();
			m_download_queue.push_back(block);
			m_outstanding_bytes += block_size;
#if TORRENT_USE_INVARIANT_CHECKS
			check_invariant();
#endif

			// if we are requesting large blocks, merge the smaller
			// blocks that are in the same piece into larger requests
			if (m_request_large_blocks)
			{
				int blocks_per_piece = t->torrent_file().piece_length() / t->block_size();

				while (!m_request_queue.empty())
				{
					// check to see if this block is connected to the previous one
					// if it is, merge them, otherwise, break this merge loop
					pending_block const& front = m_request_queue.front();
					if (static_cast<int>(front.block.piece_index) * blocks_per_piece + front.block.block_index
						!= static_cast<int>(block.block.piece_index) * blocks_per_piece + block.block.block_index + 1)
						break;
					block = m_request_queue.front();
					m_request_queue.erase(m_request_queue.begin());
					TORRENT_ASSERT(verify_piece(t->to_req(block.block)));

					if (m_download_queue.empty())
						m_counters.inc_stats_counter(counters::num_peers_down_requests);

					block.send_buffer_offset = m_send_buffer.size();
					m_download_queue.push_back(block);
					if (m_queued_time_critical) --m_queued_time_critical;

#ifndef TORRENT_DISABLE_LOGGING
					peer_log(peer_log_alert::info, "MERGING_REQUEST"
						, "piece: %d block: %d"
						, static_cast<int>(block.block.piece_index)
						, block.block.block_index);
#endif

					block_offset = block.block.block_index * t->block_size();
					block_size = std::min(t->torrent_file().piece_size(
						block.block.piece_index) - block_offset, t->block_size());
					TORRENT_ASSERT(block_size > 0);
					TORRENT_ASSERT(block_size <= t->block_size());

					r.length += block_size;
					m_outstanding_bytes += block_size;
#if TORRENT_USE_INVARIANT_CHECKS
					check_invariant();
#endif
				}
			}

			// the verification will fail for coalesced blocks
			TORRENT_ASSERT(verify_piece(r) || m_request_large_blocks);

#ifndef TORRENT_DISABLE_EXTENSIONS
			bool handled = false;
			for (auto const& e : m_extensions)
			{
				handled = e->write_request(r);
				if (handled) break;
			}
			if (is_disconnecting()) return;
			if (!handled)
#endif
			{
				write_request(r);
				m_last_request = aux::time_now();
			}

#ifndef TORRENT_DISABLE_LOGGING
			if (should_log(peer_log_alert::outgoing_message))
			{
				peer_log(peer_log_alert::outgoing_message, "REQUEST"
					, "piece: %d s: %x l: %x ds: %dB/s dqs: %d rqs: %d blk: %s"
					, static_cast<int>(r.piece), r.start, r.length, statistics().download_rate()
					, int(m_desired_queue_size), int(m_download_queue.size())
					, m_request_large_blocks?"large":"single");
			}
#endif
		}
		m_last_piece = aux::time_now();

		if (!m_download_queue.empty()
			&& empty_download_queue)
		{
			// This means we just added a request to this connection that
			// previously did not have a request. That's when we start the
			// request timeout.
			m_requested = aux::time_now();
#ifndef TORRENT_DISABLE_LOGGING
			t->debug_log("REQUEST [%p]", static_cast<void*>(this));
#endif
		}
	}

	void peer_connection::connect_failed(error_code const& e)
	{
		TORRENT_ASSERT(is_single_thread());
		TORRENT_ASSERT(e);

#ifndef TORRENT_DISABLE_LOGGING
		if (should_log(peer_log_alert::info))
		{
			peer_log(peer_log_alert::info, "CONNECTION FAILED"
				, "%s", print_endpoint(m_remote).c_str());
		}
#endif
#ifndef TORRENT_DISABLE_LOGGING
		if (m_ses.should_log())
			m_ses.session_log("CONNECTION FAILED: %s", print_endpoint(m_remote).c_str());
#endif

		m_counters.inc_stats_counter(counters::connect_timeouts);

		std::shared_ptr<torrent> t = m_torrent.lock();
		TORRENT_ASSERT(!m_connecting || t);
		if (m_connecting)
		{
			m_counters.inc_stats_counter(counters::num_peers_half_open, -1);
			if (t) t->dec_num_connecting();
			m_connecting = false;
		}

		// a connection attempt using uTP just failed
		// mark this peer as not supporting uTP
		// we'll never try it again (unless we're trying holepunch)
		if (is_utp(*m_socket)
			&& m_peer_info
			&& m_peer_info->supports_utp
			&& !m_holepunch_mode)
		{
			m_peer_info->supports_utp = false;
			// reconnect immediately using TCP
			torrent_peer* pi = peer_info_struct();
			fast_reconnect(true);
			disconnect(e, op_connect, 0);
			if (t && pi) t->connect_to_peer(pi, true);
			return;
		}

		if (m_holepunch_mode)
			fast_reconnect(true);

#ifndef TORRENT_DISABLE_EXTENSIONS
		if ((!is_utp(*m_socket)
				|| !m_settings.get_bool(settings_pack::enable_outgoing_tcp))
			&& m_peer_info
			&& m_peer_info->supports_holepunch
			&& !m_holepunch_mode)
		{
			// see if we can try a holepunch
			bt_peer_connection* p = t->find_introducer(remote());
			if (p)
				p->write_holepunch_msg(bt_peer_connection::hp_rendezvous, remote(), 0);
		}
#endif

		disconnect(e, op_connect, 1);
		return;
	}

	// the error argument defaults to 0, which means deliberate disconnect
	// 1 means unexpected disconnect/error
	// 2 protocol error (client sent something invalid)
	void peer_connection::disconnect(error_code const& ec
		, operation_t op, int error)
	{
		TORRENT_ASSERT(is_single_thread());
#if TORRENT_USE_ASSERTS
		m_disconnect_started = true;
#endif

		if (m_disconnecting) return;

		m_socket->set_close_reason(error_to_close_reason(ec));
		close_reason_t close_reason = close_reason_t(m_socket->get_close_reason());
#ifndef TORRENT_DISABLE_LOGGING
		if (close_reason != 0)
		{
			peer_log(peer_log_alert::info, "CLOSE_REASON", "%d", int(close_reason));
		}
#endif

		// while being disconnected, it's possible that our torrent_peer
		// pointer gets cleared. Make sure we save it to be able to keep
		// proper books in the piece_picker (when debugging is enabled)
		torrent_peer* self_peer = peer_info_struct();

#ifndef TORRENT_DISABLE_LOGGING
		if (should_log(peer_log_alert::info))
		{
			switch (error)
			{
			case 0:
				peer_log(peer_log_alert::info, "CONNECTION_CLOSED", "op: %d error: %s"
					, op, ec.message().c_str());
				break;
			case 1:
				peer_log(peer_log_alert::info, "CONNECTION_FAILED", "op: %d error: %s"
					, op, ec.message().c_str());
				break;
			case 2:
				peer_log(peer_log_alert::info, "PEER_ERROR" ,"op: %d error: %s"
					, op, ec.message().c_str());
				break;
			}

			if (ec == boost::asio::error::eof
				&& !in_handshake()
				&& !is_connecting()
				&& aux::time_now() - connected_time() < seconds(15))
			{
				peer_log(peer_log_alert::info, "SHORT_LIVED_DISCONNECT", "");
			}
		}
#endif

		if ((m_channel_state[upload_channel] & peer_info::bw_network) == 0)
		{
			// make sure we free up all send buffers that are owned
			// by the disk thread
			m_send_buffer.clear();
		}

		// we cannot do this in a constructor
		TORRENT_ASSERT(m_in_constructor == false);
		if (error > 0)
		{
			m_failed = true;
		}

		if (m_connected)
			m_counters.inc_stats_counter(counters::num_peers_connected, -1);
		m_connected = false;

		// for incoming connections, we get invalid argument errors
		// when asking for the remote endpoint and the socket already
		// closed, which is an edge case, but possible to happen when
		// a peer makes a TCP and uTP connection in parallel.
		// for outgoing connections however, why would we get this?
//		TORRENT_ASSERT(ec != error::invalid_argument || !m_outgoing);

		m_counters.inc_stats_counter(counters::disconnected_peers);
		if (error == 2) m_counters.inc_stats_counter(counters::error_peers);

		if (ec == error::connection_reset)
			m_counters.inc_stats_counter(counters::connreset_peers);
		else if (ec == error::eof)
			m_counters.inc_stats_counter(counters::eof_peers);
		else if (ec == error::connection_refused)
			m_counters.inc_stats_counter(counters::connrefused_peers);
		else if (ec == error::connection_aborted)
			m_counters.inc_stats_counter(counters::connaborted_peers);
		else if (ec == error::not_connected)
			m_counters.inc_stats_counter(counters::notconnected_peers);
		else if (ec == error::no_permission)
			m_counters.inc_stats_counter(counters::perm_peers);
		else if (ec == error::no_buffer_space)
			m_counters.inc_stats_counter(counters::buffer_peers);
		else if (ec == error::host_unreachable)
			m_counters.inc_stats_counter(counters::unreachable_peers);
		else if (ec == error::broken_pipe)
			m_counters.inc_stats_counter(counters::broken_pipe_peers);
		else if (ec == error::address_in_use)
			m_counters.inc_stats_counter(counters::addrinuse_peers);
		else if (ec == error::access_denied)
			m_counters.inc_stats_counter(counters::no_access_peers);
		else if (ec == error::invalid_argument)
			m_counters.inc_stats_counter(counters::invalid_arg_peers);
		else if (ec == error::operation_aborted)
			m_counters.inc_stats_counter(counters::aborted_peers);
		else if (ec == errors::upload_upload_connection
			|| ec == errors::uninteresting_upload_peer
			|| ec == errors::torrent_aborted
			|| ec == errors::self_connection
			|| ec == errors::torrent_paused)
			m_counters.inc_stats_counter(counters::uninteresting_peers);

		if (ec == errors::timed_out
			|| ec == error::timed_out)
			m_counters.inc_stats_counter(counters::transport_timeout_peers);

		if (ec == errors::timed_out_inactivity
			|| ec == errors::timed_out_no_request
			|| ec == errors::timed_out_no_interest)
			m_counters.inc_stats_counter(counters::timeout_peers);

		if (ec == errors::no_memory)
			m_counters.inc_stats_counter(counters::no_memory_peers);

		if (ec == errors::too_many_connections)
			m_counters.inc_stats_counter(counters::too_many_peers);

		if (ec == errors::timed_out_no_handshake)
			m_counters.inc_stats_counter(counters::connect_timeouts);

		if (error > 0)
		{
			if (is_utp(*m_socket)) m_counters.inc_stats_counter(counters::error_utp_peers);
			else m_counters.inc_stats_counter(counters::error_tcp_peers);

			if (m_outgoing) m_counters.inc_stats_counter(counters::error_outgoing_peers);
			else m_counters.inc_stats_counter(counters::error_incoming_peers);

#if !defined(TORRENT_DISABLE_ENCRYPTION) && !defined(TORRENT_DISABLE_EXTENSIONS)
			if (type() == connection_type::bittorrent && op != op_connect)
			{
				bt_peer_connection* bt = static_cast<bt_peer_connection*>(this);
				if (bt->supports_encryption()) m_counters.inc_stats_counter(
					counters::error_encrypted_peers);
				if (bt->rc4_encrypted() && bt->supports_encryption())
					m_counters.inc_stats_counter(counters::error_rc4_peers);
			}
#endif // TORRENT_DISABLE_ENCRYPTION
		}

		std::shared_ptr<peer_connection> me(self());

		INVARIANT_CHECK;

		if (m_channel_state[upload_channel] & peer_info::bw_disk)
		{
			m_counters.inc_stats_counter(counters::num_peers_up_disk, -1);
			m_channel_state[upload_channel] &= ~peer_info::bw_disk;
		}
		if (m_channel_state[download_channel] & peer_info::bw_disk)
		{
			m_counters.inc_stats_counter(counters::num_peers_down_disk, -1);
			m_channel_state[download_channel] &= ~peer_info::bw_disk;
		}

		std::shared_ptr<torrent> t = m_torrent.lock();
		if (m_connecting)
		{
			m_counters.inc_stats_counter(counters::num_peers_half_open, -1);
			if (t) t->dec_num_connecting();
			m_connecting = false;
		}

		torrent_handle handle;
		if (t) handle = t->get_handle();

#ifndef TORRENT_DISABLE_EXTENSIONS
		for (auto const& e : m_extensions)
		{
			e->on_disconnect(ec);
		}
#endif

		if (ec == error::address_in_use
			&& m_settings.get_int(settings_pack::outgoing_port) != 0
			&& t)
		{
			if (t->alerts().should_post<performance_alert>())
				t->alerts().emplace_alert<performance_alert>(
					handle, performance_alert::too_few_outgoing_ports);
		}

		if (t)
		{
			if (ec)
			{
				if ((error > 1 || ec.category() == socks_category())
					&& t->alerts().should_post<peer_error_alert>())
				{
					t->alerts().emplace_alert<peer_error_alert>(handle, remote()
						, pid(), op, ec);
				}

				if (error <= 1 && t->alerts().should_post<peer_disconnected_alert>())
				{
					t->alerts().emplace_alert<peer_disconnected_alert>(handle
						, remote(), pid(), op, m_socket->type(), ec, close_reason);
				}
			}

			// make sure we keep all the stats!
			if (!m_ignore_stats)
			{
				// report any partially received payload as redundant
				piece_block_progress pbp = downloading_piece_progress();
				if (pbp.piece_index != piece_block_progress::invalid_index
					&& pbp.bytes_downloaded > 0
					&& pbp.bytes_downloaded < pbp.full_block_bytes)
				{
					t->add_redundant_bytes(pbp.bytes_downloaded, waste_reason::piece_closing);
				}
			}

			if (t->has_picker())
			{
				clear_download_queue();
				piece_picker& picker = t->picker();
				while (!m_request_queue.empty())
				{
					pending_block& qe = m_request_queue.back();
					if (!qe.timed_out && !qe.not_wanted)
						picker.abort_download(qe.block, self_peer);
					m_request_queue.pop_back();
				}
			}
			else
			{
				m_download_queue.clear();
				m_request_queue.clear();
				m_outstanding_bytes = 0;
			}
			m_queued_time_critical = 0;

#if TORRENT_USE_INVARIANT_CHECKS
			check_invariant();
#endif
			t->remove_peer(this);
		}
		else
		{
			TORRENT_ASSERT(m_download_queue.empty());
			TORRENT_ASSERT(m_request_queue.empty());
		}

#if defined TORRENT_EXPENSIVE_INVARIANT_CHECKS
		// since this connection doesn't have a torrent reference
		// no torrent should have a reference to this connection either
		TORRENT_ASSERT(!m_ses.any_torrent_has_peer(this));
#endif

		m_disconnecting = true;

		async_shutdown(*m_socket, m_socket);

		m_ses.close_connection(this, ec);
	}

	bool peer_connection::ignore_unchoke_slots() const
	{
		TORRENT_ASSERT(is_single_thread());
		if (num_classes() == 0) return true;

		if (m_ses.ignore_unchoke_slots_set(*this)) return true;
		std::shared_ptr<torrent> t = m_torrent.lock();
		if (t && m_ses.ignore_unchoke_slots_set(*t)) return true;
		return false;
	}

	bool peer_connection::on_local_network() const
	{
		TORRENT_ASSERT(is_single_thread());
		return is_local(m_remote.address())
			|| is_loopback(m_remote.address());
	}

	int peer_connection::request_timeout() const
	{
		const int deviation = m_request_time.avg_deviation();
		const int avg = m_request_time.mean();

		int ret;
		if (m_request_time.num_samples() < 2)
		{
			if (m_request_time.num_samples() == 0)
				return m_settings.get_int(settings_pack::request_timeout);

			ret = avg + avg / 5;
		}
		else
		{
			ret = avg + deviation * 4;
		}

		// ret is milliseconds, the return value is seconds. Convert to
		// seconds and round up
		ret = (std::min)((ret + 999) / 1000
			, m_settings.get_int(settings_pack::request_timeout));

		// timeouts should never be less than 2 seconds. The granularity is whole
		// seconds, and only checked once per second. 2 is the minimum to avoid
		// being considered timed out instantly
		return (std::max)(2, ret);
	}

	void peer_connection::get_peer_info(peer_info& p) const
	{
		TORRENT_ASSERT(is_single_thread());
		TORRENT_ASSERT(!associated_torrent().expired());

		time_point now = aux::time_now();

		p.download_rate_peak = m_download_rate_peak;
		p.upload_rate_peak = m_upload_rate_peak;
		p.rtt = m_request_time.mean();
		p.down_speed = statistics().download_rate();
		p.up_speed = statistics().upload_rate();
		p.payload_down_speed = statistics().download_payload_rate();
		p.payload_up_speed = statistics().upload_payload_rate();
		p.pid = pid();
		p.ip = remote();
		p.pending_disk_bytes = m_outstanding_writing_bytes;
		p.pending_disk_read_bytes = m_reading_bytes;
		p.send_quota = m_quota[upload_channel];
		p.receive_quota = m_quota[download_channel];
		p.num_pieces = m_num_pieces;
		if (m_download_queue.empty()) p.request_timeout = -1;
		else p.request_timeout = int(total_seconds(m_requested - now)
			+ request_timeout());

		p.download_queue_time = download_queue_time();
		p.queue_bytes = m_outstanding_bytes;

		p.total_download = statistics().total_payload_download();
		p.total_upload = statistics().total_payload_upload();
#ifndef TORRENT_NO_DEPRECATE
		p.upload_limit = -1;
		p.download_limit = -1;
		p.load_balancing = 0;
#endif

		p.download_queue_length = int(download_queue().size() + m_request_queue.size());
		p.requests_in_buffer = int(std::count_if(m_download_queue.begin()
			, m_download_queue.end()
			, &pending_block_in_buffer));

		p.target_dl_queue_length = desired_queue_size();
		p.upload_queue_length = int(upload_queue().size());
		p.timed_out_requests = 0;
		p.busy_requests = 0;
		for (std::vector<pending_block>::const_iterator i = m_download_queue.begin()
			, end(m_download_queue.end()); i != end; ++i)
		{
			if (i->timed_out) ++p.timed_out_requests;
			if (i->busy) ++p.busy_requests;
		}

		piece_block_progress ret = downloading_piece_progress();
		if (ret.piece_index != piece_block_progress::invalid_index)
		{
			p.downloading_piece_index = ret.piece_index;
			p.downloading_block_index = ret.block_index;
			p.downloading_progress = ret.bytes_downloaded;
			p.downloading_total = ret.full_block_bytes;
		}
		else
		{
			p.downloading_piece_index = piece_index_t(-1);
			p.downloading_block_index = -1;
			p.downloading_progress = 0;
			p.downloading_total = 0;
		}

		p.pieces = get_bitfield();
		p.last_request = now - m_last_request;
		p.last_active = now - (std::max)(m_last_sent, m_last_receive);

		// this will set the flags so that we can update them later
		p.flags = 0;
		get_specific_peer_info(p);

		p.flags |= is_seed() ? peer_info::seed : 0;
		p.flags |= m_snubbed ? peer_info::snubbed : 0;
		p.flags |= m_upload_only ? peer_info::upload_only : 0;
		p.flags |= m_endgame_mode ? peer_info::endgame_mode : 0;
		p.flags |= m_holepunch_mode ? peer_info::holepunched : 0;
		if (peer_info_struct())
		{
			torrent_peer* pi = peer_info_struct();
			TORRENT_ASSERT(pi->in_use);
			p.source = pi->source;
			p.failcount = pi->failcount;
			p.num_hashfails = pi->hashfails;
			p.flags |= pi->on_parole ? peer_info::on_parole : 0;
			p.flags |= pi->optimistically_unchoked ? peer_info::optimistic_unchoke : 0;
		}
		else
		{
			p.source = 0;
			p.failcount = 0;
			p.num_hashfails = 0;
		}

#ifndef TORRENT_NO_DEPRECATE
		p.remote_dl_rate = 0;
#endif
		p.send_buffer_size = m_send_buffer.capacity();
		p.used_send_buffer = m_send_buffer.size();
		p.receive_buffer_size = m_recv_buffer.capacity();
		p.used_receive_buffer = m_recv_buffer.pos();
		p.receive_buffer_watermark = m_recv_buffer.watermark();
		p.write_state = m_channel_state[upload_channel];
		p.read_state = m_channel_state[download_channel];

		// pieces may be empty if we don't have metadata yet
		if (p.pieces.size() == 0)
		{
			p.progress = 0.f;
			p.progress_ppm = 0;
		}
		else
		{
#if TORRENT_NO_FPU
			p.progress = 0.f;
#else
			p.progress = float(p.pieces.count()) / float(p.pieces.size());
#endif
			p.progress_ppm = int(std::uint64_t(p.pieces.count()) * 1000000 / p.pieces.size());
		}

		p.estimated_reciprocation_rate = m_est_reciprocation_rate;

		error_code ec;
		p.local_endpoint = get_socket()->local_endpoint(ec);
	}

	// TODO: 3 new_piece should be an optional<piece_index_t>. piece index -1
	// should not be allowed
	void peer_connection::superseed_piece(piece_index_t const replace_piece
		, piece_index_t const new_piece)
	{
		TORRENT_ASSERT(is_single_thread());

		if (is_connecting()) return;
		if (in_handshake()) return;

		if (new_piece == piece_index_t(-1))
		{
			if (m_superseed_piece[0] == piece_index_t(-1)) return;
			m_superseed_piece[0] = piece_index_t(-1);
			m_superseed_piece[1] = piece_index_t(-1);

#ifndef TORRENT_DISABLE_LOGGING
			peer_log(peer_log_alert::info, "SUPER_SEEDING", "ending");
#endif
			std::shared_ptr<torrent> t = m_torrent.lock();
			assert(t);

			// this will either send a full bitfield or
			// a have-all message, effectively terminating
			// super-seeding, since the peer may pick any piece
			write_bitfield();

			return;
		}

		assert(!has_piece(new_piece));

#ifndef TORRENT_DISABLE_LOGGING
		peer_log(peer_log_alert::outgoing_message, "HAVE", "piece: %d (super seed)"
			, static_cast<int>(new_piece));
#endif
		write_have(new_piece);

		if (replace_piece >= piece_index_t(0))
		{
			// move the piece we're replacing to the tail
			if (m_superseed_piece[0] == replace_piece)
				std::swap(m_superseed_piece[0], m_superseed_piece[1]);
		}

		m_superseed_piece[1] = m_superseed_piece[0];
		m_superseed_piece[0] = new_piece;
	}

	void peer_connection::max_out_request_queue(int s)
	{
#ifndef TORRENT_DISABLE_LOGGING
		peer_log(peer_log_alert::info, "MAX_OUT_QUEUE_SIZE", "%d -> %d"
			, m_max_out_request_queue, s);
#endif
		m_max_out_request_queue = s;
	}

	int peer_connection::max_out_request_queue() const
	{
		return m_max_out_request_queue;
	}

	void peer_connection::update_desired_queue_size()
	{
		TORRENT_ASSERT(is_single_thread());
		if (m_snubbed)
		{
			m_desired_queue_size = 1;
			return;
		}

#ifndef TORRENT_DISABLE_LOGGING
		int const previous_queue_size = m_desired_queue_size;
#endif

		int const download_rate = statistics().download_payload_rate();

		// the desired download queue size
		int const queue_time = m_settings.get_int(settings_pack::request_queue_time);

		// when we're in slow-start mode we increase the desired queue size every
		// time we receive a piece, no need to adjust it here (other than
		// enforcing the upper limit)
		if (!m_slow_start)
		{
			// (if the latency is more than this, the download will stall)
			// so, the queue size is queue_time * down_rate / 16 kiB
			// (16 kB is the size of each request)
			// the minimum number of requests is 2 and the maximum is 48
			// the block size doesn't have to be 16. So we first query the
			// torrent for it
			std::shared_ptr<torrent> t = m_torrent.lock();
			int const block_size = t->block_size();

			TORRENT_ASSERT(block_size > 0);

			m_desired_queue_size = std::uint16_t(queue_time * download_rate / block_size);
		}

		if (m_desired_queue_size > m_max_out_request_queue)
			m_desired_queue_size = std::uint16_t(m_max_out_request_queue);
		if (m_desired_queue_size < min_request_queue)
			m_desired_queue_size = min_request_queue;

#ifndef TORRENT_DISABLE_LOGGING
		if (previous_queue_size != m_desired_queue_size)
		{
			peer_log(peer_log_alert::info, "UPDATE_QUEUE_SIZE"
				, "dqs: %d max: %d dl: %d qt: %d snubbed: %d slow-start: %d"
				, m_desired_queue_size, m_max_out_request_queue
				, download_rate, queue_time, int(m_snubbed), int(m_slow_start));
		}
#endif
	}

	void peer_connection::second_tick(int const tick_interval_ms)
	{
		TORRENT_ASSERT(is_single_thread());
		time_point now = aux::time_now();
		std::shared_ptr<peer_connection> me(self());

		// the invariant check must be run before me is destructed
		// in case the peer got disconnected
		INVARIANT_CHECK;

		std::shared_ptr<torrent> t = m_torrent.lock();

		int warning = 0;
		// drain the IP overhead from the bandwidth limiters
		if (m_settings.get_bool(settings_pack::rate_limit_ip_overhead) && t)
		{
			warning |= m_ses.use_quota_overhead(*this, m_statistics.download_ip_overhead()
				, m_statistics.upload_ip_overhead());
			warning |= m_ses.use_quota_overhead(*t, m_statistics.download_ip_overhead()
				, m_statistics.upload_ip_overhead());
		}

		if (warning && t->alerts().should_post<performance_alert>())
		{
			for (int channel = 0; channel < 2; ++channel)
			{
				if ((warning & (1 << channel)) == 0) continue;
				t->alerts().emplace_alert<performance_alert>(t->get_handle()
					, channel == peer_connection::download_channel
					? performance_alert::download_limit_too_low
					: performance_alert::upload_limit_too_low);
			}
		}

		if (!t || m_disconnecting)
		{
			TORRENT_ASSERT(t || !m_connecting);
			if (m_connecting)
			{
				m_counters.inc_stats_counter(counters::num_peers_half_open, -1);
				if (t) t->dec_num_connecting();
				m_connecting = false;
			}
			disconnect(errors::torrent_aborted, op_bittorrent);
			return;
		}

		if (m_endgame_mode
			&& m_interesting
			&& m_download_queue.empty()
			&& m_request_queue.empty()
			&& now - seconds(5) >= m_last_request)
		{
			// this happens when we're in strict end-game
			// mode and the peer could not request any blocks
			// because they were all taken but there were still
			// unrequested blocks. Now, 5 seconds later, there
			// might not be any unrequested blocks anymore, so
			// we should try to pick another block to see
			// if we can pick a busy one
			m_last_request = now;
			if (request_a_block(*t, *this))
				m_counters.inc_stats_counter(counters::end_game_piece_picks);
			if (m_disconnecting) return;
			send_block_requests();
		}

		if (t->super_seeding()
			&& t->ready_for_connections()
			&& !m_peer_interested
			&& m_became_uninterested + seconds(10) < now)
		{
			// maybe we need to try another piece, to see if the peer
			// become interested in us then
			superseed_piece(piece_index_t(-1), t->get_piece_to_super_seed(m_have_piece));
		}

		on_tick();
		if (is_disconnecting()) return;

#ifndef TORRENT_DISABLE_EXTENSIONS
		for (auto const& e : m_extensions)
		{
			e->tick();
		}
		if (is_disconnecting()) return;
#endif

		// if the peer hasn't said a thing for a certain
		// time, it is considered to have timed out
		time_duration d;
		d = (std::min)(now - m_last_receive, now - m_last_sent);

		if (m_connecting)
		{
			int connect_timeout = m_settings.get_int(settings_pack::peer_connect_timeout);
			if (m_peer_info) connect_timeout += 3 * m_peer_info->failcount;

			// SSL and i2p handshakes are slow
			if (is_ssl(*m_socket))
				connect_timeout += 10;

#if TORRENT_USE_I2P
			if (is_i2p(*m_socket))
				connect_timeout += 20;
#endif

			if (d > seconds(connect_timeout)
				&& can_disconnect(errors::timed_out))
			{
#ifndef TORRENT_DISABLE_LOGGING
				peer_log(peer_log_alert::info, "CONNECT_FAILED", "waited %d seconds"
					, int(total_seconds(d)));
#endif
				connect_failed(errors::timed_out);
				return;
			}
		}

		// if we can't read, it means we're blocked on the rate-limiter
		// or the disk, not the peer itself. In this case, don't blame
		// the peer and disconnect it
		bool const may_timeout = (m_channel_state[download_channel] & peer_info::bw_network) != 0;

		// TODO: 2 use a deadline_timer for timeouts. Don't rely on second_tick()!
		// Hook this up to connect timeout as well. This would improve performance
		// because of less work in second_tick(), and might let use remove ticking
		// entirely eventually
		if (may_timeout && d > seconds(timeout()) && !m_connecting && m_reading_bytes == 0
			&& can_disconnect(errors::timed_out_inactivity))
		{
#ifndef TORRENT_DISABLE_LOGGING
			peer_log(peer_log_alert::info, "LAST_ACTIVITY", "%d seconds ago"
				, int(total_seconds(d)));
#endif
			disconnect(errors::timed_out_inactivity, op_bittorrent);
			return;
		}

		// do not stall waiting for a handshake
		int timeout = m_settings.get_int (settings_pack::handshake_timeout);
#if TORRENT_USE_I2P
		timeout *= is_i2p(*m_socket) ? 4 : 1;
#endif
		if (may_timeout
			&& !m_connecting
			&& in_handshake()
			&& d > seconds(timeout))
		{
#ifndef TORRENT_DISABLE_LOGGING
			peer_log(peer_log_alert::info, "NO_HANDSHAKE", "waited %d seconds"
				, int(total_seconds(d)));
#endif
			disconnect(errors::timed_out_no_handshake, op_bittorrent);
			return;
		}

		// disconnect peers that we unchoked, but they didn't send a request in
		// the last 60 seconds, and we haven't been working on servicing a request
		// for more than 60 seconds.
		// but only if we're a seed
		d = now - (std::max)((std::max)(m_last_unchoke, m_last_incoming_request)
			, m_last_sent_payload);

		if (may_timeout
			&& !m_connecting
			&& m_requests.empty()
			&& m_reading_bytes == 0
			&& !m_choked
			&& m_peer_interested
			&& t && t->is_upload_only()
			&& d > seconds(60)
			&& can_disconnect(errors::timed_out_no_request))
		{
#ifndef TORRENT_DISABLE_LOGGING
			peer_log(peer_log_alert::info, "NO_REQUEST", "waited %d seconds"
				, int(total_seconds(d)));
#endif
			disconnect(errors::timed_out_no_request, op_bittorrent);
			return;
		}

		// if the peer hasn't become interested and we haven't
		// become interested in the peer for 10 minutes, it
		// has also timed out.
		time_duration d1;
		time_duration d2;
		d1 = now - m_became_uninterested;
		d2 = now - m_became_uninteresting;
		time_duration time_limit = seconds(
			m_settings.get_int(settings_pack::inactivity_timeout));

		// don't bother disconnect peers we haven't been interested
		// in (and that hasn't been interested in us) for a while
		// unless we have used up all our connection slots
		if (may_timeout
			&& !m_interesting
			&& !m_peer_interested
			&& d1 > time_limit
			&& d2 > time_limit
			&& (m_ses.num_connections() >= m_settings.get_int(settings_pack::connections_limit)
				|| (t && t->num_peers() >= t->max_connections()))
			&& can_disconnect(errors::timed_out_no_interest))
		{
#ifndef TORRENT_DISABLE_LOGGING
			if (should_log(peer_log_alert::info))
			{
				peer_log(peer_log_alert::info, "MUTUAL_NO_INTEREST", "t1: %d t2: %d"
					, int(total_seconds(d1)), int(total_seconds(d2)));
			}
#endif
			disconnect(errors::timed_out_no_interest, op_bittorrent);
			return;
		}

		if (may_timeout
			&& !m_download_queue.empty()
			&& m_quota[download_channel] > 0
			&& now > m_requested + seconds(request_timeout()))
		{
			snub_peer();
		}

		// if we haven't sent something in too long, send a keep-alive
		keep_alive();

		// if our download rate isn't increasing significantly anymore, end slow
		// start. The 10kB is to have some slack here.
		// we can't do this when we're choked, because we aren't sending any
		// requests yet, so there hasn't been an opportunity to ramp up the
		// connection yet.
		if (m_slow_start
			&& !m_peer_choked
			&& m_downloaded_last_second > 0
			&& m_downloaded_last_second + 5000
				>= m_statistics.last_payload_downloaded())
		{
			m_slow_start = false;
#ifndef TORRENT_DISABLE_LOGGING
			if (should_log(peer_log_alert::info))
			{
				peer_log(peer_log_alert::info, "SLOW_START", "exit slow start: "
					"prev-dl: %d dl: %d"
					, int(m_downloaded_last_second)
					, m_statistics.last_payload_downloaded());
			}
#endif
		}
		m_downloaded_last_second = m_statistics.last_payload_downloaded();
		m_uploaded_last_second = m_statistics.last_payload_uploaded();

		m_statistics.second_tick(tick_interval_ms);

		if (m_statistics.upload_payload_rate() > m_upload_rate_peak)
		{
			m_upload_rate_peak = m_statistics.upload_payload_rate();
		}
		if (m_statistics.download_payload_rate() > m_download_rate_peak)
		{
			m_download_rate_peak = m_statistics.download_payload_rate();
		}
		if (is_disconnecting()) return;

		if (!t->ready_for_connections()) return;

		update_desired_queue_size();

		if (m_desired_queue_size == m_max_out_request_queue
				&& t->alerts().should_post<performance_alert>())
		{
			t->alerts().emplace_alert<performance_alert>(t->get_handle()
				, performance_alert::outstanding_request_limit_reached);
		}

		int piece_timeout = m_settings.get_int(settings_pack::piece_timeout);

		if (!m_download_queue.empty()
			&& m_quota[download_channel] > 0
			&& now - m_last_piece > seconds(piece_timeout))
		{
			// this peer isn't sending the pieces we've
			// requested (this has been observed by BitComet)
			// in this case we'll clear our download queue and
			// re-request the blocks.
#ifndef TORRENT_DISABLE_LOGGING
			if (should_log(peer_log_alert::info))
			{
				peer_log(peer_log_alert::info, "PIECE_REQUEST_TIMED_OUT"
					, "%d time: %d to: %d"
					, int(m_download_queue.size()), int(total_seconds(now - m_last_piece))
					, piece_timeout);
			}
#endif

			snub_peer();
		}

		fill_send_buffer();
	}

	void peer_connection::snub_peer()
	{
		TORRENT_ASSERT(is_single_thread());
		INVARIANT_CHECK;

		std::shared_ptr<torrent> t = m_torrent.lock();
		TORRENT_ASSERT(t);

		if (!m_snubbed)
		{
			m_snubbed = true;
			m_slow_start = false;
			if (t->alerts().should_post<peer_snubbed_alert>())
			{
				t->alerts().emplace_alert<peer_snubbed_alert>(t->get_handle()
					, m_remote, m_peer_id);
			}
		}
		m_desired_queue_size = 1;

		if (on_parole()) return;

		if (!t->has_picker()) return;
		piece_picker& picker = t->picker();

		// first, if we have any unsent requests, just
		// wipe those out
		while (!m_request_queue.empty())
		{
			t->picker().abort_download(m_request_queue.back().block, peer_info_struct());
			m_request_queue.pop_back();
		}
		m_queued_time_critical = 0;

		TORRENT_ASSERT(!m_download_queue.empty());

		// time out the last request eligible
		// block in the queue
		int i = int(m_download_queue.size()) - 1;
		for (; i >= 0; --i)
		{
			if (!m_download_queue[i].timed_out
				&& !m_download_queue[i].not_wanted)
				break;
		}

		if (i >= 0)
		{
			pending_block& qe = m_download_queue[i];
			piece_block r = qe.block;

			// only cancel a request if it blocks the piece from being completed
			// (i.e. no free blocks to request from it)
			piece_picker::downloading_piece p;
			picker.piece_info(qe.block.piece_index, p);
			int free_blocks = picker.blocks_in_piece(qe.block.piece_index)
				- p.finished - p.writing - p.requested;

			// if there are still blocks available for other peers to pick, we're
			// still not holding up the completion of the piece and there's no
			// need to cancel the requests. For more information, see:
			// http://blog.libtorrent.org/2011/11/block-request-time-outs/
			if (free_blocks > 0)
			{
				send_block_requests();
				return;
			}

			if (t->alerts().should_post<block_timeout_alert>())
			{
				t->alerts().emplace_alert<block_timeout_alert>(t->get_handle()
					, remote(), pid(), qe.block.block_index
					, qe.block.piece_index);
			}

			// request a new block before removing the previous
			// one, in order to prevent it from
			// picking the same block again, stalling the
			// same piece indefinitely.
			m_desired_queue_size = 2;
			if (request_a_block(*t, *this))
				m_counters.inc_stats_counter(counters::snubbed_piece_picks);

			// the block we just picked (potentially)
			// hasn't been put in m_download_queue yet.
			// it's in m_request_queue and will be sent
			// once send_block_requests() is called.

			m_desired_queue_size = 1;

			qe.timed_out = true;
			picker.abort_download(r, peer_info_struct());
		}

		send_block_requests();
	}

	void peer_connection::fill_send_buffer()
	{
		TORRENT_ASSERT(is_single_thread());
#ifdef TORRENT_EXPENSIVE_INVARIANT_CHECKS
		INVARIANT_CHECK;
#endif

		bool sent_a_piece = false;
		std::shared_ptr<torrent> t = m_torrent.lock();
		if (!t || t->is_aborted() || m_requests.empty()) return;

		// only add new piece-chunks if the send buffer is small enough
		// otherwise there will be no end to how large it will be!

		int buffer_size_watermark = int(m_uploaded_last_second
			* m_settings.get_int(settings_pack::send_buffer_watermark_factor) / 100);

		if (buffer_size_watermark < m_settings.get_int(settings_pack::send_buffer_low_watermark))
		{
			buffer_size_watermark = m_settings.get_int(settings_pack::send_buffer_low_watermark);
		}
		else if (buffer_size_watermark > m_settings.get_int(settings_pack::send_buffer_watermark))
		{
			buffer_size_watermark = m_settings.get_int(settings_pack::send_buffer_watermark);
		}

#ifndef TORRENT_DISABLE_LOGGING
		if (should_log(peer_log_alert::outgoing))
		{
			peer_log(peer_log_alert::outgoing, "SEND_BUFFER_WATERMARK"
				, "current watermark: %d max: %d min: %d factor: %d uploaded: %d B/s"
				, buffer_size_watermark
				, m_ses.settings().get_int(settings_pack::send_buffer_watermark)
				, m_ses.settings().get_int(settings_pack::send_buffer_low_watermark)
				, m_ses.settings().get_int(settings_pack::send_buffer_watermark_factor)
				, int(m_uploaded_last_second));
		}
#endif

		// don't just pop the front element here, since in seed mode one request may
		// be blocked because we have to verify the hash first, so keep going with the
		// next request. However, only let each peer have one hash verification outstanding
		// at any given time
		for (int i = 0; i < int(m_requests.size())
			&& (send_buffer_size() + m_reading_bytes < buffer_size_watermark); ++i)
		{
			TORRENT_ASSERT(t->ready_for_connections());
			peer_request& r = m_requests[i];

			TORRENT_ASSERT(r.piece >= piece_index_t(0));
			TORRENT_ASSERT(r.piece < piece_index_t(m_have_piece.size()));
			TORRENT_ASSERT(r.start + r.length <= t->torrent_file().piece_size(r.piece));
			TORRENT_ASSERT(r.length > 0 && r.start >= 0);

			if (t->is_deleted())
			{
#ifndef TORRENT_DISABLE_LOGGING
				peer_log(peer_log_alert::outgoing_message, "REJECT_PIECE"
					, "piece: %d s: %x l: %x torrent deleted"
					, static_cast<int>(r.piece), r.start , r.length);
#endif
				write_reject_request(r);
				continue;
			}

			bool const seed_mode = t->seed_mode();

			if (seed_mode
				&& !t->verified_piece(r.piece)
				&& !m_settings.get_bool(settings_pack::disable_hash_checks))
			{
				// we're still verifying the hash of this piece
				// so we can't return it yet.
				if (t->verifying_piece(r.piece)) continue;

				// only have three outstanding hash check per peer
				if (m_outstanding_piece_verification >= 3) continue;

				++m_outstanding_piece_verification;

#ifndef TORRENT_DISABLE_LOGGING
				peer_log(peer_log_alert::info, "SEED_MODE_FILE_ASYNC_HASH"
					, "piece: %d", static_cast<int>(r.piece));
#endif
				// this means we're in seed mode and we haven't yet
				// verified this piece (r.piece)
				m_disk_thread.async_hash(t->storage(), r.piece, 0
					, std::bind(&peer_connection::on_seed_mode_hashed, self()
						, _1, _2, _3), this);
				t->verifying(r.piece);
				continue;
			}

			if (!t->has_piece_passed(r.piece) && !seed_mode)
			{
				// we don't have this piece yet, but we anticipate to have
				// it very soon, so we have told our peers we have it.
				// hold off on sending it. If the piece fails later
				// we will reject this request
				if (t->is_predictive_piece(r.piece)) continue;
#ifndef TORRENT_DISABLE_LOGGING
				peer_log(peer_log_alert::outgoing_message, "REJECT_PIECE"
					, "piece: %d s: %x l: %x piece not passed hash check"
					, static_cast<int>(r.piece), r.start , r.length);
#endif
				write_reject_request(r);
			}
			else
			{
#ifndef TORRENT_DISABLE_LOGGING
				peer_log(peer_log_alert::info, "FILE_ASYNC_READ"
					, "piece: %d s: %x l: %x", static_cast<int>(r.piece), r.start, r.length);
#endif
				m_reading_bytes += r.length;
				sent_a_piece = true;

				// the callback function may be called immediately, instead of being posted

				TORRENT_ASSERT(t->valid_metadata());
				TORRENT_ASSERT(r.piece >= piece_index_t(0));
				TORRENT_ASSERT(r.piece < t->torrent_file().end_piece());

				m_disk_thread.async_read(t->storage(), r
					, std::bind(&peer_connection::on_disk_read_complete
					, self(), _1, _2, _3, r, clock_type::now()), this);
			}
			m_last_sent_payload = clock_type::now();
			m_requests.erase(m_requests.begin() + i);

			if (m_requests.empty())
				m_counters.inc_stats_counter(counters::num_peers_up_requests, -1);

			--i;
		}

		if (t->share_mode() && sent_a_piece)
			t->recalc_share_mode();
	}

	// this is called when a previously unchecked piece has been
	// checked, while in seed-mode
	void peer_connection::on_seed_mode_hashed(piece_index_t const piece
		, sha1_hash const& piece_hash, storage_error const& error)
	{
		TORRENT_ASSERT(is_single_thread());
		INVARIANT_CHECK;

		std::shared_ptr<torrent> t = m_torrent.lock();

		TORRENT_ASSERT(m_outstanding_piece_verification > 0);
		--m_outstanding_piece_verification;

		if (!t || t->is_aborted()) return;

		if (error)
		{
			t->handle_disk_error("hash", error, this);
			t->leave_seed_mode(false);
			return;
		}

		// we're using the piece hashes here, we need the torrent to be loaded
		if (!m_settings.get_bool(settings_pack::disable_hash_checks)
			&& piece_hash != t->torrent_file().hash_for_piece(piece))
		{
#ifndef TORRENT_DISABLE_LOGGING
			peer_log(peer_log_alert::info, "SEED_MODE_FILE_HASH"
				, "piece: %d failed", static_cast<int>(piece));
#endif

			t->leave_seed_mode(false);
		}
		else
		{
			TORRENT_ASSERT(t->verifying_piece(piece));
			if (t->seed_mode()) t->verified(piece);

#ifndef TORRENT_DISABLE_LOGGING
			peer_log(peer_log_alert::info, "SEED_MODE_FILE_HASH"
				, "piece: %d passed", static_cast<int>(piece));
#endif
			if (t)
			{
				if (t->seed_mode() && t->all_verified())
					t->leave_seed_mode(true);
			}
		}

		// try to service the requests again, now that the piece
		// has been verified
		fill_send_buffer();
	}

	void peer_connection::on_disk_read_complete(disk_buffer_holder buffer
		, int const flags, storage_error const& error
		, peer_request r, time_point issue_time)
	{
		TORRENT_ASSERT(is_single_thread());
		// return value:
		// 0: success, piece passed hash check
		// -1: disk failure

		int const disk_rtt = int(total_microseconds(clock_type::now() - issue_time));

#ifndef TORRENT_DISABLE_LOGGING
		if (should_log(peer_log_alert::info))
		{
			peer_log(peer_log_alert::info, "FILE_ASYNC_READ_COMPLETE"
				, "piece: %d s: %x l: %x b: %p c: %s e: %s rtt: %d us"
				, static_cast<int>(r.piece), r.start, r.length
				, static_cast<void*>(buffer.get())
				, (flags & disk_interface::cache_hit ? "cache hit" : "cache miss")
				, error.ec.message().c_str(), disk_rtt);
		}
#endif

		m_reading_bytes -= r.length;

		std::shared_ptr<torrent> t = m_torrent.lock();
		if (error)
		{
			if (!t)
			{
				disconnect(error.ec, op_file_read);
				return;
			}

			TORRENT_ASSERT(buffer.get() == nullptr);
			write_dont_have(r.piece);
			write_reject_request(r);
			if (t->alerts().should_post<file_error_alert>())
				t->alerts().emplace_alert<file_error_alert>(error.ec
					, t->resolve_filename(error.file())
					, error.operation_str(), t->get_handle());

			++m_disk_read_failures;
			if (m_disk_read_failures > 100) disconnect(error.ec, op_file_read);
			return;
		}

		// we're only interested in failures in a row.
		// if we every now and then successfully send a
		// block, the peer is still useful
		m_disk_read_failures = 0;

		if (t && m_settings.get_int(settings_pack::suggest_mode)
			== settings_pack::suggest_read_cache)
		{
			// tell the torrent that we just read a block from this piece.
			// if this piece is low-availability, it's now a candidate for being
			// suggested to other peers
			t->add_suggest_piece(r.piece);
		}

		if (m_disconnecting) return;

		if (!t)
		{
			disconnect(error.ec, op_file_read);
			return;
		}

#ifndef TORRENT_DISABLE_LOGGING
		peer_log(peer_log_alert::outgoing_message
			, "PIECE", "piece: %d s: %x l: %x"
			, static_cast<int>(r.piece), r.start, r.length);
#endif

		m_counters.blend_stats_counter(counters::request_latency, disk_rtt, 5);

		// we probably just pulled this piece into the cache.
		// if it's rare enough to make it into the suggested piece
		// push another piece out
		if (m_settings.get_int(settings_pack::suggest_mode) == settings_pack::suggest_read_cache
			&& (flags & disk_interface::cache_hit) == 0)
		{
			t->add_suggest_piece(r.piece);
		}
		write_piece(r, std::move(buffer));
	}

	void peer_connection::assign_bandwidth(int channel, int amount)
	{
		TORRENT_ASSERT(is_single_thread());
#ifndef TORRENT_DISABLE_LOGGING
		peer_log(channel == upload_channel
			? peer_log_alert::outgoing : peer_log_alert::incoming
			, "ASSIGN_BANDWIDHT", "bytes: %d", amount);
#endif

		TORRENT_ASSERT(amount > 0 || is_disconnecting());
		m_quota[channel] += amount;
		TORRENT_ASSERT(m_channel_state[channel] & peer_info::bw_limit);
		m_channel_state[channel] &= ~peer_info::bw_limit;

#if TORRENT_USE_INVARIANT_CHECKS
		check_invariant();
#endif

		if (is_disconnecting()) return;
		if (channel == upload_channel)
		{
			setup_send();
		}
		else if (channel == download_channel)
		{
			setup_receive();
		}
	}

	// the number of bytes we expect to receive, or want to send
	// channel either refer to upload or download. This is used
	// by the rate limiter to allocate quota for this peer
	int peer_connection::wanted_transfer(int channel)
	{
		TORRENT_ASSERT(is_single_thread());
		std::shared_ptr<torrent> t = m_torrent.lock();

		const int tick_interval = (std::max)(1, m_settings.get_int(settings_pack::tick_interval));

		if (channel == download_channel)
		{
			return std::max((std::max)(m_outstanding_bytes
				, m_recv_buffer.packet_bytes_remaining()) + 30
<<<<<<< HEAD
				, int(std::int64_t(m_statistics.download_rate()) * 2
					/ (1000 / tick_interval)));
=======
				, int(boost::int64_t(m_statistics.download_rate()) * 2
					* tick_interval / 1000));
>>>>>>> 5d1fb97b
		}
		else
		{
			return std::max((std::max)(m_reading_bytes
				, m_send_buffer.size())
				, int((std::int64_t(m_statistics.upload_rate()) * 2
					* tick_interval) / 1000));
		}
	}

	int peer_connection::request_bandwidth(int const channel, int bytes)
	{
		TORRENT_ASSERT(is_single_thread());
		INVARIANT_CHECK;

		// we can only have one outstanding bandwidth request at a time
		if (m_channel_state[channel] & peer_info::bw_limit) return 0;

		std::shared_ptr<torrent> t = m_torrent.lock();

		bytes = (std::max)(wanted_transfer(channel), bytes);

		// we already have enough quota
		if (m_quota[channel] >= bytes) return 0;

		// deduct the bytes we already have quota for
		bytes -= m_quota[channel];

		int priority = get_priority(channel);

		int max_channels = num_classes() + (t ? t->num_classes() : 0) + 2;
		TORRENT_ALLOCA(channels, bandwidth_channel*, max_channels);

		// collect the pointers to all bandwidth channels
		// that apply to this torrent
		int c = 0;

		c += m_ses.copy_pertinent_channels(*this, channel
			, channels.subspan(c).data(), max_channels - c);
		if (t)
		{
			c += m_ses.copy_pertinent_channels(*t, channel
				, channels.subspan(c).data(), max_channels - c);
		}

#if TORRENT_USE_ASSERTS
		// make sure we don't have duplicates
		std::set<bandwidth_channel*> unique_classes;
		for (int i = 0; i < c; ++i)
		{
			TORRENT_ASSERT(unique_classes.count(channels[i]) == 0);
			unique_classes.insert(channels[i]);
		}
#endif

		TORRENT_ASSERT((m_channel_state[channel] & peer_info::bw_limit) == 0);

		bandwidth_manager* manager = m_ses.get_bandwidth_manager(channel);

		int ret = manager->request_bandwidth(self()
			, bytes, priority, channels.data(), c);

		if (ret == 0)
		{
#ifndef TORRENT_DISABLE_LOGGING
			auto const dir = channel == download_channel ? peer_log_alert::incoming
				: peer_log_alert::outgoing;
			if (should_log(dir))
			{
				peer_log(dir,
					"REQUEST_BANDWIDTH", "bytes: %d quota: %d wanted_transfer: %d "
					"prio: %d num_channels: %d", bytes, m_quota[channel]
					, wanted_transfer(channel), priority, c);
			}
#endif
			m_channel_state[channel] |= peer_info::bw_limit;
		}
		else
		{
			m_quota[channel] += ret;
		}

		return ret;
	}

	void peer_connection::setup_send()
	{
		TORRENT_ASSERT(is_single_thread());
		if (m_disconnecting) return;

		// we may want to request more quota at this point
		request_bandwidth(upload_channel);

		// if we already have an outstanding send operation, don't issue another
		// one, instead accrue more send buffer to coalesce for the next write
		if (m_channel_state[upload_channel] & peer_info::bw_network)
		{
#ifndef TORRENT_DISABLE_LOGGING
			peer_log(peer_log_alert::outgoing, "CORKED_WRITE", "bytes: %d"
				, m_send_buffer.size());
#endif
			return;
		}

		if (m_send_barrier == 0)
		{
			std::vector<span<char>> vec;
			// limit outgoing crypto messages to 1MB
			int const send_bytes = (std::min)(m_send_buffer.size(), 1024*1024);
			m_send_buffer.build_mutable_iovec(send_bytes, vec);
			int next_barrier;
			span<span<char const>> inject_vec;
			std::tie(next_barrier, inject_vec) = hit_send_barrier(vec);
			for (auto i = inject_vec.rbegin(); i != inject_vec.rend(); ++i)
			{
				int const size = int(i->size());
				// this const_cast is a here because chained_buffer need to be
				// fixed.
				char* ptr = const_cast<char*>(i->data());
				m_send_buffer.prepend_buffer(aux::non_owning_handle(ptr), size, size);
			}
			set_send_barrier(next_barrier);
		}

		if ((m_quota[upload_channel] == 0 || m_send_barrier == 0)
			&& !m_send_buffer.empty()
			&& !m_connecting)
		{
			return;
		}

		int const quota_left = m_quota[upload_channel];
		if (m_send_buffer.empty()
			&& m_reading_bytes > 0
			&& quota_left > 0)
		{
			if ((m_channel_state[upload_channel] & peer_info::bw_disk) == 0)
				m_counters.inc_stats_counter(counters::num_peers_up_disk);
			m_channel_state[upload_channel] |= peer_info::bw_disk;
#ifndef TORRENT_DISABLE_LOGGING
			peer_log(peer_log_alert::outgoing, "WAITING_FOR_DISK", "outstanding: %d"
				, m_reading_bytes);
#endif

			if (!m_connecting
				&& !m_requests.empty()
				&& m_reading_bytes > m_settings.get_int(settings_pack::send_buffer_watermark) - 0x4000)
			{
				std::shared_ptr<torrent> t = m_torrent.lock();

				// we're stalled on the disk. We want to write and we can write
				// but our send buffer is empty, waiting to be refilled from the disk
				// this either means the disk is slower than the network connection
				// or that our send buffer watermark is too small, because we can
				// send it all before the disk gets back to us. That's why we only
				// trigger this if we've also filled the allowed send buffer. The
				// first request would not fill it all the way up because of the
				// upload rate being virtually 0. If m_requests is empty, it doesn't
				// matter anyway, because we don't have any more requests from the
				// peer to hang on to the disk
				if (t && t->alerts().should_post<performance_alert>())
				{
					t->alerts().emplace_alert<performance_alert>(t->get_handle()
						, performance_alert::send_buffer_watermark_too_low);
				}
			}
		}
		else
		{
			if (m_channel_state[upload_channel] & peer_info::bw_disk)
				m_counters.inc_stats_counter(counters::num_peers_up_disk, -1);
			m_channel_state[upload_channel] &= ~peer_info::bw_disk;
		}

		if (!can_write())
		{
#ifndef TORRENT_DISABLE_LOGGING
			if (should_log(peer_log_alert::outgoing))
			{
				if (m_send_buffer.empty())
				{
					peer_log(peer_log_alert::outgoing, "SEND_BUFFER_DEPLETED"
						, "quota: %d buf: %d connecting: %s disconnecting: %s "
						"pending_disk: %d piece-requests: %d"
						, m_quota[upload_channel]
						, m_send_buffer.size(), m_connecting?"yes":"no"
						, m_disconnecting?"yes":"no", m_reading_bytes
						, int(m_requests.size()));
				}
				else
				{
					peer_log(peer_log_alert::outgoing, "CANNOT_WRITE"
						, "quota: %d buf: %d connecting: %s disconnecting: %s "
						"pending_disk: %d"
						, m_quota[upload_channel]
						, m_send_buffer.size(), m_connecting?"yes":"no"
						, m_disconnecting?"yes":"no", m_reading_bytes);
				}
			}
#endif
			return;
		}

		int const amount_to_send = std::min({
			m_send_buffer.size()
			, quota_left
			, m_send_barrier});

		TORRENT_ASSERT(amount_to_send > 0);

		TORRENT_ASSERT((m_channel_state[upload_channel] & peer_info::bw_network) == 0);
#ifndef TORRENT_DISABLE_LOGGING
		peer_log(peer_log_alert::outgoing, "ASYNC_WRITE", "bytes: %d", amount_to_send);
#endif
		std::vector<boost::asio::const_buffer> const& vec = m_send_buffer.build_iovec(amount_to_send);
		ADD_OUTSTANDING_ASYNC("peer_connection::on_send_data");

#if TORRENT_USE_ASSERTS
		TORRENT_ASSERT(!m_socket_is_writing);
		m_socket_is_writing = true;
#endif

		m_socket->async_write_some(vec, make_write_handler(std::bind(
			&peer_connection::on_send_data, self(), _1, _2)));

		m_channel_state[upload_channel] |= peer_info::bw_network;
		m_last_sent = aux::time_now();
	}

	void peer_connection::on_disk()
	{
		TORRENT_ASSERT(is_single_thread());
		if ((m_channel_state[download_channel] & peer_info::bw_disk) == 0) return;
		std::shared_ptr<peer_connection> me(self());

#ifndef TORRENT_DISABLE_LOGGING
		peer_log(peer_log_alert::info, "DISK", "dropped below disk buffer watermark");
#endif
		m_counters.inc_stats_counter(counters::num_peers_down_disk, -1);
		m_channel_state[download_channel] &= ~peer_info::bw_disk;
		setup_receive();
	}

	void peer_connection::setup_receive()
	{
		TORRENT_ASSERT(is_single_thread());
		INVARIANT_CHECK;

		if (m_disconnecting) return;

		if (m_recv_buffer.capacity() < 100
			&& m_recv_buffer.max_receive() == 0)
		{
			m_recv_buffer.reserve(100);
		}

		// we may want to request more quota at this point
		int const buffer_size = m_recv_buffer.max_receive();
		request_bandwidth(download_channel, buffer_size);

		if (m_channel_state[download_channel] & peer_info::bw_network) return;

		if (m_quota[download_channel] == 0
			&& !m_connecting)
		{
			return;
		}

		if (!can_read())
		{
#ifndef TORRENT_DISABLE_LOGGING
			if (should_log(peer_log_alert::incoming))
			{
				peer_log(peer_log_alert::incoming, "CANNOT_READ", "quota: %d  "
					"can-write-to-disk: %s queue-limit: %d disconnecting: %s "
					" connecting: %s"
					, m_quota[download_channel]
					, ((m_channel_state[download_channel] & peer_info::bw_disk)?"no":"yes")
					, m_settings.get_int(settings_pack::max_queued_disk_bytes)
					, (m_disconnecting?"yes":"no")
					, (m_connecting?"yes":"no"));
			}
#endif
			// if we block reading, waiting for the disk, we will wake up
			// by the disk_io_thread posting a message every time it drops
			// from being at or exceeding the limit down to below the limit
			return;
		}
		TORRENT_ASSERT(m_connected);
		if (m_quota[download_channel] == 0) return;

		int const quota_left = m_quota[download_channel];
		int const max_receive = (std::min)(buffer_size, quota_left);

		if (max_receive == 0) return;

		span<char> const vec = m_recv_buffer.reserve(max_receive);
		TORRENT_ASSERT((m_channel_state[download_channel] & peer_info::bw_network) == 0);
		m_channel_state[download_channel] |= peer_info::bw_network;
#ifndef TORRENT_DISABLE_LOGGING
		peer_log(peer_log_alert::incoming, "ASYNC_READ"
			, "max: %d bytes", max_receive);
#endif

		// utp sockets aren't thread safe...
		ADD_OUTSTANDING_ASYNC("peer_connection::on_receive_data");
		m_socket->async_read_some(
			boost::asio::mutable_buffers_1(vec.data(), vec.size()), make_read_handler(
				std::bind(&peer_connection::on_receive_data, self(), _1, _2)));
	}

	piece_block_progress peer_connection::downloading_piece_progress() const
	{
#ifndef TORRENT_DISABLE_LOGGING
		peer_log(peer_log_alert::info, "ERROR"
			, "downloading_piece_progress() dispatched to the base class!");
#endif
		return piece_block_progress();
	}

	void peer_connection::send_buffer(char const* buf, int size, int flags)
	{
		TORRENT_ASSERT(is_single_thread());
		TORRENT_UNUSED(flags);

		int free_space = m_send_buffer.space_in_last_buffer();
		if (free_space > size) free_space = size;
		if (free_space > 0)
		{
			char* dst = m_send_buffer.append(buf, free_space);

			// this should always succeed, because we checked how much space
			// there was up-front
			TORRENT_UNUSED(dst);
			TORRENT_ASSERT(dst != nullptr);
			size -= free_space;
			buf += free_space;
		}
		if (size <= 0) return;

		int i = 0;
		while (size > 0)
		{
			aux::ses_buffer_holder session_buf = m_ses.allocate_buffer();

			int const alloc_buf_size = m_ses.send_buffer_size();
			int const buf_size = std::min(alloc_buf_size, size);
			std::memcpy(session_buf.get(), buf, buf_size);
			buf += buf_size;
			size -= buf_size;
			m_send_buffer.append_buffer(std::move(session_buf), alloc_buf_size, buf_size);
			++i;
		}
		setup_send();
	}

	// --------------------------
	// RECEIVE DATA
	// --------------------------

	void peer_connection::account_received_bytes(int const bytes_transferred)
	{
		// tell the receive buffer we just fed it this many bytes of incoming data
		TORRENT_ASSERT(bytes_transferred > 0);
		m_recv_buffer.received(bytes_transferred);

		// update the dl quota
		TORRENT_ASSERT(bytes_transferred <= m_quota[download_channel]);
		m_quota[download_channel] -= bytes_transferred;

		// account receiver buffer size stats to the session
		m_ses.received_buffer(bytes_transferred);

		// estimate transport protocol overhead
		trancieve_ip_packet(bytes_transferred, m_remote.address().is_v6());

#ifndef TORRENT_DISABLE_LOGGING
		peer_log(peer_log_alert::incoming, "READ"
			, "%d bytes", bytes_transferred);
#endif
	}

	void peer_connection::on_receive_data(const error_code& error
		, std::size_t bytes_transferred)
	{
		TORRENT_ASSERT(is_single_thread());
		COMPLETE_ASYNC("peer_connection::on_receive_data");

#ifndef TORRENT_DISABLE_LOGGING
		if (should_log(peer_log_alert::incoming))
		{
			peer_log(peer_log_alert::incoming, "ON_RECEIVE_DATA"
				, "bytes: %d error: (%s:%d) %s"
				, int(bytes_transferred), error.category().name(), error.value()
				, error.message().c_str());
		}
#endif

		// leave this bit set until we're done looping, reading from the socket.
		// that way we don't trigger any async read calls until the end of this
		// function.
		TORRENT_ASSERT(m_channel_state[download_channel] & peer_info::bw_network);

		TORRENT_ASSERT(bytes_transferred > 0 || error);

		m_counters.inc_stats_counter(counters::on_read_counter);

		INVARIANT_CHECK;

		if (error)
		{
#ifndef TORRENT_DISABLE_LOGGING
			if (should_log(peer_log_alert::info))
			{
				peer_log(peer_log_alert::info, "ERROR"
					, "in peer_connection::on_receive_data_impl error: %s"
					, error.message().c_str());
			}
#endif
			on_receive(error, bytes_transferred);
			disconnect(error, op_sock_read);
			return;
		}

		m_last_receive = aux::time_now();

		// submit all disk jobs later
		m_ses.deferred_submit_jobs();

		// keep ourselves alive in until this function exits in
		// case we disconnect
		// this needs to be created before the invariant check,
		// to keep the object alive through the exit check
		std::shared_ptr<peer_connection> me(self());

		TORRENT_ASSERT(bytes_transferred > 0);

		// flush the send buffer at the end of this function
		cork _c(*this);

		// if we received exactly as many bytes as we provided a receive buffer
		// for. There most likely are more bytes to read, and we should grow our
		// receive buffer.
		TORRENT_ASSERT(int(bytes_transferred) <= m_recv_buffer.max_receive());
		bool const grow_buffer = (int(bytes_transferred) == m_recv_buffer.max_receive());
		account_received_bytes(int(bytes_transferred));

		if (m_extension_outstanding_bytes > 0)
			m_extension_outstanding_bytes -= std::min(m_extension_outstanding_bytes, int(bytes_transferred));

		check_graceful_pause();
		if (m_disconnecting) return;

		// this is the case where we try to grow the receive buffer and try to
		// drain the socket
		if (grow_buffer)
		{
			error_code ec;
			int buffer_size = int(m_socket->available(ec));
			if (ec)
			{
				disconnect(ec, op_available);
				return;
			}

#ifndef TORRENT_DISABLE_LOGGING
			peer_log(peer_log_alert::incoming, "AVAILABLE"
				, "%d bytes", buffer_size);
#endif

			request_bandwidth(download_channel, buffer_size);

			int const quota_left = m_quota[download_channel];
			if (buffer_size > quota_left) buffer_size = quota_left;
			if (buffer_size > 0)
			{
				span<char> const vec = m_recv_buffer.reserve(buffer_size);
				std::size_t bytes = m_socket->read_some(
					boost::asio::mutable_buffers_1(vec.data(), vec.size()), ec);

				// this is weird. You would imagine read_some() would do this
				if (bytes == 0 && !ec) ec = boost::asio::error::eof;

#ifndef TORRENT_DISABLE_LOGGING
				if (should_log(peer_log_alert::incoming))
				{
					peer_log(peer_log_alert::incoming, "SYNC_READ", "max: %d ret: %d e: %s"
						, buffer_size, int(bytes), ec ? ec.message().c_str() : "");
				}
#endif

				TORRENT_ASSERT(bytes > 0 || ec);
				if (ec == boost::asio::error::would_block || ec == boost::asio::error::try_again)
				{
					bytes = 0;
				}
				else if (ec)
				{
					disconnect(ec, op_sock_read);
					return;
				}
				else
				{
					account_received_bytes(int(bytes));
					bytes_transferred += bytes;
				}
			}
		}

		// feed bytes in receive buffer to upper layer by calling on_receive()

		bool const prev_choked = m_peer_choked;
		int bytes = int(bytes_transferred);
		int sub_transferred = 0;
		do {
			sub_transferred = m_recv_buffer.advance_pos(bytes);
			on_receive(error, sub_transferred);
			bytes -= sub_transferred;
			TORRENT_ASSERT(sub_transferred > 0);
			if (m_disconnecting) return;
		} while (bytes > 0 && sub_transferred > 0);

		// if the peer went from unchoked to choked, suggest to the receive
		// buffer that it shrinks to 100 bytes
		int const force_shrink = (m_peer_choked && !prev_choked)
			? 100 : 0;
		m_recv_buffer.normalize(force_shrink);

		if (m_recv_buffer.max_receive() == 0)
		{
			// the message we're receiving is larger than our receive
			// buffer, we must grow.
			int const buffer_size_limit
				= m_settings.get_int(settings_pack::max_peer_recv_buffer_size);
			m_recv_buffer.grow(buffer_size_limit);
#ifndef TORRENT_DISABLE_LOGGING
			peer_log(peer_log_alert::incoming, "GROW_BUFFER", "%d bytes"
				, m_recv_buffer.capacity());
#endif
		}

		TORRENT_ASSERT(m_recv_buffer.pos_at_end());
		TORRENT_ASSERT(m_recv_buffer.packet_size() > 0);

		if (is_seed())
		{
			std::shared_ptr<torrent> t = m_torrent.lock();
			if (t) t->seen_complete();
		}

		// allow reading from the socket again
		TORRENT_ASSERT(m_channel_state[download_channel] & peer_info::bw_network);
		m_channel_state[download_channel] &= ~peer_info::bw_network;

		setup_receive();
	}

	bool peer_connection::can_write() const
	{
		TORRENT_ASSERT(is_single_thread());
		// if we have requests or pending data to be sent or announcements to be made
		// we want to send data
		return !m_send_buffer.empty()
			&& m_quota[upload_channel] > 0
			&& (m_send_barrier > 0)
			&& !m_connecting;
	}

	bool peer_connection::can_read()
	{
		TORRENT_ASSERT(is_single_thread());
		INVARIANT_CHECK;

		std::shared_ptr<torrent> t = m_torrent.lock();

		bool bw_limit = m_quota[download_channel] > 0;

		if (!bw_limit) return false;

		if (m_outstanding_bytes > 0)
		{
			// if we're expecting to download piece data, we might not
			// want to read from the socket in case we're out of disk
			// cache space right now

			if (m_channel_state[download_channel] & peer_info::bw_disk) return false;
		}

		return !m_connecting && !m_disconnecting;
	}

	void peer_connection::on_connection_complete(error_code const& e)
	{
		TORRENT_ASSERT(is_single_thread());
		COMPLETE_ASYNC("peer_connection::on_connection_complete");

#if !defined TORRENT_DISABLE_LOGGING || defined TORRENT_USE_OPENSSL
		time_point completed = clock_type::now();
#endif

		INVARIANT_CHECK;

#ifndef TORRENT_DISABLE_LOGGING
		{
			std::shared_ptr<torrent> t = m_torrent.lock();
			if (t) t->debug_log("END connect [%p]", static_cast<void*>(this));
			m_connect_time = completed;
		}
#endif

#ifdef TORRENT_USE_OPENSSL
#ifdef TORRENT_MACOS_DEPRECATED_LIBCRYPTO
#pragma clang diagnostic push
#pragma clang diagnostic ignored "-Wdeprecated-declarations"
#endif
		// add this RTT to the PRNG seed, to add more unpredictability
		std::int64_t now = total_microseconds(completed - m_connect);
		// assume 12 bits of entropy (i.e. about 8 milliseconds)
		RAND_add(&now, 8, 1.5);
#ifdef TORRENT_MACOS_DEPRECATED_LIBCRYPTO
#pragma clang diagnostic pop
#endif
#endif

		// if t is nullptr, we better not be connecting, since
		// we can't decrement the connecting counter
		std::shared_ptr<torrent> t = m_torrent.lock();
		TORRENT_ASSERT(t || !m_connecting);
		if (m_connecting)
		{
			m_counters.inc_stats_counter(counters::num_peers_half_open, -1);
			if (t) t->dec_num_connecting();
			m_connecting = false;
		}

		if (m_disconnecting) return;

		if (e)
		{
			connect_failed(e);
			return;
		}

		TORRENT_ASSERT(!m_connected);
		m_connected = true;
		m_counters.inc_stats_counter(counters::num_peers_connected);

		if (m_disconnecting) return;
		m_last_receive = aux::time_now();

		error_code ec;
		m_local = m_socket->local_endpoint(ec);
		if (ec)
		{
			disconnect(ec, op_getname);
			return;
		}

		// if there are outgoing interfaces specified, verify this
		// peer is correctly bound to on of them
		if (!m_settings.get_str(settings_pack::outgoing_interfaces).empty())
		{
			if (!m_ses.verify_bound_address(m_local.address()
				, is_utp(*m_socket), ec))
			{
				if (ec)
				{
					disconnect(ec, op_get_interface);
					return;
				}
				disconnect(error_code(
					boost::system::errc::no_such_device, generic_category())
					, op_connect);
				return;
			}
		}

		if (is_utp(*m_socket) && m_peer_info)
		{
			m_peer_info->confirmed_supports_utp = true;
			m_peer_info->supports_utp = false;
		}

		// this means the connection just succeeded

		received_synack(m_remote.address().is_v6());

		TORRENT_ASSERT(m_socket);
#ifndef TORRENT_DISABLE_LOGGING
		if (should_log(peer_log_alert::outgoing))
		{
			peer_log(peer_log_alert::outgoing, "COMPLETED"
				, "ep: %s", print_endpoint(m_remote).c_str());
		}
#endif

		// set the socket to non-blocking, so that we can
		// read the entire buffer on each read event we get
		tcp::socket::non_blocking_io ioc(true);
#ifndef TORRENT_DISABLE_LOGGING
		peer_log(peer_log_alert::info, "SET_NON_BLOCKING");
#endif
		m_socket->io_control(ioc, ec);
		if (ec)
		{
			disconnect(ec, op_iocontrol);
			return;
		}

		if (m_remote == m_socket->local_endpoint(ec))
		{
			// if the remote endpoint is the same as the local endpoint, we're connected
			// to ourselves
			if (m_peer_info && t) t->ban_peer(m_peer_info);
			disconnect(errors::self_connection, op_bittorrent, 1);
			return;
		}

		if (m_remote.address().is_v4() && m_settings.get_int(settings_pack::peer_tos) != 0)
		{
			error_code err;
			m_socket->set_option(type_of_service(char(m_settings.get_int(settings_pack::peer_tos))), err);
#ifndef TORRENT_DISABLE_LOGGING
			if (should_log(peer_log_alert::outgoing))
			{
				peer_log(peer_log_alert::outgoing, "SET_TOS", "tos: %d e: %s"
					, m_settings.get_int(settings_pack::peer_tos), err.message().c_str());
			}
#endif
		}
#if TORRENT_USE_IPV6 && defined IPV6_TCLASS
		else if (m_remote.address().is_v6() && m_settings.get_int(settings_pack::peer_tos) != 0)
		{
			error_code err;
			m_socket->set_option(traffic_class(char(m_settings.get_int(settings_pack::peer_tos))), err);
#ifndef TORRENT_DISABLE_LOGGING
			if (should_log(peer_log_alert::outgoing))
			{
				peer_log(peer_log_alert::outgoing, "SET_TOS", "tos: %d e: %s"
					, m_settings.get_int(settings_pack::peer_tos), err.message().c_str());
			}
#endif
		}
#endif

#ifndef TORRENT_DISABLE_EXTENSIONS
		for (auto const& ext : m_extensions)
		{
			ext->on_connected();
		}
#endif

		on_connected();
		setup_send();
		setup_receive();
	}

	// --------------------------
	// SEND DATA
	// --------------------------

	void peer_connection::on_send_data(error_code const& error
		, std::size_t const bytes_transferred)
	{
		TORRENT_ASSERT(is_single_thread());
		m_counters.inc_stats_counter(counters::on_write_counter);
		m_ses.sent_buffer(int(bytes_transferred));

#if TORRENT_USE_ASSERTS
		TORRENT_ASSERT(m_socket_is_writing);
		m_socket_is_writing = false;
#endif

		// submit all disk jobs when we've processed all messages
		// in the current message queue
		m_ses.deferred_submit_jobs();

#ifndef TORRENT_DISABLE_LOGGING
		if (should_log(peer_log_alert::info))
		{
			peer_log(peer_log_alert::info, "ON_SEND_DATA", "bytes: %d error: %s"
				, int(bytes_transferred), error.message().c_str());
		}
#endif

		INVARIANT_CHECK;

		COMPLETE_ASYNC("peer_connection::on_send_data");
		// keep ourselves alive in until this function exits in
		// case we disconnect
		std::shared_ptr<peer_connection> me(self());

		TORRENT_ASSERT(m_channel_state[upload_channel] & peer_info::bw_network);

		m_send_buffer.pop_front(int(bytes_transferred));

		time_point const now = clock_type::now();

		for (auto& block : m_download_queue)
		{
			if (block.send_buffer_offset == pending_block::not_in_buffer)
				continue;
			if (block.send_buffer_offset < int(bytes_transferred))
				block.send_buffer_offset = pending_block::not_in_buffer;
			else
				block.send_buffer_offset -= int(bytes_transferred);
		}

		m_channel_state[upload_channel] &= ~peer_info::bw_network;

		TORRENT_ASSERT(int(bytes_transferred) <= m_quota[upload_channel]);
		m_quota[upload_channel] -= int(bytes_transferred);

		trancieve_ip_packet(int(bytes_transferred), m_remote.address().is_v6());

		if (m_send_barrier != INT_MAX)
			m_send_barrier -= int(bytes_transferred);

#ifndef TORRENT_DISABLE_LOGGING
		peer_log(peer_log_alert::outgoing, "WROTE"
			, "%d bytes", int(bytes_transferred));
#endif

		if (error)
		{
#ifndef TORRENT_DISABLE_LOGGING
			if (should_log(peer_log_alert::info))
			{
				peer_log(peer_log_alert::info, "ERROR"
					, "%s in peer_connection::on_send_data", error.message().c_str());
			}
#endif
			disconnect(error, op_sock_write);
			return;
		}
		if (m_disconnecting)
		{
			// make sure we free up all send buffers that are owned
			// by the disk thread
			m_send_buffer.clear();
			return;
		}

		TORRENT_ASSERT(!m_connecting);
		TORRENT_ASSERT(bytes_transferred > 0);

		m_last_sent = now;

#if TORRENT_USE_ASSERTS
		std::int64_t const cur_payload_ul = m_statistics.last_payload_uploaded();
		std::int64_t const cur_protocol_ul = m_statistics.last_protocol_uploaded();
#endif
		on_sent(error, bytes_transferred);
#if TORRENT_USE_ASSERTS
		TORRENT_ASSERT(m_statistics.last_payload_uploaded() - cur_payload_ul >= 0);
		TORRENT_ASSERT(m_statistics.last_protocol_uploaded() - cur_protocol_ul >= 0);
		std::int64_t stats_diff = m_statistics.last_payload_uploaded() - cur_payload_ul
			+ m_statistics.last_protocol_uploaded() - cur_protocol_ul;
		TORRENT_ASSERT(stats_diff == int(bytes_transferred));
#endif

		fill_send_buffer();

		setup_send();
	}

#if TORRENT_USE_INVARIANT_CHECKS
	struct peer_count_t
	{
		peer_count_t(): num_peers(0), num_peers_with_timeouts(0), num_peers_with_nowant(0), num_not_requested(0) {}
		int num_peers;
		int num_peers_with_timeouts;
		int num_peers_with_nowant;
		int num_not_requested;
//		std::vector<peer_connection const*> peers;
	};

	void peer_connection::check_invariant() const
	{
		TORRENT_ASSERT(is_single_thread());
		TORRENT_ASSERT(m_in_use == 1337);
		TORRENT_ASSERT(m_queued_time_critical <= int(m_request_queue.size()));
		TORRENT_ASSERT(m_accept_fast.size() == m_accept_fast_piece_cnt.size());

		m_recv_buffer.check_invariant();

		for (int i = 0; i < 2; ++i)
		{
			if (m_channel_state[i] & peer_info::bw_limit)
			{
				// if we're waiting for bandwidth, we should be in the
				// bandwidth manager's queue
				TORRENT_ASSERT(m_ses.get_bandwidth_manager(i)->is_queued(this));
			}
		}

		std::shared_ptr<torrent> t = m_torrent.lock();

#if TORRENT_USE_INVARIANT_CHECKS \
	&& !defined TORRENT_NO_EXPENSIVE_INVARIANT_CHECK
		if (t && t->has_picker() && !m_disconnecting)
			t->picker().check_peer_invariant(m_have_piece, peer_info_struct());
#endif

		if (!m_disconnect_started && m_initialized)
		{
			// none of this matters if we're disconnecting anyway
			if (t->is_finished())
				TORRENT_ASSERT(!is_interesting() || m_need_interest_update);
			if (is_seed())
				TORRENT_ASSERT(upload_only());
		}

		if (m_disconnecting)
		{
			TORRENT_ASSERT(m_download_queue.empty());
			TORRENT_ASSERT(m_request_queue.empty());
			TORRENT_ASSERT(m_disconnect_started);
		}
		else if (!m_in_constructor)
		{
			TORRENT_ASSERT(m_ses.has_peer(this));
		}

		TORRENT_ASSERT(m_outstanding_bytes >= 0);
		if (t && t->valid_metadata() && !m_disconnecting)
		{
			torrent_info const& ti = t->torrent_file();
			// if the piece is fully downloaded, we might have popped it from the
			// download queue already
			int outstanding_bytes = 0;
//			bool in_download_queue = false;
			int const block_size = t->block_size();
			piece_block last_block(ti.last_piece()
				, (ti.piece_size(ti.last_piece()) + block_size - 1) / block_size);
			for (std::vector<pending_block>::const_iterator i = m_download_queue.begin()
				, end(m_download_queue.end()); i != end; ++i)
			{
				TORRENT_ASSERT(i->block.piece_index <= last_block.piece_index);
				TORRENT_ASSERT(i->block.piece_index < last_block.piece_index
					|| i->block.block_index <= last_block.block_index);
				if (m_received_in_piece && i == m_download_queue.begin())
				{
//					in_download_queue = true;
					// this assert is not correct since block may have different sizes
					// and may not be returned in the order they were requested
//					TORRENT_ASSERT(t->to_req(i->block).length >= m_received_in_piece);
					outstanding_bytes += t->to_req(i->block).length - m_received_in_piece;
				}
				else
				{
					outstanding_bytes += t->to_req(i->block).length;
				}
			}
			//if (p && p->bytes_downloaded < p->full_block_bytes) TORRENT_ASSERT(in_download_queue);

			if (m_outstanding_bytes != outstanding_bytes)
			{
				std::fprintf(stderr, "m_outstanding_bytes = %d\noutstanding_bytes = %d\n"
					, m_outstanding_bytes, outstanding_bytes);
			}

			TORRENT_ASSERT(m_outstanding_bytes == outstanding_bytes);
		}

		std::set<piece_block> unique;
		std::transform(m_download_queue.begin(), m_download_queue.end()
			, std::inserter(unique, unique.begin()), std::bind(&pending_block::block, _1));
		std::transform(m_request_queue.begin(), m_request_queue.end()
			, std::inserter(unique, unique.begin()), std::bind(&pending_block::block, _1));
		TORRENT_ASSERT(unique.size() == m_download_queue.size() + m_request_queue.size());
		if (m_peer_info)
		{
			TORRENT_ASSERT(m_peer_info->prev_amount_upload == 0);
			TORRENT_ASSERT(m_peer_info->prev_amount_download == 0);
			TORRENT_ASSERT(m_peer_info->connection == this
				|| m_peer_info->connection == nullptr);

			if (m_peer_info->optimistically_unchoked)
				TORRENT_ASSERT(!is_choked());
		}

		TORRENT_ASSERT(m_have_piece.count() == m_num_pieces);

		if (!t)
		{
#ifdef TORRENT_EXPENSIVE_INVARIANT_CHECKS
			// since this connection doesn't have a torrent reference
			// no torrent should have a reference to this connection either
			TORRENT_ASSERT(!m_ses.any_torrent_has_peer(this));
#endif
			return;
		}

		if (t->ready_for_connections() && m_initialized)
			TORRENT_ASSERT(t->torrent_file().num_pieces() == int(m_have_piece.size()));

		// in share mode we don't close redundant connections
		if (m_settings.get_bool(settings_pack::close_redundant_connections)
			&& !t->share_mode())
		{
			bool const ok_to_disconnect =
				can_disconnect(errors::upload_upload_connection)
					|| can_disconnect(errors::uninteresting_upload_peer)
					|| can_disconnect(errors::too_many_requests_when_choked)
					|| can_disconnect(errors::timed_out_no_interest)
					|| can_disconnect(errors::timed_out_no_request)
					|| can_disconnect(errors::timed_out_inactivity);

			// make sure upload only peers are disconnected
			if (t->is_upload_only()
				&& m_upload_only
				&& !m_need_interest_update
				&& t->valid_metadata()
				&& has_metadata()
				&& ok_to_disconnect)
				TORRENT_ASSERT(m_disconnect_started || t->graceful_pause() || t->has_error());

			if (m_upload_only
				&& !m_interesting
				&& !m_need_interest_update
				&& m_bitfield_received
				&& t->are_files_checked()
				&& t->valid_metadata()
				&& has_metadata()
				&& ok_to_disconnect)
				TORRENT_ASSERT(m_disconnect_started);
		}

		if (!m_disconnect_started && m_initialized
			&& m_settings.get_bool(settings_pack::close_redundant_connections))
		{
			// none of this matters if we're disconnecting anyway
			if (t->is_upload_only() && !m_need_interest_update)
				TORRENT_ASSERT(!m_interesting || t->graceful_pause() || t->has_error());
			if (is_seed())
				TORRENT_ASSERT(m_upload_only);
		}

#ifdef TORRENT_EXPENSIVE_INVARIANT_CHECKS
		if (t->has_picker())
		{
			std::map<piece_block, peer_count_t> num_requests;
			for (torrent::const_peer_iterator i = t->begin(); i != t->end(); ++i)
			{
				// make sure this peer is not a dangling pointer
				TORRENT_ASSERT(m_ses.has_peer(*i));
				peer_connection const& p = *(*i);
				for (std::vector<pending_block>::const_iterator j = p.request_queue().begin()
					, end(p.request_queue().end()); j != end; ++j)
				{
					++num_requests[j->block].num_peers;
					++num_requests[j->block].num_peers_with_timeouts;
					++num_requests[j->block].num_peers_with_nowant;
					++num_requests[j->block].num_not_requested;
//					num_requests[j->block].peers.push_back(&p);
				}
				for (std::vector<pending_block>::const_iterator j = p.download_queue().begin()
					, end(p.download_queue().end()); j != end; ++j)
				{
					if (!j->not_wanted && !j->timed_out) ++num_requests[j->block].num_peers;
					if (j->timed_out) ++num_requests[j->block].num_peers_with_timeouts;
					if (j->not_wanted) ++num_requests[j->block].num_peers_with_nowant;
//					num_requests[j->block].peers.push_back(&p);
				}
			}
			for (std::map<piece_block, peer_count_t>::iterator j = num_requests.begin()
				, end(num_requests.end()); j != end; ++j)
			{
				piece_block b = j->first;
				peer_count_t const& pc = j->second;
				int count = pc.num_peers;
				int count_with_timeouts = pc.num_peers_with_timeouts;
				int count_with_nowant = pc.num_peers_with_nowant;
				(void)count_with_timeouts;
				(void)count_with_nowant;
				int picker_count = t->picker().num_peers(b);
				if (!t->picker().is_downloaded(b))
					TORRENT_ASSERT(picker_count == count);
			}
		}
#endif
/*
		if (t->has_picker() && !t->is_aborted())
		{
			for (std::vector<pending_block>::const_iterator i = m_download_queue.begin()
				, end(m_download_queue.end()); i != end; ++i)
			{
				pending_block const& pb = *i;
				if (pb.timed_out || pb.not_wanted) continue;
				TORRENT_ASSERT(t->picker().get_block_state(pb.block) != piece_picker::block_info::state_none);
				TORRENT_ASSERT(complete);
			}
		}
*/
// extremely expensive invariant check
/*
		if (!t->is_seed())
		{
			piece_picker& p = t->picker();
			const std::vector<piece_picker::downloading_piece>& dlq = p.get_download_queue();
			const int blocks_per_piece = static_cast<int>(
				t->torrent_file().piece_length() / t->block_size());

			for (std::vector<piece_picker::downloading_piece>::const_iterator i =
				dlq.begin(); i != dlq.end(); ++i)
			{
				for (int j = 0; j < blocks_per_piece; ++j)
				{
					if (std::find(m_request_queue.begin(), m_request_queue.end()
						, piece_block(i->index, j)) != m_request_queue.end()
						||
						std::find(m_download_queue.begin(), m_download_queue.end()
						, piece_block(i->index, j)) != m_download_queue.end())
					{
						TORRENT_ASSERT(i->info[j].peer == m_remote);
					}
					else
					{
						TORRENT_ASSERT(i->info[j].peer != m_remote || i->info[j].finished);
					}
				}
			}
		}
*/
	}
#endif

	void peer_connection::set_holepunch_mode()
	{
		m_holepunch_mode = true;
#ifndef TORRENT_DISABLE_LOGGING
		peer_log(peer_log_alert::info, "HOLEPUNCH_MODE", "[ on ]");
#endif
	}

	void peer_connection::keep_alive()
	{
		TORRENT_ASSERT(is_single_thread());
#ifdef TORRENT_EXPENSIVE_INVARIANT_CHECKS
		INVARIANT_CHECK;
#endif

		time_duration d;
		d = aux::time_now() - m_last_sent;
		if (total_seconds(d) < timeout() / 2) return;

		if (m_connecting) return;
		if (in_handshake()) return;

		// if the last send has not completed yet, do not send a keep
		// alive
		if (m_channel_state[upload_channel] & peer_info::bw_network) return;

#ifndef TORRENT_DISABLE_LOGGING
		peer_log(peer_log_alert::outgoing_message, "KEEPALIVE");
#endif

		write_keepalive();
	}

	bool peer_connection::is_seed() const
	{
		TORRENT_ASSERT(is_single_thread());
		// if m_num_pieces == 0, we probably don't have the
		// metadata yet.
		std::shared_ptr<torrent> t = m_torrent.lock();
		return m_num_pieces == m_have_piece.size()
			&& m_num_pieces > 0 && t && t->valid_metadata();
	}

	void peer_connection::set_share_mode(bool u)
	{
		TORRENT_ASSERT(is_single_thread());
		// if the peer is a seed, ignore share mode messages
		if (is_seed()) return;

		m_share_mode = u;
	}

	void peer_connection::set_upload_only(bool u)
	{
		TORRENT_ASSERT(is_single_thread());
		// if the peer is a seed, don't allow setting
		// upload_only to false
		if (m_upload_only || is_seed()) return;

		m_upload_only = u;
		std::shared_ptr<torrent> t = associated_torrent().lock();
		t->set_seed(m_peer_info, u);
		disconnect_if_redundant();
	}

}<|MERGE_RESOLUTION|>--- conflicted
+++ resolved
@@ -5327,13 +5327,8 @@
 		{
 			return std::max((std::max)(m_outstanding_bytes
 				, m_recv_buffer.packet_bytes_remaining()) + 30
-<<<<<<< HEAD
 				, int(std::int64_t(m_statistics.download_rate()) * 2
-					/ (1000 / tick_interval)));
-=======
-				, int(boost::int64_t(m_statistics.download_rate()) * 2
 					* tick_interval / 1000));
->>>>>>> 5d1fb97b
 		}
 		else
 		{
