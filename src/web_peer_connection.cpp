--- conflicted
+++ resolved
@@ -671,13 +671,8 @@
 		// with base url=="http://example2.com/" and redirects[0]=="/subpath/file2").
 		// If we try to load resume with such "web_seed_t" then "web_peer_connection" will send
 		// request with wrong path "http://example2.com/file1" (cause "redirects" map is not serialized in resume)
-<<<<<<< HEAD
-		aux::web_seed_t* web = t->add_web_seed(redirect_base, m_external_auth
-			, m_extra_headers, aux::torrent::ephemeral);
-=======
-		web_seed_t* web = t->add_web_seed(redirect_base, web_seed_entry::url_seed
-			, m_external_auth, m_extra_headers, web_seed_flags);
->>>>>>> f606612b
+		web_seed_t* web = t->add_web_seed(redirect_base, m_external_auth
+			, m_extra_headers, web_seed_flags);
 		web->have_files.resize(t->torrent_file().num_files(), false);
 
 		// the new web seed we're adding only has this file for now
@@ -722,13 +717,8 @@
 #ifndef TORRENT_DISABLE_LOGGING
 		peer_log(peer_log_alert::info, "LOCATION", "%s", location.c_str());
 #endif
-<<<<<<< HEAD
 		t->add_web_seed(location, m_external_auth, m_extra_headers
-			, aux::torrent::ephemeral);
-=======
-		t->add_web_seed(location, web_seed_entry::url_seed, m_external_auth
-			, m_extra_headers, web_seed_flags);
->>>>>>> f606612b
+			, web_seed_flags);
 
 		// this web seed doesn't have any files. Don't try to request from it
 		// again this session
