#!/usr/bin/env python3
# vim: tabstop=8 expandtab shiftwidth=4 softtabstop=4


import libtorrent as lt

import unittest
import time
import datetime
import os
import shutil
import binascii
import subprocess as sub
import sys
import pickle
import threading
import tempfile
import socket
import select

import dummy_data

# include terminal interface for travis parallel executions of scripts which use
# terminal features: fix multiple stdin assignment at termios.tcgetattr
if os.name != 'nt':
    import pty

settings = {
    'alert_mask': lt.alert.category_t.all_categories,
    'enable_dht': False, 'enable_lsd': False, 'enable_natpmp': False,
    'enable_upnp': False, 'listen_interfaces': '0.0.0.0:0', 'file_pool_size': 1}


def has_deprecated():
    return hasattr(lt, 'version')


class test_create_torrent(unittest.TestCase):

    def test_from_torrent_info(self):
        ti = lt.torrent_info('unordered.torrent')
        print(ti.ssl_cert())
        ct = lt.create_torrent(ti)
        entry = ct.generate()
        content = lt.bencode(entry).strip()
        with open('unordered.torrent', 'rb') as f:
            file_content = bytearray(f.read().strip())
            print(content)
            print(file_content)
            print(entry)
            self.assertEqual(content, file_content)

    def test_from_scratch(self):
        fs = lt.file_storage()
        fs.add_file('test/file1', 1000)
        fs.add_file('test/file2', 2000)
        self.assertEqual(fs.file_name(0), 'file1')
        self.assertEqual(fs.file_name(1), 'file2')
        ct = lt.create_torrent(fs)
        ct.add_url_seed('foo')
        ct.add_http_seed('bar')
        ct.add_tracker('bar')
        ct.set_root_cert('1234567890')
        ct.add_collection('1337')
        for i in range(ct.num_pieces()):
            ct.set_hash(i, b'abababababababababab')
        entry = ct.generate()
        encoded = lt.bencode(entry)
        print(encoded)

        # zero out the creation date:
        encoded = encoded.split(b'13:creation datei', 1)
        encoded[1] = b'0e' + encoded[1].split(b'e', 1)[1]
        encoded = b'13:creation datei'.join(encoded)

        self.assertEqual(encoded, b'd8:announce3:bar13:creation datei0e9:httpseeds3:bar4:infod11:collectionsl4:1337e5:filesld6:lengthi1000e4:pathl5:file1eed4:attr1:p6:lengthi15384e4:pathl4:.pad5:15384eed6:lengthi2000e4:pathl5:file2eee4:name4:test12:piece lengthi16384e6:pieces40:abababababababababababababababababababab8:ssl-cert10:1234567890e8:url-list3:fooe')


class test_session_stats(unittest.TestCase):

    def test_add_torrent_params(self):
        atp = lt.add_torrent_params()

        for field_name in dir(atp):
            field = getattr(atp, field_name)
            print(field_name, field)

        atp.renamed_files = {}
        atp.merkle_tree = []
        atp.unfinished_pieces = {}
        atp.have_pieces = []
        atp.banned_peers = []
        atp.verified_pieces = []
        atp.piece_priorities = []
        atp.url_seeds = []

    def test_unique(self):
        metrics = lt.session_stats_metrics()
        self.assertTrue(len(metrics) > 40)
        idx = set()
        for m in metrics:
            self.assertTrue(m.value_index not in idx)
            idx.add(m.value_index)

    def test_find_idx(self):
        self.assertEqual(lt.find_metric_idx("peer.error_peers"), 0)


class test_torrent_handle(unittest.TestCase):

    def setup(self):
        self.ses = lt.session(settings)
        self.ti = lt.torrent_info('url_seed_multi.torrent')
        self.h = self.ses.add_torrent({
            'ti': self.ti, 'save_path': os.getcwd(),
            'flags': lt.torrent_flags.default_flags})

    def test_add_torrent_error(self):
        self.ses = lt.session(settings)
        self.ti = lt.torrent_info('url_seed_multi.torrent')
        with self.assertRaises(RuntimeError):
            self.ses.add_torrent({'ti': self.ti, 'save_path': os.getcwd(), 'info_hashes': b'abababababababababab'})

    def test_move_storage(self):
        self.setup()
        self.h.move_storage(u'test-dir')
        self.h.move_storage(b'test-dir2')
        self.h.move_storage('test-dir3')
        self.h.move_storage(u'test-dir', flags=lt.move_flags_t.dont_replace)
        self.h.move_storage(u'test-dir', flags=2)
        self.h.move_storage(b'test-dir2', flags=2)
        self.h.move_storage('test-dir3', flags=2)

    def test_torrent_handle(self):
        self.setup()
        self.assertEqual(self.h.get_file_priorities(), [4, 4])
        self.assertEqual(self.h.get_piece_priorities(), [4])

        self.h.prioritize_files([0, 1])
        # workaround for asynchronous priority update
        time.sleep(1)
        self.assertEqual(self.h.get_file_priorities(), [0, 1])

        self.h.prioritize_pieces([0])
        self.assertEqual(self.h.get_piece_priorities(), [0])

        # also test the overload that takes a list of piece->priority mappings
        self.h.prioritize_pieces([(0, 1)])
        self.assertEqual(self.h.get_piece_priorities(), [1])
        self.h.connect_peer(('127.0.0.1', 6881))
        self.h.connect_peer(('127.0.0.2', 6881), source=4)
        self.h.connect_peer(('127.0.0.3', 6881), flags=2)
        self.h.connect_peer(('127.0.0.4', 6881), flags=2, source=4)

        torrent_files = self.h.torrent_file()
        print(torrent_files.map_file(0, 0, 0).piece)

        print(self.h.queue_position())

    def test_torrent_handle_in_set(self):
        self.setup()
        torrents = set()
        torrents.add(self.h)

        # get another instance of a torrent_handle that represents the same
        # torrent. Make sure that when we add it to a set, it just replaces the
        # existing object
        t = self.ses.get_torrents()
        self.assertEqual(len(t), 1)
        for h in t:
            torrents.add(h)

        self.assertEqual(len(torrents), 1)

    def test_torrent_handle_in_dict(self):
        self.setup()
        torrents = {}
        torrents[self.h] = 'foo'

        # get another instance of a torrent_handle that represents the same
        # torrent. Make sure that when we add it to a dict, it just replaces the
        # existing object
        t = self.ses.get_torrents()
        self.assertEqual(len(t), 1)
        for h in t:
            torrents[h] = 'bar'

        self.assertEqual(len(torrents), 1)
        self.assertEqual(torrents[self.h], 'bar')

    def test_replace_trackers(self):
        self.setup()
        trackers = []
        for idx, tracker_url in enumerate(('udp://tracker1.com', 'udp://tracker2.com')):
            tracker = lt.announce_entry(tracker_url)
            tracker.tier = idx
            tracker.fail_limit = 2
            trackers.append(tracker)
            self.assertEqual(tracker.url, tracker_url)
        self.h.replace_trackers(trackers)
        new_trackers = self.h.trackers()
        self.assertEqual(new_trackers[0]['url'], 'udp://tracker1.com')
        self.assertEqual(new_trackers[1]['tier'], 1)
        self.assertEqual(new_trackers[1]['fail_limit'], 2)

    def test_pickle_trackers(self):
        """Test lt objects convertors are working and trackers can be pickled"""
        self.setup()
        tracker = lt.announce_entry('udp://tracker1.com')
        tracker.tier = 0
        tracker.fail_limit = 1
        trackers = [tracker]
        self.h.replace_trackers(trackers)
        # wait a bit until the endpoints list gets populated
        while len(self.h.trackers()[0]['endpoints']) == 0:
            time.sleep(0.1)

        trackers = self.h.trackers()
        self.assertEqual(trackers[0]['url'], 'udp://tracker1.com')
        # this is not necessarily 0, it could also be (EHOSTUNREACH) if the
        # local machine doesn't support the address family
        expect_value = trackers[0]['endpoints'][0]['info_hashes'][0]['last_error']['value']
        pickled_trackers = pickle.dumps(trackers)
        unpickled_trackers = pickle.loads(pickled_trackers)
        self.assertEqual(unpickled_trackers[0]['url'], 'udp://tracker1.com')
        self.assertEqual(unpickled_trackers[0]['endpoints'][0]['info_hashes'][0]['last_error']['value'], expect_value)

    def test_file_status(self):
        self.setup()
        status = self.h.file_status()
        print(status)

    def test_piece_deadlines(self):
        self.setup()
        self.h.clear_piece_deadlines()

    def test_status_last_uploaded_dowloaded(self):
        # we want to check at seconds precision but can't control session
        # time, wait for next full second to prevent second increment
        time.sleep(1 - datetime.datetime.now().microsecond / 1000000.0)

        self.setup()
        st = self.h.status()
        for attr in dir(st):
            print('%s: %s' % (attr, getattr(st, attr)))
        # last upload and download times are at session start time
        self.assertEqual(st.last_upload, None)
        self.assertEqual(st.last_download, None)

    def test_serialize_trackers(self):
        """Test to ensure the dict contains only python built-in types"""
        self.setup()
        self.h.add_tracker({'url': 'udp://tracker1.com'})
        tr = self.h.trackers()[0]
        # wait a bit until the endpoints list gets populated
        while len(tr['endpoints']) == 0:
            time.sleep(0.1)
            tr = self.h.trackers()[0]
        import json
        print(json.dumps(self.h.trackers()[0]))

    def test_torrent_status(self):
        self.setup()
        st = self.h.status()
        ti = st.handle
        self.assertEqual(ti.info_hashes(), self.ti.info_hashes())
        # make sure we can compare torrent_status objects
        st2 = self.h.status()
        self.assertEqual(st2, st)
        print(st2)

    def test_read_resume_data(self):

        resume_data = lt.bencode({
            'file-format': 'libtorrent resume file',
            'info-hash': 'abababababababababab',
            'name': 'test',
            'save_path': '.',
            'peers': '\x01\x01\x01\x01\x00\x01\x02\x02\x02\x02\x00\x02',
            'file_priority': [0, 1, 1]})
        tp = lt.read_resume_data(resume_data)

        self.assertEqual(tp.name, 'test')
        self.assertEqual(tp.info_hashes.v1, lt.sha1_hash('abababababababababab'))
        self.assertEqual(tp.file_priorities, [0, 1, 1])
        self.assertEqual(tp.peers, [('1.1.1.1', 1), ('2.2.2.2', 2)])

        ses = lt.session(settings)
        h = ses.add_torrent(tp)
        for attr in dir(tp):
            print('%s: %s' % (attr, getattr(tp, attr)))

        h.connect_peer(('3.3.3.3', 3))

        for i in range(0, 10):
            alerts = ses.pop_alerts()
            for a in alerts:
                print(a.message())
            time.sleep(0.1)

    def test_scrape(self):
        self.setup()
        # this is just to make sure this function can be called like this
        # from python
        self.h.scrape_tracker()

    def test_unknown_torrent_parameter(self):
        self.ses = lt.session(settings)
        try:
            self.h = self.ses.add_torrent({'unexpected-key-name': ''})
            self.assertFalse('should have thrown an exception')
        except KeyError as e:
            print(e)

    def test_torrent_parameter(self):
        self.ses = lt.session(settings)
        self.ti = lt.torrent_info('url_seed_multi.torrent')
        self.h = self.ses.add_torrent({
            'ti': self.ti,
            'save_path': os.getcwd(),
            'trackers': ['http://test.com/announce'],
            'dht_nodes': [('1.2.3.4', 6881), ('4.3.2.1', 6881)],
            'file_priorities': [1, 1],
            'http_seeds': ['http://test.com/file3'],
            'url_seeds': ['http://test.com/announce-url'],
            'peers': [('5.6.7.8', 6881)],
            'banned_peers': [('8.7.6.5', 6881)],
            'renamed_files': {0: 'test.txt', 2: 'test.txt'}
        })
        self.st = self.h.status()
        self.assertEqual(self.st.save_path, os.getcwd())
        trackers = self.h.trackers()
        self.assertEqual(len(trackers), 1)
        self.assertEqual(trackers[0].get('url'), 'http://test.com/announce')
        self.assertEqual(trackers[0].get('tier'), 0)
        self.assertEqual(self.h.get_file_priorities(), [1, 1])
        self.assertEqual(self.h.http_seeds(), ['http://test.com/file3'])
        # url_seeds was already set, test that it did not get overwritten
        self.assertEqual(self.h.url_seeds(),
                         ['http://test.com/announce-url/', 'http://test.com/file/'])
        # piece priorities weren't set explicitly, but they were updated by the
        # file priorities being set
        self.assertEqual(self.h.get_piece_priorities(), [1])
        self.assertEqual(self.st.verified_pieces, [])


class TestAddPiece(unittest.TestCase):

    def setUp(self):
        self.dir = tempfile.TemporaryDirectory()
        self.session = lt.session(settings)
        self.ti = lt.torrent_info(dummy_data.DICT)
        self.atp = lt.add_torrent_params()
        self.atp.ti = self.ti
        self.atp.save_path = self.dir.name
        self.handle = self.session.add_torrent(self.atp)
        self.wait_for(lambda: self.handle.status().state != lt.torrent_status.checking_files
                      and self.handle.status().state != lt.torrent_status.checking_resume_data, msg="checking")

    def wait_for(self, condition, msg="condition", timeout=5):
        deadline = time.time() + timeout
        while not condition():
            self.assertLess(time.time(), deadline, msg="%s timed out" % msg)
            time.sleep(0.1)

    def wait_until_torrent_finished(self):
        self.wait_for(lambda: self.handle.status().progress == 1.0, msg="progress")

        def file_written():
            with open(os.path.join(self.dir.name.encode(), dummy_data.NAME), mode="rb") as f:
                return f.read() == dummy_data.DATA

        self.wait_for(file_written, msg="file write")

    def test_with_str(self):
        for i, data in enumerate(dummy_data.PIECES):
            self.handle.add_piece(i, data.decode(), 0)

        self.wait_until_torrent_finished()

    def test_with_bytes(self):
        for i, data in enumerate(dummy_data.PIECES):
            self.handle.add_piece(i, data, 0)

        self.wait_until_torrent_finished()


class test_torrent_info(unittest.TestCase):

    def test_non_ascii_file(self):
        try:
            shutil.copy('base.torrent', 'base-\u745E\u5177.torrent')
        except shutil.SameFileError:
            pass
        ti = lt.torrent_info('base-\u745E\u5177.torrent')

        self.assertTrue(len(ti.info_section()) != 0)
        self.assertTrue(len(ti.hash_for_piece(0)) != 0)

    def test_bencoded_constructor(self):
        # things that can be converted to a bencoded entry, will be interpreted
        # as such and encoded
        info = lt.torrent_info({'info': {
            'name': 'test_torrent', 'length': 1234,
            'piece length': 16 * 1024,
            'pieces': 'aaaaaaaaaaaaaaaaaaaa'}})

        self.assertEqual(info.num_files(), 1)

        f = info.files()
        self.assertEqual(f.file_path(0), 'test_torrent')
        self.assertEqual(f.file_name(0), 'test_torrent')
        self.assertEqual(f.file_size(0), 1234)
        self.assertEqual(info.total_size(), 1234)
        self.assertEqual(info.creation_date(), 0)

    def test_bytearray(self):
        # a bytearray object is interpreted as a bencoded buffer
        info = lt.torrent_info(bytearray(lt.bencode({'info': {
            'name': 'test_torrent', 'length': 1234,
            'piece length': 16 * 1024,
            'pieces': 'aaaaaaaaaaaaaaaaaaaa'}})))
        self.assertEqual(info.num_files(), 1)

    def test_bytes(self):
        # a bytes object is interpreted as a bencoded buffer
        info = lt.torrent_info(bytes(lt.bencode({'info': {
            'name': 'test_torrent', 'length': 1234,
            'piece length': 16 * 1024,
            'pieces': 'aaaaaaaaaaaaaaaaaaaa'}})))
        self.assertEqual(info.num_files(), 1)

    def test_load_decode_depth_limit(self):
        self.assertRaises(RuntimeError, lambda: lt.torrent_info(
            {'test': {'test': {'test': {'test': {'test': {}}}}}, 'info': {
                'name': 'test_torrent', 'length': 1234,
                'piece length': 16 * 1024,
                'pieces': 'aaaaaaaaaaaaaaaaaaaa'}}, {'max_decode_depth': 1}))

    def test_load_max_pieces_limit(self):
        self.assertRaises(RuntimeError, lambda: lt.torrent_info(
            {'info': {
                'name': 'test_torrent', 'length': 1234000,
                'piece length': 16 * 1024,
                'pieces': 'aaaaaaaaaaaaaaaaaaaa'}}, {'max_pieces': 1}))

    def test_load_max_buffer_size_limit(self):
        self.assertRaises(RuntimeError, lambda: lt.torrent_info(
            {'info': {
                'name': 'test_torrent', 'length': 1234000,
                'piece length': 16 * 1024,
                'pieces': 'aaaaaaaaaaaaaaaaaaaa'}}, {'max_buffer_size': 1}))

    def test_info_section(self):
        ti = lt.torrent_info('base.torrent')

        self.assertTrue(len(ti.info_section()) != 0)
        self.assertTrue(len(ti.hash_for_piece(0)) != 0)

    def test_torrent_info_bytes_overload(self):
        # bytes will never be interpreted as a file name. It's interpreted as a
        # bencoded buffer
        with self.assertRaises(RuntimeError):
            ti = lt.torrent_info(b'base.torrent')

    def test_web_seeds(self):
        ti = lt.torrent_info('base.torrent')

        ws = [{'url': 'http://foo/test', 'auth': '', 'type': 0},
              {'url': 'http://bar/test', 'auth': '', 'type': 1}]
        ti.set_web_seeds(ws)
        web_seeds = ti.web_seeds()
        self.assertEqual(len(ws), len(web_seeds))
        for i in range(len(web_seeds)):
            self.assertEqual(web_seeds[i]["url"], ws[i]["url"])
            self.assertEqual(web_seeds[i]["auth"], ws[i]["auth"])
            self.assertEqual(web_seeds[i]["type"], ws[i]["type"])

    def test_announce_entry(self):
        ae = lt.announce_entry('test')
        self.assertEqual(ae.url, 'test')
        self.assertEqual(ae.tier, 0)
        self.assertEqual(ae.verified, False)
        self.assertEqual(ae.source, 0)

    def test_torrent_info_sha1_overload(self):
        ti = lt.torrent_info(lt.info_hash_t(lt.sha1_hash(b'a' * 20)))
        self.assertEqual(ti.info_hash(), lt.sha1_hash(b'a' * 20))
        self.assertEqual(ti.info_hashes().v1, lt.sha1_hash(b'a' * 20))

        ti_copy = lt.torrent_info(ti)
        self.assertEqual(ti_copy.info_hash(), lt.sha1_hash(b'a' * 20))
        self.assertEqual(ti_copy.info_hashes().v1, lt.sha1_hash(b'a' * 20))

    def test_torrent_info_sha256_overload(self):
        ti = lt.torrent_info(lt.info_hash_t(lt.sha256_hash(b'a' * 32)))
        self.assertEqual(ti.info_hashes().v2, lt.sha256_hash(b'a' * 32))

        ti_copy = lt.torrent_info(ti)
        self.assertEqual(ti_copy.info_hashes().v2, lt.sha256_hash(b'a' * 32))

    def test_url_seed(self):
        ti = lt.torrent_info('base.torrent')

        ti.add_tracker('foobar1')
        ti.add_url_seed('foobar2')
        ti.add_url_seed('foobar3', 'username:password')
        ti.add_url_seed('foobar4', 'username:password', [])

        seeds = ti.web_seeds()
        self.assertEqual(seeds, [
            {'url': 'foobar2', 'type': 0, 'auth': ''},
            {'url': 'foobar3', 'type': 0, 'auth': 'username:password'},
            {'url': 'foobar4', 'type': 0, 'auth': 'username:password'},
        ])

    def test_http_seed(self):
        ti = lt.torrent_info('base.torrent')

        ti.add_http_seed('foobar2')
        ti.add_http_seed('foobar3', 'username:password')
        ti.add_http_seed('foobar4', 'username:password', [])

        seeds = ti.web_seeds()
        self.assertEqual(seeds, [
            {'url': 'foobar2', 'type': 1, 'auth': ''},
            {'url': 'foobar3', 'type': 1, 'auth': 'username:password'},
            {'url': 'foobar4', 'type': 1, 'auth': 'username:password'},
        ])

class test_alerts(unittest.TestCase):

    def test_alert(self):

        ses = lt.session(settings)
        ti = lt.torrent_info('base.torrent')
        h = ses.add_torrent({'ti': ti, 'save_path': os.getcwd()})
        st = h.status()
        time.sleep(1)
        ses.remove_torrent(h)
        ses.wait_for_alert(1000)  # milliseconds
        alerts = ses.pop_alerts()
        for a in alerts:
            if a.what() == 'add_torrent_alert':
                self.assertEqual(a.torrent_name, 'temp')
            print(a.message())
            for field_name in dir(a):
                if field_name.startswith('__'):
                    continue
                field = getattr(a, field_name)
                if callable(field):
                    print('  ', field_name, ' = ', field())
                else:
                    print('  ', field_name, ' = ', field)

        print(st.next_announce)
        self.assertEqual(st.name, 'temp')
        print(st.errc.message())
        print(st.pieces)
        print(st.last_seen_complete)
        print(st.completed_time)
        print(st.progress)
        print(st.num_pieces)
        print(st.distributed_copies)
        print(st.info_hashes)
        print(st.seeding_duration)
        print(st.last_upload)
        print(st.last_download)
        self.assertEqual(st.save_path, os.getcwd())

    def test_alert_fs(self):
        ses = lt.session(settings)
        s1, s2 = socket.socketpair()
        ses.set_alert_fd(s2.fileno())

        ses.pop_alerts()

        # make sure there's an alert to wake us up
        ses.post_session_stats()

        read_sockets, write_sockets, error_sockets = select.select([s1], [], [])

        self.assertEqual(len(read_sockets), 1)
        for s in read_sockets:
            s.recv(10)

    def test_pop_alerts(self):
        ses = lt.session(settings)
        ses.async_add_torrent(
            {"ti": lt.torrent_info("base.torrent"), "save_path": "."})

# this will cause an error (because of duplicate torrents) and the
# torrent_info object created here will be deleted once the alert goes out
# of scope. When that happens, it will decrement the python object, to allow
# it to release the object.
# we're trying to catch the error described in this post, with regards to
# torrent_info.
# https://mail.python.org/pipermail/cplusplus-sig/2007-June/012130.html
        ses.async_add_torrent(
            {"ti": lt.torrent_info("base.torrent"), "save_path": "."})
        time.sleep(1)
        for i in range(0, 10):
            alerts = ses.pop_alerts()
            for a in alerts:
                print(a.message())
            time.sleep(0.1)

    def test_alert_notify(self):
        ses = lt.session(settings)
        event = threading.Event()

        def callback():
            event.set()

        ses.set_alert_notify(callback)
        ses.async_add_torrent(
            {"ti": lt.torrent_info("base.torrent"), "save_path": "."})
        event.wait()


class test_bencoder(unittest.TestCase):

    def test_bencode(self):
        encoded = lt.bencode({'a': 1, 'b': [1, 2, 3], 'c': 'foo'})
        self.assertEqual(encoded, b'd1:ai1e1:bli1ei2ei3ee1:c3:fooe')

    def test_bdecode(self):
        encoded = b'd1:ai1e1:bli1ei2ei3ee1:c3:fooe'
        decoded = lt.bdecode(encoded)
        self.assertEqual(decoded, {b'a': 1, b'b': [1, 2, 3], b'c': b'foo'})

    def test_string(self):
        encoded = lt.bencode('foo\u00e5\u00e4\u00f6')
        self.assertEqual(encoded, b'9:foo\xc3\xa5\xc3\xa4\xc3\xb6')

    def test_bytes(self):
        encoded = lt.bencode(b'foo')
        self.assertEqual(encoded, b'3:foo')

    def test_float(self):
        # TODO: this should throw a TypeError in the future
        with self.assertWarns(DeprecationWarning):
            encoded = lt.bencode(1.337)
            self.assertEqual(encoded, b'0:')

    def test_object(self):
        class FooBar:
            dummy = 1

        # TODO: this should throw a TypeError in the future
        with self.assertWarns(DeprecationWarning):
            encoded = lt.bencode(FooBar())
            self.assertEqual(encoded, b'0:')

    def test_preformatted(self):
        encoded = lt.bencode((1, 2, 3, 4, 5))
        self.assertEqual(encoded, b'\x01\x02\x03\x04\x05')

class test_sha1hash(unittest.TestCase):

    def test_sha1hash(self):
        h = 'a0' * 20
        s = lt.sha1_hash(binascii.unhexlify(h))
        self.assertEqual(h, str(s))

    def test_hash(self):
        self.assertNotEqual(hash(lt.sha1_hash(b'b' * 20)), hash(lt.sha1_hash(b'a' * 20)))
        self.assertEqual(hash(lt.sha1_hash(b'b' * 20)), hash(lt.sha1_hash(b'b' * 20)))

class test_sha256hash(unittest.TestCase):

    def test_sha1hash(self):
        h = 'a0' * 32
        s = lt.sha256_hash(binascii.unhexlify(h))
        self.assertEqual(h, str(s))

    def test_hash(self):
        self.assertNotEqual(hash(lt.sha256_hash(b'b' * 32)), hash(lt.sha256_hash(b'a' * 32)))
        self.assertEqual(hash(lt.sha256_hash(b'b' * 32)), hash(lt.sha256_hash(b'b' * 32)))

class test_info_hash(unittest.TestCase):

    def test_info_hash(self):
        s1 = lt.sha1_hash(b'a' * 20)
        s2 = lt.sha256_hash(b'b' * 32)

        ih1 = lt.info_hash_t(s1);
        self.assertTrue(ih1.has_v1())
        self.assertFalse(ih1.has_v2())
        self.assertEqual(ih1.v1, s1)

        ih2 = lt.info_hash_t(s2);
        self.assertFalse(ih2.has_v1())
        self.assertTrue(ih2.has_v2())
        self.assertEqual(ih2.v2, s2)

        ih12 = lt.info_hash_t(s1, s2);
        self.assertTrue(ih12.has_v1())
        self.assertTrue(ih12.has_v2())
        self.assertEqual(ih12.v1, s1)
        self.assertEqual(ih12.v2, s2)

        self.assertNotEqual(hash(ih1), hash(ih2))
        self.assertNotEqual(hash(ih1), hash(ih12))
        self.assertEqual(hash(ih1), hash(lt.info_hash_t(s1)))
        self.assertEqual(hash(ih2), hash(lt.info_hash_t(s2)))
        self.assertEqual(hash(ih12), hash(lt.info_hash_t(s1, s2)))

class test_magnet_link(unittest.TestCase):

    def test_parse_magnet_uri(self):
        ses = lt.session({})
        magnet = 'magnet:?xt=urn:btih:C6EIF4CCYDBTIJVG3APAGM7M4NDONCTI'
        p = lt.parse_magnet_uri(magnet)
        self.assertEqual(str(p.info_hashes.v1), '178882f042c0c33426a6d81e0333ece346e68a68')
        p.save_path = '.'
        h = ses.add_torrent(p)
        self.assertEqual(str(h.info_hash()), '178882f042c0c33426a6d81e0333ece346e68a68')
        self.assertEqual(str(h.info_hashes().v1), '178882f042c0c33426a6d81e0333ece346e68a68')

    def test_parse_magnet_uri_dict(self):
        ses = lt.session({})
        magnet = 'magnet:?xt=urn:btih:C6EIF4CCYDBTIJVG3APAGM7M4NDONCTI'
        p = lt.parse_magnet_uri_dict(magnet)
        self.assertEqual(binascii.hexlify(p['info_hashes']), b'178882f042c0c33426a6d81e0333ece346e68a68')
        p['save_path'] = '.'
        h = ses.add_torrent(p)
        self.assertEqual(str(h.info_hash()), '178882f042c0c33426a6d81e0333ece346e68a68')
        self.assertEqual(str(h.info_hashes().v1), '178882f042c0c33426a6d81e0333ece346e68a68')

    def test_add_deprecated_magnet_link(self):
        ses = lt.session()
        atp = lt.add_torrent_params()
        atp.info_hashes = lt.info_hash_t(lt.sha1_hash(b"a" * 20))
        h = ses.add_torrent(atp)

        self.assertTrue(h.status().info_hashes == lt.info_hash_t(lt.sha1_hash(b"a" * 20)))

    def test_add_magnet_link(self):
        ses = lt.session()
        atp = lt.add_torrent_params()
        atp.info_hash = lt.sha1_hash(b"a" * 20)
        h = ses.add_torrent(atp)

        self.assertTrue(h.status().info_hashes == lt.info_hash_t(lt.sha1_hash(b"a" * 20)))


class test_peer_class(unittest.TestCase):

    def test_peer_class_ids(self):
        s = lt.session(settings)

        print('global_peer_class_id:', lt.session.global_peer_class_id)
        print('tcp_peer_class_id:', lt.session.tcp_peer_class_id)
        print('local_peer_class_id:', lt.session.local_peer_class_id)

        print('global: ', s.get_peer_class(s.global_peer_class_id))
        print('tcp: ', s.get_peer_class(s.local_peer_class_id))
        print('local: ', s.get_peer_class(s.local_peer_class_id))

    def test_peer_class(self):
        s = lt.session(settings)

        c = s.create_peer_class('test class')
        print('new class: ', s.get_peer_class(c))

        nfo = s.get_peer_class(c)
        self.assertEqual(nfo['download_limit'], 0)
        self.assertEqual(nfo['upload_limit'], 0)
        self.assertEqual(nfo['ignore_unchoke_slots'], False)
        self.assertEqual(nfo['connection_limit_factor'], 100)
        self.assertEqual(nfo['download_priority'], 1)
        self.assertEqual(nfo['upload_priority'], 1)
        self.assertEqual(nfo['label'], 'test class')

        nfo['download_limit'] = 1337
        nfo['upload_limit'] = 1338
        nfo['ignore_unchoke_slots'] = True
        nfo['connection_limit_factor'] = 42
        nfo['download_priority'] = 2
        nfo['upload_priority'] = 3

        s.set_peer_class(c, nfo)

        nfo2 = s.get_peer_class(c)
        self.assertEqual(nfo, nfo2)

    def test_peer_class_filter(self):
        filt = lt.peer_class_type_filter()
        filt.add(lt.peer_class_type_filter.tcp_socket, lt.session.global_peer_class_id)
        filt.remove(lt.peer_class_type_filter.utp_socket, lt.session.local_peer_class_id)

        filt.disallow(lt.peer_class_type_filter.tcp_socket, lt.session.global_peer_class_id)
        filt.allow(lt.peer_class_type_filter.utp_socket, lt.session.local_peer_class_id)

    def test_peer_class_ip_filter(self):
        s = lt.session(settings)
        s.set_peer_class_type_filter(lt.peer_class_type_filter())
        s.set_peer_class_filter(lt.ip_filter())

class test_ip_filter(unittest.TestCase):

    def test_export(self):

        f = lt.ip_filter()
        self.assertEqual(f.access('1.1.1.1'), 0)
        f.add_rule('1.1.1.1', '1.1.1.2', 1)
        self.assertEqual(f.access('1.1.1.0'), 0)
        self.assertEqual(f.access('1.1.1.1'), 1)
        self.assertEqual(f.access('1.1.1.2'), 1)
        self.assertEqual(f.access('1.1.1.3'), 0)
        exp = f.export_filter()
        self.assertEqual(exp, ([('0.0.0.0', '1.1.1.0'), ('1.1.1.1', '1.1.1.2'), ('1.1.1.3', '255.255.255.255')], [('::', 'ffff:ffff:ffff:ffff:ffff:ffff:ffff:ffff')]))

class test_session(unittest.TestCase):

    def test_settings(self):
        sett = { 'alert_mask': lt.alert.category_t.all_categories }
        s = lt.session(sett)
        sett = s.get_settings()
        self.assertEqual(sett['alert_mask'] & 0x7fffffff, 0x7fffffff)

    def test_session_params(self):
        sp = lt.session_params()
        sp.settings = { 'alert_mask': lt.alert.category_t.all_categories }
        s = lt.session(sp)
        sett = s.get_settings()
        self.assertEqual(sett['alert_mask'] & 0x7fffffff, 0x7fffffff)

    def test_session_params_roundtrip_buf(self):

        sp = lt.session_params()
        sp.settings = { 'alert_mask': lt.alert.category_t.all_categories }

        buf = lt.write_session_params_buf(sp)
        sp2 = lt.read_session_params(buf)
        self.assertEqual(sp2.settings['alert_mask'] & 0x7fffffff, 0x7fffffff)

    def test_session_params_roundtrip_entry(self):

        sp = lt.session_params()
        sp.settings = { 'alert_mask': lt.alert.category_t.all_categories }

        ent = lt.write_session_params(sp)
        print(ent)
        sp2 = lt.read_session_params(ent)
        self.assertEqual(sp2.settings['alert_mask'] & 0x7fffffff, 0x7fffffff)

    def test_add_torrent(self):
        s = lt.session(settings)
        h = s.add_torrent({'ti': lt.torrent_info('base.torrent'),
                       'save_path': '.',
                       'dht_nodes': [('1.2.3.4', 6881), ('4.3.2.1', 6881)],
                       'http_seeds': ['http://test.com/seed'],
                       'peers': [('5.6.7.8', 6881)],
                       'banned_peers': [('8.7.6.5', 6881)],
                       'file_priorities': [1, 1, 1, 2, 0]})

<<<<<<< HEAD
    def test_find_torrent(self):
        s = lt.session(settings)
        h = s.add_torrent({'info_hash': b"a" * 20,
                           'save_path': '.'})
        self.assertTrue(h.is_valid())

        h2 = s.find_torrent(lt.sha1_hash(b"a" * 20))
        self.assertTrue(h2.is_valid())
        h3 = s.find_torrent(lt.sha1_hash(b"b" * 20))
        self.assertFalse(h3.is_valid())

        self.assertEqual(h, h2)
        self.assertNotEqual(h, h3)

    def test_add_torrent_info_hash(self):
        s = lt.session(settings)
        h = s.add_torrent({
                           'info_hash': b'a' * 20,
                           'info_hashes': b'a' * 32,
                           'save_path': '.'})

        time.sleep(1)
        alerts = s.pop_alerts()

        while len(alerts) > 0:
            a = alerts.pop(0)
            print(a)

        self.assertTrue(h.is_valid())
        self.assertEqual(h.status().info_hashes, lt.info_hash_t(lt.sha1_hash(b'a' * 20), lt.sha256_hash(b'a' * 32)))
=======
    def test_session_status(self):
        if not has_deprecated():
            return

        s = lt.session()
        st = s.status()
        print(st)
        print(st.active_requests)
        print(st.dht_nodes)
        print(st.dht_node_cache)
        print(st.dht_torrents)
        print(st.dht_global_nodes)
        print(st.dht_total_allocations)
>>>>>>> 22af326f

    def test_apply_settings(self):

        s = lt.session(settings)
        s.apply_settings({'num_want': 66, 'user_agent': 'test123'})
        self.assertEqual(s.get_settings()['num_want'], 66)
        self.assertEqual(s.get_settings()['user_agent'], 'test123')

    def test_post_session_stats(self):
        s = lt.session({'alert_mask': 0, 'enable_dht': False})
        s.post_session_stats()
        alerts = []
        # first the stats headers log line. but not if logging is disabled
        while len(alerts) == 0:
            s.wait_for_alert(1000)
            alerts = s.pop_alerts()

        while len(alerts) > 0:
            a = alerts.pop(0)
            print(a)
            if isinstance(a, lt.session_stats_header_alert):
                break
        self.assertTrue(isinstance(a, lt.session_stats_header_alert))
        # then the actual stats values
        while len(alerts) == 0:
            s.wait_for_alert(1000)
            alerts = s.pop_alerts()
        a = alerts.pop(0)
        print(a)
        self.assertTrue(isinstance(a, lt.session_stats_alert))
        self.assertTrue(isinstance(a.values, dict))
        self.assertTrue(len(a.values) > 0)

    def test_post_dht_stats(self):
        s = lt.session({'alert_mask': 0, 'enable_dht': False})
        s.post_dht_stats()
        alerts = []
        cnt = 0
        while len(alerts) == 0:
            s.wait_for_alert(1000)
            alerts = s.pop_alerts()
            cnt += 1
            if cnt > 60:
                print('no dht_stats_alert in 1 minute!')
                sys.exit(1)
        a = alerts.pop(0)
        self.assertTrue(isinstance(a, lt.dht_stats_alert))
        self.assertTrue(isinstance(a.active_requests, list))
        self.assertTrue(isinstance(a.routing_table, list))

    def test_unknown_settings(self):
        try:
            lt.session({'unexpected-key-name': 42})
            self.assertFalse('should have thrown an exception')
        except KeyError as e:
            print(e)

    def test_fingerprint(self):
        self.assertEqual(lt.generate_fingerprint('LT', 0, 1, 2, 3), '-LT0123-')
        self.assertEqual(lt.generate_fingerprint('..', 10, 1, 2, 3), '-..A123-')

    def test_min_memory_preset(self):
        min_mem = lt.min_memory_usage()
        print(min_mem)

        self.assertTrue('connection_speed' in min_mem)
        self.assertTrue('file_pool_size' in min_mem)

    def test_seed_mode_preset(self):
        seed_mode = lt.high_performance_seed()
        print(seed_mode)

        self.assertTrue('alert_queue_size' in seed_mode)
        self.assertTrue('connection_speed' in seed_mode)
        self.assertTrue('file_pool_size' in seed_mode)

    def test_default_settings(self):

        default = lt.default_settings()
        print(default)


class test_example_client(unittest.TestCase):

    def test_execute_client(self):
        if os.name == 'nt':
            # TODO: fix windows includes of client.py
            return
        my_stdin = sys.stdin
        if os.name != 'nt':
            master_fd, slave_fd = pty.openpty()
            # slave_fd fix multiple stdin assignment at termios.tcgetattr
            my_stdin = slave_fd

        process = sub.Popen(
            [sys.executable, "client.py", "url_seed_multi.torrent"],
            stdin=my_stdin, stdout=sub.PIPE, stderr=sub.PIPE)
        # python2 has no Popen.wait() timeout
        time.sleep(5)
        returncode = process.poll()
        if returncode is None:
            # this is an expected use-case
            process.kill()
        err = process.stderr.read().decode("utf-8")
        self.assertEqual('', err, 'process throw errors: \n' + err)
        # check error code if process did unexpected end
        if returncode is not None:
            # in case of error return: output stdout if nothing was on stderr
            if returncode != 0:
                print("stdout:\n" + process.stdout.read().decode("utf-8"))
            self.assertEqual(returncode, 0, "returncode: " + str(returncode) + "\n"
                             + "stderr: empty\n"
                             + "some configuration does not output errors like missing module members,"
                             + "try to call it manually to get the error message\n")

    def test_execute_simple_client(self):
        process = sub.Popen(
            [sys.executable, "simple_client.py", "url_seed_multi.torrent"],
            stdout=sub.PIPE, stderr=sub.PIPE)
        # python2 has no Popen.wait() timeout
        time.sleep(5)
        returncode = process.poll()
        if returncode is None:
            # this is an expected use-case
            process.kill()
        err = process.stderr.read().decode("utf-8")
        self.assertEqual('', err, 'process throw errors: \n' + err)
        # check error code if process did unexpected end
        if returncode is not None:
            # in case of error return: output stdout if nothing was on stderr
            if returncode != 0:
                print("stdout:\n" + process.stdout.read().decode("utf-8"))
            self.assertEqual(returncode, 0, "returncode: " + str(returncode) + "\n"
                             + "stderr: empty\n"
                             + "some configuration does not output errors like missing module members,"
                             + "try to call it manually to get the error message\n")

    def test_execute_make_torrent(self):
        process = sub.Popen(
            [sys.executable, "make_torrent.py", "url_seed_multi.torrent",
             "http://test.com/test"], stdout=sub.PIPE, stderr=sub.PIPE)
        returncode = process.wait()
        # python2 has no Popen.wait() timeout
        err = process.stderr.read().decode("utf-8")
        self.assertEqual('', err, 'process throw errors: \n' + err)
        # in case of error return: output stdout if nothing was on stderr
        if returncode != 0:
            print("stdout:\n" + process.stdout.read().decode("utf-8"))
        self.assertEqual(returncode, 0, "returncode: " + str(returncode) + "\n"
                         + "stderr: empty\n"
                         + "some configuration does not output errors like missing module members,"
                         + "try to call it manually to get the error message\n")

    def test_default_settings(self):

        default = lt.default_settings()
        self.assertNotIn('', default)
        print(default)


class test_operation_t(unittest.TestCase):

    def test_enum(self):
        self.assertEqual(lt.operation_name(lt.operation_t.sock_accept), "sock_accept")
        self.assertEqual(lt.operation_name(lt.operation_t.unknown), "unknown")
        self.assertEqual(lt.operation_name(lt.operation_t.mkdir), "mkdir")
        self.assertEqual(lt.operation_name(lt.operation_t.partfile_write), "partfile_write")
        self.assertEqual(lt.operation_name(lt.operation_t.hostname_lookup), "hostname_lookup")


class test_error_code(unittest.TestCase):

    def test_error_code(self):

        a = lt.error_code()
        a = lt.error_code(10, lt.libtorrent_category())
        self.assertEqual(a.category().name(), 'libtorrent')

        self.assertEqual(lt.libtorrent_category().name(), 'libtorrent')
        self.assertEqual(lt.upnp_category().name(), 'upnp')
        self.assertEqual(lt.http_category().name(), 'http')
        self.assertEqual(lt.socks_category().name(), 'socks')
        self.assertEqual(lt.bdecode_category().name(), 'bdecode')
        self.assertEqual(lt.generic_category().name(), 'generic')
        self.assertEqual(lt.system_category().name(), 'system')


class test_peer_info(unittest.TestCase):

    def test_peer_info_members(self):

        p = lt.peer_info()

        print(p.client)
        print(p.pieces)
        print(p.pieces)
        print(p.last_request)
        print(p.last_active)
        print(p.flags)
        print(p.source)
        print(p.pid)
        print(p.downloading_piece_index)
        print(p.ip)
        print(p.local_endpoint)
        print(p.read_state)
        print(p.write_state)


if __name__ == '__main__':
    print(lt.__version__)
    try:
        shutil.copy(os.path.join('..', '..', 'test', 'test_torrents',
                                 'url_seed_multi.torrent'), '.')
    except shutil.SameFileError:
        pass
    try:
        shutil.copy(os.path.join('..', '..', 'test', 'test_torrents',
                                 'base.torrent'), '.')
    except shutil.SameFileError:
        pass
    try:
        shutil.copy(os.path.join('..', '..', 'test', 'test_torrents',
                                 'unordered.torrent'), '.')
    except shutil.SameFileError:
        pass
    unittest.main()<|MERGE_RESOLUTION|>--- conflicted
+++ resolved
@@ -856,7 +856,6 @@
                        'banned_peers': [('8.7.6.5', 6881)],
                        'file_priorities': [1, 1, 1, 2, 0]})
 
-<<<<<<< HEAD
     def test_find_torrent(self):
         s = lt.session(settings)
         h = s.add_torrent({'info_hash': b"a" * 20,
@@ -887,7 +886,7 @@
 
         self.assertTrue(h.is_valid())
         self.assertEqual(h.status().info_hashes, lt.info_hash_t(lt.sha1_hash(b'a' * 20), lt.sha256_hash(b'a' * 32)))
-=======
+
     def test_session_status(self):
         if not has_deprecated():
             return
@@ -901,7 +900,6 @@
         print(st.dht_torrents)
         print(st.dht_global_nodes)
         print(st.dht_total_allocations)
->>>>>>> 22af326f
 
     def test_apply_settings(self):
 
