#!/usr/bin/env python

import libtorrent as lt

import unittest
import time
import os
import shutil
import binascii

class test_create_torrent(unittest.TestCase):

	def test_from_torrent_info(self):
		ti = lt.torrent_info('unordered.torrent')
		ct = lt.create_torrent(ti)
		entry = ct.generate()
		content = lt.bencode(entry).strip()
		with open('unordered.torrent', 'rb') as f:
			file_content = bytearray(f.read().strip())
			print(content)
			print(file_content)
			print(entry)
			self.assertEqual(content, file_content)

class test_session_stats(unittest.TestCase):

	def test_unique(self):
		l = lt.session_stats_metrics()
		self.assertTrue(len(l) > 40);
		idx = set()
		for m in l:
			self.assertTrue(m.value_index not in idx)
			idx.add(m.value_index)

	def test_find_idx(self):
		self.assertEqual(lt.find_metric_idx("peer.error_peers"), 0)

class test_torrent_handle(unittest.TestCase):

	def setup(self):
		self.ses = lt.session({'alert_mask': lt.alert.category_t.all_categories, 'enable_dht': False})
		self.ti = lt.torrent_info('url_seed_multi.torrent');
		self.h = self.ses.add_torrent({'ti': self.ti, 'save_path': os.getcwd()})

<<<<<<< HEAD
		# also test the overload that takes a list of piece->priority mappings
		h.prioritize_pieces([(0, 1)])
		self.assertEqual(h.piece_priorities(), [1])
=======
	def test_torrent_handle(self):
		self.setup()
		self.assertEqual(self.h.file_priorities(), [4,4])
		self.assertEqual(self.h.piece_priorities(), [4])

		self.h.prioritize_files([0,1])
		self.assertEqual(self.h.file_priorities(), [0,1])

		self.h.prioritize_pieces([0])
		self.assertEqual(self.h.piece_priorities(), [0])

		# also test the overload that takes a list of piece->priority mappings
		self.h.prioritize_pieces([(0, 1)])
		self.assertEqual(self.h.piece_priorities(), [1])

	def test_file_status(self):
		self.setup()
		l = self.h.file_status()
		print(l)

	def test_piece_deadlines(self):
		self.setup()
		self.h.clear_piece_deadlines()

	def test_torrent_status(self):
		self.setup()
		st = self.h.status()
		ti = st.handle;
		self.assertEqual(ti.info_hash(), self.ti.info_hash())
		# make sure we can compare torrent_status objects
		st2 = self.h.status()
		self.assertEqual(st2, st)
>>>>>>> 45f3f80d

	def test_read_resume_data(self):

		resume_data = lt.bencode({'file-format': 'libtorrent resume file',
			'info-hash': 'abababababababababab',
			'name': 'test',
			'save_path': '.',
			'peers': '\x01\x01\x01\x01\x00\x01\x02\x02\x02\x02\x00\x02',
			'file_priority': [0, 1, 1]})
		tp = lt.read_resume_data(resume_data)

		self.assertEqual(tp.name, 'test')
		self.assertEqual(tp.info_hash, lt.sha1_hash('abababababababababab'))
		self.assertEqual(tp.file_priorities, [0, 1, 1])
		self.assertEqual(tp.peers, [('1.1.1.1', 1), ('2.2.2.2', 2)])

		ses = lt.session({'alert_mask': lt.alert.category_t.all_categories})
		h = ses.add_torrent(tp)

		h.connect_peer(('3.3.3.3', 3))

		for i in range(0, 10):
			alerts = ses.pop_alerts()
			for a in alerts:
				print(a.message())
			time.sleep(0.1)

	def test_scrape(self):
		self.setup()
		# this is just to make sure this function can be called like this
		# from python
		self.h.scrape_tracker()

	def test_cache_info(self):
		self.setup()
		cs = self.ses.get_cache_info(self.h)
		self.assertEqual(cs.pieces, [])

class test_torrent_info(unittest.TestCase):

	def test_bencoded_constructor(self):
		info = lt.torrent_info({ 'info': {'name': 'test_torrent', 'length': 1234,
			'piece length': 16 * 1024,
			'pieces': 'aaaaaaaaaaaaaaaaaaaa'}})

		self.assertEqual(info.num_files(), 1)

		f = info.files()
		self.assertEqual(f.file_path(0), 'test_torrent')
		self.assertEqual(f.file_size(0), 1234)
		self.assertEqual(info.total_size(), 1234)

	def test_metadata(self):
		ti = lt.torrent_info('base.torrent');

		self.assertTrue(len(ti.metadata()) != 0)
		self.assertTrue(len(ti.hash_for_piece(0)) != 0)

	def test_web_seeds(self):
		ti = lt.torrent_info('base.torrent');

		ws = [{'url': 'http://foo/test', 'auth': '', 'type': 0},
			{'url': 'http://bar/test', 'auth': '', 'type': 1} ]
		ti.set_web_seeds(ws)
		web_seeds = ti.web_seeds()
		self.assertEqual(len(ws), len(web_seeds))
		for i in range(len(web_seeds)):
			self.assertEqual(web_seeds[i]["url"], ws[i]["url"])
			self.assertEqual(web_seeds[i]["auth"], ws[i]["auth"])
			self.assertEqual(web_seeds[i]["type"], ws[i]["type"])

	def test_iterable_files(self):

		# this detects whether libtorrent was built with deprecated APIs
		# the file_strage object is only iterable for backwards compatibility
		if not hasattr(lt, 'version'): return

		ses = lt.session({'alert_mask': lt.alert.category_t.all_categories, 'enable_dht': False})
		ti = lt.torrent_info('url_seed_multi.torrent');
		files = ti.files()

		idx = 0
		expected = ['bar.txt', 'var.txt']
		for f in files:
			print(f.path)

			self.assertEqual(os.path.split(f.path)[1], expected[idx])
			self.assertEqual(os.path.split(f.path)[0], os.path.join('temp', 'foo'))
			idx += 1

class test_alerts(unittest.TestCase):

	def test_alert(self):

		ses = lt.session({'alert_mask': lt.alert.category_t.all_categories, 'enable_dht': False})
		ti = lt.torrent_info('base.torrent');
		h = ses.add_torrent({'ti': ti, 'save_path': os.getcwd()})
		st = h.status()
		time.sleep(1)
		ses.remove_torrent(h)
		ses.wait_for_alert(1000) # milliseconds
		alerts = ses.pop_alerts()
		for a in alerts:
			print(a.message())
			for field_name in dir(a):
				if field_name.startswith('__'): continue
				field = getattr(a, field_name)
				if callable(field):
					print('  ', field_name, ' = ', field())
				else:
					print('  ', field_name, ' = ', field)

		print(st.next_announce)
		self.assertEqual(st.name, 'temp')
		print(st.errc.message())
		print(st.pieces)
		print(st.last_seen_complete)
		print(st.completed_time)
		print(st.progress)
		print(st.num_pieces)
		print(st.distributed_copies)
		print(st.paused)
		print(st.info_hash)
		print(st.seeding_duration)
		print(st.last_upload)
		print(st.last_download)
		self.assertEqual(st.save_path, os.getcwd())

	def test_pop_alerts(self):
		ses = lt.session({'alert_mask': lt.alert.category_t.all_categories, 'enable_dht': False})

		ses.async_add_torrent({"ti": lt.torrent_info("base.torrent"), "save_path": "."})
# this will cause an error (because of duplicate torrents) and the
# torrent_info object created here will be deleted once the alert goes out
# of scope. When that happens, it will decrement the python object, to allow
# it to release the object.
# we're trying to catch the error described in this post, with regards to
# torrent_info.
# https://mail.python.org/pipermail/cplusplus-sig/2007-June/012130.html
		ses.async_add_torrent({"ti": lt.torrent_info("base.torrent"), "save_path": "."})
		time.sleep(1)
		for i in range(0, 10):
			alerts = ses.pop_alerts()
			for a in alerts:
				print(a.message())
			time.sleep(0.1)

class test_bencoder(unittest.TestCase):

	def test_bencode(self):

		encoded = lt.bencode({'a': 1, 'b': [1,2,3], 'c': 'foo'})
		self.assertEqual(encoded, b'd1:ai1e1:bli1ei2ei3ee1:c3:fooe')

	def test_bdecode(self):

		encoded = b'd1:ai1e1:bli1ei2ei3ee1:c3:fooe'
		decoded = lt.bdecode(encoded)
		self.assertEqual(decoded, {b'a': 1, b'b': [1,2,3], b'c': b'foo'})

class test_sha1hash(unittest.TestCase):

	def test_sha1hash(self):
		h = 'a0'*20
		s = lt.sha1_hash(binascii.unhexlify(h))
		self.assertEqual(h, str(s))


class test_session(unittest.TestCase):

	def test_post_session_stats(self):
		s = lt.session({'alert_mask': lt.alert.category_t.stats_notification, 'enable_dht': False})
		s.post_session_stats()
		a = s.wait_for_alert(1000)
		self.assertTrue(isinstance(a, lt.session_stats_alert))
		self.assertTrue(isinstance(a.values, dict))
		self.assertTrue(len(a.values) > 0)

	def test_unknown_settings(self):
		try:
			s = lt.session({'unexpected-key-name': 42})
			self.assertFalse('should have thrown an exception')
		except KeyError as e:
			print(e)

	def test_apply_settings(self):

		s = lt.session({'enable_dht': False})
		s.apply_settings({'num_want': 66, 'user_agent': 'test123'})
		self.assertEqual(s.get_settings()['num_want'], 66)
		self.assertEqual(s.get_settings()['user_agent'], 'test123')


if __name__ == '__main__':
	print(lt.__version__)
	shutil.copy(os.path.join('..', '..', 'test', 'test_torrents', 'url_seed_multi.torrent'), '.')
	shutil.copy(os.path.join('..', '..', 'test', 'test_torrents', 'base.torrent'), '.')
	shutil.copy(os.path.join('..', '..', 'test', 'test_torrents', 'unordered.torrent'), '.')
	unittest.main()
<|MERGE_RESOLUTION|>--- conflicted
+++ resolved
@@ -42,11 +42,6 @@
 		self.ti = lt.torrent_info('url_seed_multi.torrent');
 		self.h = self.ses.add_torrent({'ti': self.ti, 'save_path': os.getcwd()})
 
-<<<<<<< HEAD
-		# also test the overload that takes a list of piece->priority mappings
-		h.prioritize_pieces([(0, 1)])
-		self.assertEqual(h.piece_priorities(), [1])
-=======
 	def test_torrent_handle(self):
 		self.setup()
 		self.assertEqual(self.h.file_priorities(), [4,4])
@@ -79,7 +74,6 @@
 		# make sure we can compare torrent_status objects
 		st2 = self.h.status()
 		self.assertEqual(st2, st)
->>>>>>> 45f3f80d
 
 	def test_read_resume_data(self):
 
