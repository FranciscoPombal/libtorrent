--- conflicted
+++ resolved
@@ -8,11 +8,7 @@
 import time
 import sys
 
-<<<<<<< HEAD
 ses = lt.session({'listen_interfaces':'0.0.0.0:6881'})
-=======
-ses = lt.session({'listen_interfaces': '0.0.0.0:6881'})
->>>>>>> f42b63c7
 
 info = lt.torrent_info(sys.argv[1])
 h = ses.add_torrent({'ti': info, 'save_path': '.'})
@@ -22,19 +18,9 @@
 while (not s.is_seeding):
     s = h.status()
 
-<<<<<<< HEAD
-    state_str = [
-        'queued', 'checking', 'downloading metadata',
-        'downloading', 'finished', 'seeding', 'allocating',
-        'checking fastresume']
     print('\r%.2f%% complete (down: %.1f kB/s up: %.1f kB/s peers: %d) %s' % (
         s.progress * 100, s.download_rate / 1000, s.upload_rate / 1000,
-        s.num_peers, state_str[s.state]), end=' ')
-=======
-	print('\r%.2f%% complete (down: %.1f kB/s up: %.1f kB/s peers: %d) %s' % \
-		(s.progress * 100, s.download_rate / 1000, s.upload_rate / 1000, \
-		s.num_peers, s.state), end=' ')
->>>>>>> f42b63c7
+        s.num_peers, s.state), end=' ')
 
     alerts = ses.pop_alerts()
     for a in alerts:
