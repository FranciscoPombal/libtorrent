--- conflicted
+++ resolved
@@ -204,29 +204,18 @@
             "use a property hash for the build directory, rather than "
             "property subdirectories",
         ),
-<<<<<<< HEAD
-        ("cxxstd=", None, "boost cxxstd value (14, 17, 20, etc.)"),
-=======
         (
             "cxxstd=",
             None,
             "(DEPRECATED; use --b2-args=cxxstd=...) "
             "boost cxxstd value (14, 17, 20, etc.)",
         ),
->>>>>>> 42da0c5c
     ]
 
     boolean_options = BuildExtBase.boolean_options + ["pic", "hash"]
 
     def initialize_options(self):
 
-<<<<<<< HEAD
-        if os.name == "nt":
-            self.libtorrent_link = "static"
-        else:
-            self.libtorrent_link = None
-
-=======
         self.config_mode = self.CONFIG_MODE_DISTUTILS
         self.b2_args = ""
         self.no_autoconf = ""
@@ -260,23 +249,15 @@
         else:
             self.toolset = None
         self.libtorrent_link = None
->>>>>>> 42da0c5c
         self.boost_link = None
         self.pic = None
         self.optimization = None
         self.hash = None
-<<<<<<< HEAD
         self.cxxstd = None
-=======
-        if platform.system() == "Darwin":
-            self.cxxstd = '11'
-        else:
-            self.cxxstd = None
 
         self._b2_args_split = []
         self._b2_args_configured = set()
 
->>>>>>> 42da0c5c
         return super().initialize_options()
 
     def finalize_options(self):
@@ -359,7 +340,7 @@
 
     def _build_extension_with_b2(self):
         python_binding_dir = pathlib.Path(__file__).parent.absolute()
-        with self._configure_b2(python_binding_dir):
+        with self._configure_b2():
             if self.linkflags:
                 for f in self.linkflags:
                     self._b2_args_split.append("linkflags=" + f)
@@ -371,29 +352,23 @@
             subprocess.run(command, cwd=python_binding_dir, check=True)
 
     @contextlib.contextmanager
-    def _configure_b2(self, python_binding_dir):
+    def _configure_b2(self):
         if self.config_mode == self.CONFIG_MODE_DISTUTILS:
             # If we're using distutils mode, we'll auto-configure a lot of args
             # and write temporary config.
-            yield from self._configure_b2_with_distutils(python_binding_dir)
+            yield from self._configure_b2_with_distutils()
         else:
             # If we're using b2 mode, no configuration needed
             yield
 
-    def _configure_b2_with_distutils(self, python_binding_dir):
+    def _configure_b2_with_distutils(self):
         if os.name == "nt":
-<<<<<<< HEAD
-            self.toolset = get_msvc_toolset()
-            self.boost_link = "static"
-            args.append('--abbreviate-paths')
-=======
             self._maybe_add_arg("--abbreviate-paths")
             self._maybe_add_arg("boost-link=static")
-            self._maybe_add_arg("libtorrent-link=static")
         else:
             self._maybe_add_arg("boost-link=shared")
-            self._maybe_add_arg("libtorrent-link=prebuilt")
->>>>>>> 42da0c5c
+
+        self._maybe_add_arg("libtorrent-link=static")
 
         if distutils.debug.DEBUG:
             self._maybe_add_arg("--debug-configuration")
@@ -409,26 +384,6 @@
         self._maybe_add_arg(f"address-model={bits}")
 
         if self.parallel:
-<<<<<<< HEAD
-            args.append(f"-j{self.parallel}")
-        if self.libtorrent_link:
-            args.append(f"libtorrent-link={self.libtorrent_link}")
-        if self.boost_link:
-            args.append(f"boost-link={self.boost_link}")
-        if self.pic:
-            args.append(f"libtorrent-python-pic={b2_bool(self.pic)}")
-        if self.optimization:
-            args.append(f"optimization={self.optimization}")
-        if self.hash:
-            args.append("--hash")
-        if self.cxxstd:
-            args.append(f"cxxstd={self.cxxstd}")
-
-        # Jamfile hacks to ensure we select the python environment defined in
-        # our project-config.jam
-        args.append("libtorrent-python=on")
-        args.append(f"python={sysconfig.get_python_version()}")
-=======
             self._maybe_add_arg(f"-j{self.parallel}")
 
         # We use a "project-config.jam" to instantiate a python environment
@@ -442,7 +397,6 @@
                 # Jamfile hacks to ensure we select the python environment defined in
                 # our project-config.jam
                 self._maybe_add_arg("libtorrent-python=on")
->>>>>>> 42da0c5c
 
         # Our goal is to produce an artifact at this path. If we do this, the
         # distutils build system will skip trying to build it.
@@ -460,51 +414,27 @@
 
         # We use a "project-config.jam" to instantiate a python environment
         # to exactly match the running one.
-<<<<<<< HEAD
-        python_binding_dir = pathlib.Path(__file__).parent.absolute()
-        config = tempfile.NamedTemporaryFile(mode="w+", delete=False)
         try:
-            write_b2_python_config(config)
-            config.seek(0)
-            log.info("project-config.jam contents:")
-            log.info(config.read())
-            config.close()
-            args.append(f"--project-config={config.name}")
-
-            log.info(" ".join(["b2"] + args))
-            subprocess.run(["b2"] + args, cwd=python_binding_dir, check=True)
+            if override_project_config:
+                config = tempfile.NamedTemporaryFile(mode="w+", delete=False)
+                write_b2_python_config(config)
+                config.seek(0)
+                log.info("project-config.jam contents:")
+                log.info(config.read())
+                config.close()
+                self._b2_args_split.append(f"--project-config={config.name}")
+            yield
+
         finally:
             # If we errored while writing config, windows may complain about
             # unlinking a file "in use"
             config.close()
             os.unlink(config.name)
-=======
-        try:
-            if override_project_config:
-                config = open(python_binding_dir / 'project-config.jam', 'w+')
-                write_b2_python_config(config)
-                config.seek(0)
-                log.info("project-config.jam contents:")
-                log.info(config.read())
-                config.close()
-            yield
-
-        finally:
-            # If we errored while writing config, windows may complain about
-            # unlinking a file "in use"
-            if override_project_config:
-                config.close()
-                os.unlink(python_binding_dir / 'project-config.jam')
->>>>>>> 42da0c5c
 
 
 setuptools.setup(
     name="python-libtorrent",
-<<<<<<< HEAD
     version="2.0.2",
-=======
-    version="1.2.13",
->>>>>>> 42da0c5c
     author="Arvid Norberg",
     author_email="arvid@libtorrent.org",
     description="Python bindings for libtorrent-rasterbar",
