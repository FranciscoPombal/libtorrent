/*

Copyright (c) 2003-2017, Arvid Norberg
All rights reserved.

Redistribution and use in source and binary forms, with or without
modification, are permitted provided that the following conditions
are met:

    * Redistributions of source code must retain the above copyright
      notice, this list of conditions and the following disclaimer.
    * Redistributions in binary form must reproduce the above copyright
      notice, this list of conditions and the following disclaimer in
      the documentation and/or other materials provided with the distribution.
    * Neither the name of the author nor the names of its
      contributors may be used to endorse or promote products derived
      from this software without specific prior written permission.

THIS SOFTWARE IS PROVIDED BY THE COPYRIGHT HOLDERS AND CONTRIBUTORS "AS IS"
AND ANY EXPRESS OR IMPLIED WARRANTIES, INCLUDING, BUT NOT LIMITED TO, THE
IMPLIED WARRANTIES OF MERCHANTABILITY AND FITNESS FOR A PARTICULAR PURPOSE
ARE DISCLAIMED. IN NO EVENT SHALL THE COPYRIGHT OWNER OR CONTRIBUTORS BE
LIABLE FOR ANY DIRECT, INDIRECT, INCIDENTAL, SPECIAL, EXEMPLARY, OR
CONSEQUENTIAL DAMAGES (INCLUDING, BUT NOT LIMITED TO, PROCUREMENT OF
SUBSTITUTE GOODS OR SERVICES; LOSS OF USE, DATA, OR PROFITS; OR BUSINESS
INTERRUPTION) HOWEVER CAUSED AND ON ANY THEORY OF LIABILITY, WHETHER IN
CONTRACT, STRICT LIABILITY, OR TORT (INCLUDING NEGLIGENCE OR OTHERWISE)
ARISING IN ANY WAY OUT OF THE USE OF THIS SOFTWARE, EVEN IF ADVISED OF THE
POSSIBILITY OF SUCH DAMAGE.

*/

#ifndef SESSION_VIEW_HPP_
#define SESSION_VIEW_HPP_

<<<<<<< HEAD
#include "libtorrent/session_stats.hpp"
#include <cstdint>

namespace lt = libtorrent;
=======
#include <boost/cstdint.hpp>
#include <vector>
>>>>>>> e7a37955

struct session_view
{
	session_view();

	void set_pos(int pos);

	int pos() const;

	int height() const;

	void render();

	void print_utp_stats(bool p) { m_print_utp_stats = p; }
	bool print_utp_stats() const { return m_print_utp_stats; }

	void update_counters(std::int64_t const* stats_counters, int num_cnt
		, std::uint64_t t);

private:

	int m_position;
	int m_width;

	// there are two sets of counters. the current one and the last one. This
	// is used to calculate rates
	std::vector<std::int64_t> m_cnt[2];

	// the timestamps of the counters in m_cnt[0] and m_cnt[1]
	// respectively. The timestamps are microseconds since session start
	std::uint64_t m_timestamp[2];

	bool m_print_utp_stats;

	int m_queued_bytes_idx;
	int m_wasted_bytes_idx;
	int m_failed_bytes_idx;
	int m_num_peers_idx;
	int m_recv_payload_idx;
	int m_sent_payload_idx;
	int m_unchoked_idx;
	int m_unchoke_slots_idx;
	int m_limiter_up_queue_idx;
	int m_limiter_down_queue_idx;
	int m_queued_writes_idx;
	int m_queued_reads_idx;
	int m_writes_cache_idx;
	int m_reads_cache_idx;
	int m_pinned_idx;
	int m_num_blocks_read_idx;
	int m_cache_hit_idx;
	int m_blocks_in_use_idx;
	int m_blocks_written_idx;
	int m_write_ops_idx;

	int m_mfu_size_idx;
	int m_mfu_ghost_idx;
	int m_mru_size_idx;
	int m_mru_ghost_idx;

	int m_utp_idle;
	int m_utp_syn_sent;
	int m_utp_connected;
	int m_utp_fin_sent;
	int m_utp_close_wait;
};

#endif
<|MERGE_RESOLUTION|>--- conflicted
+++ resolved
@@ -33,15 +33,8 @@
 #ifndef SESSION_VIEW_HPP_
 #define SESSION_VIEW_HPP_
 
-<<<<<<< HEAD
-#include "libtorrent/session_stats.hpp"
 #include <cstdint>
-
-namespace lt = libtorrent;
-=======
-#include <boost/cstdint.hpp>
 #include <vector>
->>>>>>> e7a37955
 
 struct session_view
 {
