/*

Copyright (c) 2003-2017, Arvid Norberg
All rights reserved.

Redistribution and use in source and binary forms, with or without
modification, are permitted provided that the following conditions
are met:

    * Redistributions of source code must retain the above copyright
      notice, this list of conditions and the following disclaimer.
    * Redistributions in binary form must reproduce the above copyright
      notice, this list of conditions and the following disclaimer in
      the documentation and/or other materials provided with the distribution.
    * Neither the name of the author nor the names of its
      contributors may be used to endorse or promote products derived
      from this software without specific prior written permission.

THIS SOFTWARE IS PROVIDED BY THE COPYRIGHT HOLDERS AND CONTRIBUTORS "AS IS"
AND ANY EXPRESS OR IMPLIED WARRANTIES, INCLUDING, BUT NOT LIMITED TO, THE
IMPLIED WARRANTIES OF MERCHANTABILITY AND FITNESS FOR A PARTICULAR PURPOSE
ARE DISCLAIMED. IN NO EVENT SHALL THE COPYRIGHT OWNER OR CONTRIBUTORS BE
LIABLE FOR ANY DIRECT, INDIRECT, INCIDENTAL, SPECIAL, EXEMPLARY, OR
CONSEQUENTIAL DAMAGES (INCLUDING, BUT NOT LIMITED TO, PROCUREMENT OF
SUBSTITUTE GOODS OR SERVICES; LOSS OF USE, DATA, OR PROFITS; OR BUSINESS
INTERRUPTION) HOWEVER CAUSED AND ON ANY THEORY OF LIABILITY, WHETHER IN
CONTRACT, STRICT LIABILITY, OR TORT (INCLUDING NEGLIGENCE OR OTHERWISE)
ARISING IN ANY WAY OUT OF THE USE OF THIS SOFTWARE, EVEN IF ADVISED OF THE
POSSIBILITY OF SUCH DAMAGE.

*/

#include <cstdlib>
#include "libtorrent/entry.hpp"
#include "libtorrent/bencode.hpp"
#include "libtorrent/session.hpp"
#include "libtorrent/torrent_info.hpp"

int main(int argc, char* argv[]) try
{
<<<<<<< HEAD
	using namespace lt;

=======
>>>>>>> d4275722
	if (argc != 2)
	{
		std::cerr << "usage: ./simple_client torrent-file\n"
			"to stop the client, press return.\n";
		return 1;
	}

<<<<<<< HEAD
	settings_pack sett;
	sett.set_str(settings_pack::listen_interfaces, "0.0.0.0:6881");
	lt::session s(sett);
	error_code ec;
	add_torrent_params p;
	p.save_path = "./";
	p.ti = std::make_shared<torrent_info>(std::string(argv[1]), std::ref(ec));
	if (ec)
	{
		std::fprintf(stderr, "%s\n", ec.message().c_str());
		return 1;
	}
	s.add_torrent(p, ec);
	if (ec)
	{
		std::fprintf(stderr, "%s\n", ec.message().c_str());
		return 1;
	}
=======
	lt::session s;
	lt::add_torrent_params p;
	p.save_path = "./";
	lt::error_code ec;
	p.ti = boost::make_shared<lt::torrent_info>(std::string(argv[1]), 0);
	s.add_torrent(p);
>>>>>>> d4275722

	// wait for the user to end
	char a;
	int ret = std::scanf("%c\n", &a);
	(void)ret; // ignore
	return 0;
}
catch (std::exception const& e)
{
	std::cerr << "ERROR: " << e.what() << "\n";
}
<|MERGE_RESOLUTION|>--- conflicted
+++ resolved
@@ -36,13 +36,10 @@
 #include "libtorrent/session.hpp"
 #include "libtorrent/torrent_info.hpp"
 
+#include <iostream>
+
 int main(int argc, char* argv[]) try
 {
-<<<<<<< HEAD
-	using namespace lt;
-
-=======
->>>>>>> d4275722
 	if (argc != 2)
 	{
 		std::cerr << "usage: ./simple_client torrent-file\n"
@@ -50,33 +47,11 @@
 		return 1;
 	}
 
-<<<<<<< HEAD
-	settings_pack sett;
-	sett.set_str(settings_pack::listen_interfaces, "0.0.0.0:6881");
-	lt::session s(sett);
-	error_code ec;
-	add_torrent_params p;
-	p.save_path = "./";
-	p.ti = std::make_shared<torrent_info>(std::string(argv[1]), std::ref(ec));
-	if (ec)
-	{
-		std::fprintf(stderr, "%s\n", ec.message().c_str());
-		return 1;
-	}
-	s.add_torrent(p, ec);
-	if (ec)
-	{
-		std::fprintf(stderr, "%s\n", ec.message().c_str());
-		return 1;
-	}
-=======
 	lt::session s;
 	lt::add_torrent_params p;
 	p.save_path = "./";
-	lt::error_code ec;
-	p.ti = boost::make_shared<lt::torrent_info>(std::string(argv[1]), 0);
+	p.ti = std::make_shared<lt::torrent_info>(std::string(argv[1]));
 	s.add_torrent(p);
->>>>>>> d4275722
 
 	// wait for the user to end
 	char a;
