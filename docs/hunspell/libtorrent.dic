--- conflicted
+++ resolved
@@ -567,7 +567,9 @@
 LOWAT
 Dstatic
 DOPENSSL
-<<<<<<< HEAD
+fd
+socketpair
+fileno
 destructors
 fclose
 fopen
@@ -580,9 +582,4 @@
 nginx
 SIGINT
 GNUTLS
-libgnutls
-=======
-fd
-socketpair
-fileno
->>>>>>> 3ed6fa64
+libgnutls