--- conflicted
+++ resolved
@@ -471,14 +471,10 @@
 libFuzzer
 clang's
 prev
-<<<<<<< HEAD
 mmap
 hash2
 infohash
 v1
 Dreik's
-destructors
-=======
-Dreik's
 ctx
->>>>>>> 3168de21
+destructors