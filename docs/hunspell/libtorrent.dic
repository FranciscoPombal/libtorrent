'
's
libtorrent
API
APIs
ABI
SHA-1
ed25519
const
BEP
bdecode
bdecoded
bencode
bencoding
bencoded
int64
uint64
enum
enums
struct
structs
bool
realloc
merkle
hpp
bittyrant
bittorrent
bitmask
bitmasks
SSL
asio
uTP
TCP
UDP
IP
IPv4
IPv6
QoS
TOS
unchoke
unchoked
dict
kiB
MiB
GiB
DHT
LSD
adler32
LRU
LRUs
UPnP
NAT
PMP
arvid
Arvid
Norberg
RTT
internet
TODO
UNC
plugin
plugins
symlink
symlinks
CRC32
CRC
UTF
bitfield
RSS
socks5
socks4
metadata
posix
downloaders
downloader
bitset
kB
hostname
indices
dht
lsd
noseed
BFpe
BFsd
i2p
async
uTorrent
pred
sha1
sha512
pread
preadv
pwrite
pwritev
queueing
readv
writev
ftruncate
iovec
uint8
addr
iov
reannounce
PEM
pem
dh_params
outform
pex
trackerless
sig
ip
HTTP
URL
URLs
username
auth
idx
num
passphrase
UUID
UUIDs
uuid
performant
preformatted
SHA
buf
bufs
sizeof
params
ptr
msvc
mutex
eventfd
uint32
HWND
IPs
CIDR
kademlia
userdata
dont
OR
ORed
Diffie
OpenSSL
openssl
libtorrent's
filesystem
filesystems
url
fs
io
ssl
errc
dh
dhparam
dhparams
0x01
0x02
0x04
0x08
http
failcount
superseeding
foo
baz
JSON
HTTPS
v4
v6
upnp
x509
process'
crc32
mtime
fallback
accessor
utf
str
bw
trackerid
timestamp
prioritisation
filehash
len
partfile
prepended
vec
dir
ut
ih
ec
cb
cid
mj
prio
src
'put'
'mtime'
'fingerprints'
'query'
'ro'
pre-partfile
pre
GCC
prioritization
nullptr
nothrow
precompute
recomputation
RPC
unchoking
ep
nid
crypto
URI
URIs
infohashes
rw
holepunch
TLS
RC4
Hellman
html
namespace
dn
pe
lt
tex
natpmp
cancelled
bitcoin
Jamfile
Jamfiles
NDEBUG
Solaris
BitTorrent
BitTyrant
macOS
int8
int16
int32
int64
uint8
uint16
uint32
uint64
Castagnoli
CRC32C
multicast
Linux
kqueue
epoll
LEDBAT
DNS
Nagle's
ACK
ACKed
getaddrinfo
ethernet
gnuplot
peerlist
MTU
ICMP
VPN
DSL
CAS
cas
IRC
PPPoE
cwnd
fullscreen
screenshot
prepend
RSA
DSA
curve25519
nodes6
nodes4
serializer
github
Flattr
Wallin
Reimond
Retz
BEP5
librt
toolset
Wojciechowski
GTK
cmake
libsodium
nightcracker's
Siloti
Magnus
Jonsson
Umeå
freenode
irc
hydri
BBv2
DLL
gettime
toolsets
libgcrypt
LibTomCrypt
CommonCrypto
cygwin
gcc
iOS
memalign
valloc
malloc

libcrypto
libssl
libeay32
ssleay32
libc
iconv
MinGW
config
xbt
tarball
cd
b2
utp
stlport
IETF
BitSlug
BitCo
Tampere
CXX
gui
Multiprecision
gcrypt
peers'
wchar
ccmake
fPIC
Unix
ipv4
ipv6
reqq
homebrew
endian
gzip
KTorrent
Azureus
btih
der
Spek
darwin
dllimport
dllexport
stdlib
Wyzo
bjam
messages'
sonarqube
utorrent
zlib
MooPolice
LeechCraft
FDM
Folx
Tonido
Dumez
qBittorrent
sledgehammer999
ntx86
Tonidoplug
nodes2
NAS
Tonido
localhost
yourip
declspec
gtkmm
btg
ncurses
Tvitty
Bubba
TVBlob
ISPs
ACKs
uplink's
Lince
hrktorrent
Trolltech
msg
donthave
png
DelCo
Torrent2Exe
ZyXEL
NSA
NSA220
tcp
rlimit
screensaver
GPL
GPLv2
routable
L1
L2
rst
org
DF
TVblob
FatRat
DAAP
fno
BLOBbox
GetRight
py
pyd
cmd
Strigeus
ludde
pic
programmatically
unchokes
ethernet's
BitTorrent's
IPTPS10
loopback
DLNA
EXE
Skype
lru
dll
exe
foobar
256ths
leechers
printability
podcasts
todo
0x10
0x41727101980
0x7fffffffffffffff
2410d4554d5ed856d69f426c38791673c59f4418
2e
373ZDeQgQSQNuxdinNAPnQ63CRNn4iEXzg
BT
ID's
aio
btfd
d1
d11
de
e1
impl
impl
impl
md11
metadatai0ee
metadatai1e6
passwd
pexi2ee1
pi6881e1
pimpl
pre1
recv
requester's
seqi
seqi1e1
txt
un
v12
v2
fuzzers
fuzzer
libFuzzer
clang's
prev
mmap
hash2
infohash
v1
Dreik's
ctx
unicode
peers6
DNSName
SubjectAltName
SNI
httpseeds
Base16
lsd
xt
netsh
GUID
NIC
tun0
eth0
eth1
lan
NOATIME
INADDR
supportcrypt
setsockopt
OS
portmap
QBone
SNDBUFFER
RCVBUF
QBSS
DDoS
anonymization
Tribler
gzipped
processes'
<<<<<<< HEAD
destructors
=======
versioning
cstdint
cloneable
inline
chrono
>>>>>>> 33890cfe
<|MERGE_RESOLUTION|>--- conflicted
+++ resolved
@@ -32,6 +32,7 @@
 uTP
 TCP
 UDP
+udp
 IP
 IPv4
 IPv6
@@ -67,6 +68,7 @@
 UTF
 bitfield
 RSS
+rss
 socks5
 socks4
 metadata
@@ -511,12 +513,13 @@
 Tribler
 gzipped
 processes'
-<<<<<<< HEAD
-destructors
-=======
 versioning
 cstdint
 cloneable
 inline
 chrono
->>>>>>> 33890cfe
+destructors
+fclose
+fopen
+cxxstd
+uri