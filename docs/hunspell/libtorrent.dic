--- conflicted
+++ resolved
@@ -518,7 +518,9 @@
 cloneable
 inline
 chrono
-<<<<<<< HEAD
+hunspell
+online
+dic
 destructors
 fclose
 fopen
@@ -528,9 +530,4 @@
 wolfSSL
 wolfssl
 sni
-nginx
-=======
-hunspell
-online
-dic
->>>>>>> 8378c0f5
+nginx