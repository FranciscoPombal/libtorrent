--- conflicted
+++ resolved
@@ -36,25 +36,15 @@
 #include "libtorrent/export.hpp"
 
 #define LIBTORRENT_VERSION_MAJOR 1
-<<<<<<< HEAD
 #define LIBTORRENT_VERSION_MINOR 2
 #define LIBTORRENT_VERSION_TINY 0
-=======
-#define LIBTORRENT_VERSION_MINOR 1
-#define LIBTORRENT_VERSION_TINY 7
->>>>>>> aaf9304a
 
 // the format of this version is: MMmmtt
 // M = Major version, m = minor version, t = tiny version
 #define LIBTORRENT_VERSION_NUM ((LIBTORRENT_VERSION_MAJOR * 10000) + (LIBTORRENT_VERSION_MINOR * 100) + LIBTORRENT_VERSION_TINY)
 
-<<<<<<< HEAD
 #define LIBTORRENT_VERSION "1.2.0.0"
 #define LIBTORRENT_REVISION "62cdec8"
-=======
-#define LIBTORRENT_VERSION "1.1.7.0"
-#define LIBTORRENT_REVISION "c5a5e084d"
->>>>>>> aaf9304a
 
 namespace libtorrent {
 
