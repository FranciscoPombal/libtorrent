--- conflicted
+++ resolved
@@ -840,28 +840,11 @@
 		void queue_position_top() const;
 		void queue_position_bottom() const;
 
-<<<<<<< HEAD
-=======
 		// updates the position in the queue for this torrent. The relative order
 		// of all other torrents remain intact but their numerical queue position
 		// shifts to make space for this torrent's new position
 		void queue_position_set(int p) const;
 
-#ifndef TORRENT_NO_DEPRECATE
-		// deprecated in 1.1
-
-		// Sets or gets the flag that determines if countries should be resolved
-		// for the peers of this torrent. It defaults to false. If it is set to
-		// true, the peer_info structure for the peers in this torrent will have
-		// their ``country`` member set. See peer_info for more information on
-		// how to interpret this field.
-		TORRENT_DEPRECATED
-		void resolve_countries(bool r);
-		TORRENT_DEPRECATED
-		bool resolve_countries() const;
-#endif
-
->>>>>>> 2b53eb28
 		// For SSL torrents, use this to specify a path to a .pem file to use as
 		// this client's certificate. The certificate must be signed by the
 		// certificate in the .torrent file to be valid.
