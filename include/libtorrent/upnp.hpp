--- conflicted
+++ resolved
@@ -262,20 +262,6 @@
 
 	struct rootdevice
 	{
-<<<<<<< HEAD
-=======
-		rootdevice(): port(0)
-			, lease_duration(default_lease_time)
-			, supports_specific_external(true)
-			, disabled(false)
-			, non_router(false)
-		{
-#if TORRENT_USE_ASSERTS
-			magic = 1337;
-#endif
-		}
-
->>>>>>> 5012fcf1
 #if TORRENT_USE_ASSERTS
 		rootdevice() {}
 		~rootdevice()
@@ -294,11 +280,7 @@
 		// the url to the WANIP or WANPPP interface
 		std::string control_url;
 		// either the WANIP namespace or the WANPPP namespace
-<<<<<<< HEAD
-		char const* service_namespace = nullptr;
-=======
 		std::string service_namespace;
->>>>>>> 5012fcf1
 
 		std::vector<mapping_t> mapping;
 
