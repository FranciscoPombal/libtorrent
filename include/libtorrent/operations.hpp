--- conflicted
+++ resolved
@@ -174,12 +174,10 @@
 		// set socket option
 		sock_option,
 
-<<<<<<< HEAD
-		file_seek,
-=======
 		// enumeration network routes
 		enum_route,
->>>>>>> ee381064
+
+		file_seek,
 	};
 
 	// maps an operation id (from peer_error_alert and peer_disconnected_alert)
