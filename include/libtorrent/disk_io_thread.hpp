/*

Copyright (c) 2007-2018, Steven Siloti
Copyright (c) 2007, 2013-2017, 2019, Arvid Norberg
Copyright (c) 2016, Alden Torres
All rights reserved.

Redistribution and use in source and binary forms, with or without
modification, are permitted provided that the following conditions
are met:

    * Redistributions of source code must retain the above copyright
      notice, this list of conditions and the following disclaimer.
    * Redistributions in binary form must reproduce the above copyright
      notice, this list of conditions and the following disclaimer in
      the documentation and/or other materials provided with the distribution.
    * Neither the name of the author nor the names of its
      contributors may be used to endorse or promote products derived
      from this software without specific prior written permission.

THIS SOFTWARE IS PROVIDED BY THE COPYRIGHT HOLDERS AND CONTRIBUTORS "AS IS"
AND ANY EXPRESS OR IMPLIED WARRANTIES, INCLUDING, BUT NOT LIMITED TO, THE
IMPLIED WARRANTIES OF MERCHANTABILITY AND FITNESS FOR A PARTICULAR PURPOSE
ARE DISCLAIMED. IN NO EVENT SHALL THE COPYRIGHT OWNER OR CONTRIBUTORS BE
LIABLE FOR ANY DIRECT, INDIRECT, INCIDENTAL, SPECIAL, EXEMPLARY, OR
CONSEQUENTIAL DAMAGES (INCLUDING, BUT NOT LIMITED TO, PROCUREMENT OF
SUBSTITUTE GOODS OR SERVICES; LOSS OF USE, DATA, OR PROFITS; OR BUSINESS
INTERRUPTION) HOWEVER CAUSED AND ON ANY THEORY OF LIABILITY, WHETHER IN
CONTRACT, STRICT LIABILITY, OR TORT (INCLUDING NEGLIGENCE OR OTHERWISE)
ARISING IN ANY WAY OUT OF THE USE OF THIS SOFTWARE, EVEN IF ADVISED OF THE
POSSIBILITY OF SUCH DAMAGE.

*/

#ifndef TORRENT_DISK_IO_THREAD
#define TORRENT_DISK_IO_THREAD

#include "libtorrent/config.hpp"
#include "libtorrent/disk_interface.hpp"
#include "libtorrent/io_context.hpp"

namespace libtorrent {

<<<<<<< HEAD
#if TORRENT_HAVE_MMAP || TORRENT_HAVE_MAP_VIEW_OF_FILE

	struct counters;
=======
	struct counters;
	class alert_manager;

namespace aux { struct block_cache_reference; }

	struct cached_piece_info
	{
		storage_interface* storage;

		// holds one entry for each block in this piece. ``true`` represents
		// the data for that block being in the disk cache and ``false`` means it's not.
		std::vector<bool> blocks;

		// the time when a block was last written to this piece. The older
		// a piece is, the more likely it is to be flushed to disk.
		time_point last_use;

		// The index of the next block that needs to be hashed.
		// Blocks are hashed as they are downloaded in order to not
		// have to re-read them from disk once the piece is complete, to
		// compare its hash against the hashes in the .torrent file.
		int next_to_hash;

		// the piece index for this cache entry.
		piece_index_t piece;

		enum kind_t { read_cache = 0, write_cache = 1, volatile_read_cache = 2 };

		// specifies if this piece is part of the read cache or the write cache.
		kind_t kind;

		bool need_readback;
	};

	using jobqueue_t = tailqueue<disk_io_job>;

	// this struct holds a number of statistics counters
	// relevant for the disk io thread and disk cache.
	struct TORRENT_EXPORT cache_status
	{
		// initializes all counters to 0
		cache_status()
			: pieces()
#if TORRENT_ABI_VERSION == 1
			, blocks_written(0)
			, writes(0)
			, blocks_read(0)
			, blocks_read_hit(0)
			, reads(0)
			, queued_bytes(0)
			, cache_size(0)
			, write_cache_size(0)
			, read_cache_size(0)
			, pinned_blocks(0)
			, total_used_buffers(0)
			, average_read_time(0)
			, average_write_time(0)
			, average_hash_time(0)
			, average_job_time(0)
			, cumulative_job_time(0)
			, cumulative_read_time(0)
			, cumulative_write_time(0)
			, cumulative_hash_time(0)
			, total_read_back(0)
			, read_queue_size(0)
			, blocked_jobs(0)
			, queued_jobs(0)
			, peak_queued(0)
			, pending_jobs(0)
			, num_jobs(0)
			, num_read_jobs(0)
			, num_write_jobs(0)
			, arc_mru_size(0)
			, arc_mru_ghost_size(0)
			, arc_mfu_size(0)
			, arc_mfu_ghost_size(0)
			, arc_write_size(0)
			, arc_volatile_size(0)
			, num_writing_threads(0)
#endif
		{
#if TORRENT_ABI_VERSION == 1
			std::memset(num_fence_jobs, 0, sizeof(num_fence_jobs));
#endif
		}

		std::vector<cached_piece_info> pieces;

#if TORRENT_ABI_VERSION == 1
		// the total number of 16 KiB blocks written to disk
		// since this session was started.
		int blocks_written;

		// the total number of write operations performed since this
		// session was started.
		//
		// The ratio (``blocks_written`` - ``writes``) / ``blocks_written`` represents
		// the number of saved write operations per total write operations. i.e. a kind
		// of cache hit ratio for the write cahe.
		int writes;

		// the number of blocks that were requested from the
		// bittorrent engine (from peers), that were served from disk or cache.
		int blocks_read;

		// the number of blocks that was just copied from the read cache
		//
		// The ratio ``blocks_read_hit`` / ``blocks_read`` is the cache hit ratio
		// for the read cache.
		int blocks_read_hit;

		// the number of read operations used
		int reads;

		// the number of bytes queued for writing, including bytes
		// submitted to the OS for writing, but not yet complete
		mutable std::int64_t queued_bytes;

		// the number of 16 KiB blocks currently in the disk cache (both read and write).
		// This includes both read and write cache.
		int cache_size;

		// the number of blocks in the cache used for write cache
		int write_cache_size;

		// the number of 16KiB blocks in the read cache.
		int read_cache_size;

		// the number of blocks with a refcount > 0, i.e.
		// they may not be evicted
		int pinned_blocks;

		// the total number of buffers currently in use.
		// This includes the read/write disk cache as well as send and receive buffers
		// used in peer connections.
		// deprecated, use session_stats_metrics "disk.disk_blocks_in_use"
		mutable int total_used_buffers;

		// the number of microseconds an average disk I/O job
		// has to wait in the job queue before it get processed.

		// the time read jobs takes on average to complete
		// (not including the time in the queue), in microseconds. This only measures
		// read cache misses.
		int average_read_time;

		// the time write jobs takes to complete, on average,
		// in microseconds. This does not include the time the job sits in the disk job
		// queue or in the write cache, only blocks that are flushed to disk.
		int average_write_time;

		// the time hash jobs takes to complete on average, in
		// microseconds. Hash jobs include running SHA-1 on the data (which for the most
		// part is done incrementally) and sometimes reading back parts of the piece. It
		// also includes checking files without valid resume data.
		int average_hash_time;
		int average_job_time;

		// the number of milliseconds spent in all disk jobs, and specific ones
		// since the start of the session. Times are specified in milliseconds
		int cumulative_job_time;
		int cumulative_read_time;
		int cumulative_write_time;
		int cumulative_hash_time;

		// the number of blocks that had to be read back from disk because
		// they were flushed before the SHA-1 hash got to hash them. If this
		// is large, a larger cache could significantly improve performance
		int total_read_back;

		// number of read jobs in the disk job queue
		int read_queue_size;

		// number of jobs blocked because of a fence
		int blocked_jobs;

		// number of jobs waiting to be issued (m_to_issue)
		// average over 30 seconds
		// deprecated, use session_stats_metrics "disk.queued_disk_jobs"
		int queued_jobs;

		// largest ever seen number of queued jobs
		int peak_queued;

		// number of jobs waiting to complete (m_pending)
		// average over 30 seconds
		int pending_jobs;

		// total number of disk job objects allocated right now
		int num_jobs;

		// total number of disk read job objects allocated right now
		int num_read_jobs;

		// total number of disk write job objects allocated right now
		int num_write_jobs;

		// ARC cache stats. All of these counters are in number of pieces
		// not blocks. A piece does not necessarily correspond to a certain
		// number of blocks. The pieces in the ghost list never have any
		// blocks in them
		int arc_mru_size;
		int arc_mru_ghost_size;
		int arc_mfu_size;
		int arc_mfu_ghost_size;
		int arc_write_size;
		int arc_volatile_size;

		// the number of threads currently writing to disk
		int num_writing_threads;

		// counts only fence jobs that are currently blocking jobs
		// not fences that are themself blocked
		int num_fence_jobs[static_cast<int>(job_action_t::num_job_ids)];
#endif
	};

	// this is a singleton consisting of the thread and a queue
	// of disk io jobs
	struct TORRENT_EXTRA_EXPORT disk_io_thread final
		: disk_job_pool
		, disk_interface
		, buffer_allocator_interface
	{
		disk_io_thread(io_service& ios, aux::session_settings const&, counters&);
#if TORRENT_USE_ASSERTS
		~disk_io_thread();
#endif

		enum
		{
			// every 4:th thread is a hash thread
			hasher_thread_divisor = 4
		};

		void settings_updated();

		void abort(bool wait);

		storage_holder new_torrent(storage_constructor_type sc
			, storage_params p, std::shared_ptr<void> const&) override;
		void remove_torrent(storage_index_t) override;

		void async_read(storage_index_t storage, peer_request const& r
			, std::function<void(disk_buffer_holder block
				, disk_job_flags_t flags, storage_error const& se)> handler, disk_job_flags_t flags = {}) override;
		bool async_write(storage_index_t storage, peer_request const& r
			, char const* buf, std::shared_ptr<disk_observer> o
			, std::function<void(storage_error const&)> handler
			, disk_job_flags_t flags = {}) override;
		void async_hash(storage_index_t storage, piece_index_t piece, disk_job_flags_t flags
			, std::function<void(piece_index_t, sha1_hash const&, storage_error const&)> handler) override;
		void async_move_storage(storage_index_t storage, std::string p, move_flags_t flags
			, std::function<void(status_t, std::string const&, storage_error const&)> handler) override;
		void async_release_files(storage_index_t storage
			, std::function<void()> handler = std::function<void()>()) override;
		void async_delete_files(storage_index_t storage, remove_flags_t options
			, std::function<void(storage_error const&)> handler) override;
		void async_check_files(storage_index_t storage
			, add_torrent_params const* resume_data
			, aux::vector<std::string, file_index_t>& links
			, std::function<void(status_t, storage_error const&)> handler) override;
		void async_rename_file(storage_index_t storage, file_index_t index, std::string name
			, std::function<void(std::string const&, file_index_t, storage_error const&)> handler) override;
		void async_stop_torrent(storage_index_t storage
			, std::function<void()> handler) override;
		void async_flush_piece(storage_index_t storage, piece_index_t piece
			, std::function<void()> handler = std::function<void()>()) override;
		void async_set_file_priority(storage_index_t storage
			, aux::vector<download_priority_t, file_index_t> prio
			, std::function<void(storage_error const&, aux::vector<download_priority_t, file_index_t>)> handler) override;

		void async_clear_piece(storage_index_t storage, piece_index_t index
			, std::function<void(piece_index_t)> handler) override;
		// this is not asynchronous and requires that the piece does not
		// have any pending buffers. It's meant to be used for pieces that
		// were just read and hashed and failed the hash check.
		// there should be no read-operations left, and all buffers should
		// be discardable
		void clear_piece(storage_index_t storage, piece_index_t index) override;

		// implements buffer_allocator_interface
		void reclaim_blocks(span<aux::block_cache_reference> ref) override;
		void free_disk_buffer(char* buf) override { m_disk_cache.free_buffer(buf); }
		void trigger_cache_trim();
		void update_stats_counters(counters& c) const override;
		void get_cache_info(cache_status* ret, storage_index_t storage
			, bool no_pieces, bool session) const override;
		storage_interface* get_torrent(storage_index_t) override;

		std::vector<open_file_state> get_status(storage_index_t) const override;

		// this submits all queued up jobs to the thread
		void submit_jobs() override;

		block_cache* cache() { return &m_disk_cache; }

#if TORRENT_USE_ASSERTS
		bool is_disk_buffer(char* buffer) const override
		{ return m_disk_cache.is_disk_buffer(buffer); }
#endif

		int prep_read_job_impl(disk_io_job* j, bool check_fence = true);

		void maybe_issue_queued_read_jobs(cached_piece_entry* pe,
			jobqueue_t& completed_jobs);
		status_t do_read(disk_io_job* j, jobqueue_t& completed_jobs);
		status_t do_uncached_read(disk_io_job* j);

		status_t do_write(disk_io_job* j, jobqueue_t& completed_jobs);
		status_t do_uncached_write(disk_io_job* j);

		status_t do_hash(disk_io_job* j, jobqueue_t& completed_jobs);
		status_t do_uncached_hash(disk_io_job* j);

		status_t do_move_storage(disk_io_job* j, jobqueue_t& completed_jobs);
		status_t do_release_files(disk_io_job* j, jobqueue_t& completed_jobs);
		status_t do_delete_files(disk_io_job* j, jobqueue_t& completed_jobs);
		status_t do_check_fastresume(disk_io_job* j, jobqueue_t& completed_jobs);
		status_t do_rename_file(disk_io_job* j, jobqueue_t& completed_jobs);
		status_t do_stop_torrent(disk_io_job* j, jobqueue_t& completed_jobs);
		status_t do_flush_piece(disk_io_job* j, jobqueue_t& completed_jobs);
		status_t do_flush_hashed(disk_io_job* j, jobqueue_t& completed_jobs);
		status_t do_flush_storage(disk_io_job* j, jobqueue_t& completed_jobs);
		status_t do_trim_cache(disk_io_job* j, jobqueue_t& completed_jobs);
		status_t do_file_priority(disk_io_job* j, jobqueue_t& completed_jobs);
		status_t do_clear_piece(disk_io_job* j, jobqueue_t& completed_jobs);

		void call_job_handlers();

	private:

		struct job_queue : pool_thread_interface
		{
			explicit job_queue(disk_io_thread& owner) : m_owner(owner) {}

			void notify_all() override
			{
				m_job_cond.notify_all();
			}

			void thread_fun(disk_io_thread_pool& pool, io_service::work work) override
			{
				ADD_OUTSTANDING_ASYNC("disk_io_thread::work");
				m_owner.thread_fun(*this, pool);

				// w's dtor releases the io_service to allow the run() call to return
				// we do this once we stop posting new callbacks to it.
				// after the dtor has been called, the disk_io_thread object may be destructed
				TORRENT_UNUSED(work);
				COMPLETE_ASYNC("disk_io_thread::work");
			}

			disk_io_thread& m_owner;

			// used to wake up the disk IO thread when there are new
			// jobs on the job queue (m_queued_jobs)
			std::condition_variable m_job_cond;

			// jobs queued for servicing
			jobqueue_t m_queued_jobs;
		};

		void thread_fun(job_queue& queue, disk_io_thread_pool& pool);

		// returns true if the thread should exit
		static bool wait_for_job(job_queue& jobq, disk_io_thread_pool& threads
			, std::unique_lock<std::mutex>& l);

		void add_completed_jobs(jobqueue_t& jobs);
		void add_completed_jobs_impl(jobqueue_t& jobs
			, jobqueue_t& completed_jobs);

		void fail_jobs(storage_error const& e, jobqueue_t& jobs_);
		void fail_jobs_impl(storage_error const& e, jobqueue_t& src, jobqueue_t& dst);

		void check_cache_level(std::unique_lock<std::mutex>& l, jobqueue_t& completed_jobs);

		void perform_job(disk_io_job* j, jobqueue_t& completed_jobs);

		// this queues up another job to be submitted
		void add_job(disk_io_job* j, bool user_add = true);
		void add_fence_job(disk_io_job* j, bool user_add = true);

		// assumes l is locked (cache std::mutex).
		// writes out the blocks [start, end) (releases the lock
		// during the file operation)
		int flush_range(cached_piece_entry* p, int start, int end
			, jobqueue_t& completed_jobs, std::unique_lock<std::mutex>& l);

		// low level flush operations, used by flush_range
		int build_iovec(cached_piece_entry* pe, int start, int end
			, span<iovec_t> iov, span<int> flushing, int block_base_index = 0);
		void flush_iovec(cached_piece_entry* pe, span<iovec_t const> iov, span<int const> flushing
			, int num_blocks, storage_error& error);
		// returns true if the piece entry was freed
		bool iovec_flushed(cached_piece_entry* pe
			, int* flushing, int num_blocks, int block_offset
			, storage_error const& error
			, jobqueue_t& completed_jobs);

		// assumes l is locked (the cache std::mutex).
		// assumes pe->hash to be set.
		// If there are new blocks in piece 'pe' that have not been
		// hashed by the partial_hash object attached to this piece,
		// the piece will
		void kick_hasher(cached_piece_entry* pe, std::unique_lock<std::mutex>& l);

		// flags to pass in to flush_cache()
		enum flush_flags_t : std::uint32_t
		{
			// only flush read cache (this is cheap)
			flush_read_cache = 1,
			// flush read cache, and write cache
			flush_write_cache = 2,
			// flush read cache, delete write cache without flushing to disk
			flush_delete_cache = 4,
			// expect all pieces for the storage to have been
			// cleared when flush_cache() returns. This is only
			// used for asserts and only applies for fence jobs
			flush_expect_clear = 8
		};
		void flush_cache(storage_interface* storage, std::uint32_t flags, jobqueue_t& completed_jobs, std::unique_lock<std::mutex>& l);
		void flush_expired_write_blocks(jobqueue_t& completed_jobs, std::unique_lock<std::mutex>& l);
		void flush_piece(cached_piece_entry* pe, std::uint32_t flags, jobqueue_t& completed_jobs, std::unique_lock<std::mutex>& l);

		int try_flush_hashed(cached_piece_entry* p, int cont_blocks, jobqueue_t& completed_jobs, std::unique_lock<std::mutex>& l);

		void try_flush_write_blocks(int num, jobqueue_t& completed_jobs, std::unique_lock<std::mutex>& l);

		void maybe_flush_write_blocks();
		void execute_job(disk_io_job* j);
		void immediate_execute();
		void abort_jobs();
		void abort_hash_jobs(storage_index_t storage);

		// returns the maximum number of threads
		// the actual number of threads may be less
		int num_threads() const;
		job_queue& queue_for_job(disk_io_job* j);
		disk_io_thread_pool& pool_for_job(disk_io_job* j);

		// set to true once we start shutting down
		std::atomic<bool> m_abort{false};

		// this is a counter of how many threads are currently running.
		// it's used to identify the last thread still running while
		// shutting down. This last thread is responsible for cleanup
		// must hold the job mutex to access
		int m_num_running_threads = 0;

		// std::mutex to protect the m_generic_io_jobs and m_hash_io_jobs lists
		mutable std::mutex m_job_mutex;

		// most jobs are posted to m_generic_io_jobs
		// but hash jobs are posted to m_hash_io_jobs if m_hash_threads
		// has a non-zero maximum thread count
		job_queue m_generic_io_jobs;
		disk_io_thread_pool m_generic_threads;
		job_queue m_hash_io_jobs;
		disk_io_thread_pool m_hash_threads;

		aux::session_settings const& m_settings;

		// the last time we expired write blocks from the cache
		time_point m_last_cache_expiry = min_time();

		// we call close_oldest_file on the file_pool regularly. This is the next
		// time we should call it
		time_point m_next_close_oldest_file = min_time();

		// LRU cache of open files
		file_pool m_file_pool{40};

		// disk cache
		mutable std::mutex m_cache_mutex;
		block_cache m_disk_cache;
		enum
		{
			cache_check_idle,
			cache_check_active,
			cache_check_reinvoke
		};
		int m_cache_check_state = cache_check_idle;

		// total number of blocks in use by both the read
		// and the write cache. This is not supposed to
		// exceed m_cache_size

		counters& m_stats_counters;

		// this is the main thread io_service. Callbacks are
		// posted on this in order to have them execute in
		// the main thread.
		io_service& m_ios;

		// jobs that are completed are put on this queue
		// whenever the queue size grows from 0 to 1
		// a message is posted to the network thread, which
		// will then drain the queue and execute the jobs'
		// handler functions
		std::mutex m_completed_jobs_mutex;
		jobqueue_t m_completed_jobs;

		// storages that have had write activity recently and will get ticked
		// soon, for deferred actions (say, flushing partfile metadata)
		std::vector<std::pair<time_point, std::weak_ptr<storage_interface>>> m_need_tick;
		std::mutex m_need_tick_mutex;

		// this is protected by the completed_jobs_mutex. It's true whenever
		// there's a call_job_handlers message in-flight to the network thread. We
		// only ever keep one such message in flight at a time, and coalesce
		// completion callbacks in m_completed jobs
		bool m_job_completions_in_flight = false;
>>>>>>> a3440e54

	// constructs a memory mapped file disk I/O object.
	TORRENT_EXPORT std::unique_ptr<disk_interface> mmap_disk_io_constructor(
		io_context& ios, counters& cnt);

#endif // HAVE_MMAP || HAVE_MAP_VIEW_OF_FILE

enum
{
	// every 4:th thread is a hash thread
	hasher_thread_divisor = 4
};

}

#endif // TORRENT_DISK_IO_THREAD<|MERGE_RESOLUTION|>--- conflicted
+++ resolved
@@ -41,530 +41,14 @@
 
 namespace libtorrent {
 
-<<<<<<< HEAD
 #if TORRENT_HAVE_MMAP || TORRENT_HAVE_MAP_VIEW_OF_FILE
 
 	struct counters;
-=======
-	struct counters;
-	class alert_manager;
-
-namespace aux { struct block_cache_reference; }
-
-	struct cached_piece_info
-	{
-		storage_interface* storage;
-
-		// holds one entry for each block in this piece. ``true`` represents
-		// the data for that block being in the disk cache and ``false`` means it's not.
-		std::vector<bool> blocks;
-
-		// the time when a block was last written to this piece. The older
-		// a piece is, the more likely it is to be flushed to disk.
-		time_point last_use;
-
-		// The index of the next block that needs to be hashed.
-		// Blocks are hashed as they are downloaded in order to not
-		// have to re-read them from disk once the piece is complete, to
-		// compare its hash against the hashes in the .torrent file.
-		int next_to_hash;
-
-		// the piece index for this cache entry.
-		piece_index_t piece;
-
-		enum kind_t { read_cache = 0, write_cache = 1, volatile_read_cache = 2 };
-
-		// specifies if this piece is part of the read cache or the write cache.
-		kind_t kind;
-
-		bool need_readback;
-	};
-
-	using jobqueue_t = tailqueue<disk_io_job>;
-
-	// this struct holds a number of statistics counters
-	// relevant for the disk io thread and disk cache.
-	struct TORRENT_EXPORT cache_status
-	{
-		// initializes all counters to 0
-		cache_status()
-			: pieces()
-#if TORRENT_ABI_VERSION == 1
-			, blocks_written(0)
-			, writes(0)
-			, blocks_read(0)
-			, blocks_read_hit(0)
-			, reads(0)
-			, queued_bytes(0)
-			, cache_size(0)
-			, write_cache_size(0)
-			, read_cache_size(0)
-			, pinned_blocks(0)
-			, total_used_buffers(0)
-			, average_read_time(0)
-			, average_write_time(0)
-			, average_hash_time(0)
-			, average_job_time(0)
-			, cumulative_job_time(0)
-			, cumulative_read_time(0)
-			, cumulative_write_time(0)
-			, cumulative_hash_time(0)
-			, total_read_back(0)
-			, read_queue_size(0)
-			, blocked_jobs(0)
-			, queued_jobs(0)
-			, peak_queued(0)
-			, pending_jobs(0)
-			, num_jobs(0)
-			, num_read_jobs(0)
-			, num_write_jobs(0)
-			, arc_mru_size(0)
-			, arc_mru_ghost_size(0)
-			, arc_mfu_size(0)
-			, arc_mfu_ghost_size(0)
-			, arc_write_size(0)
-			, arc_volatile_size(0)
-			, num_writing_threads(0)
-#endif
-		{
-#if TORRENT_ABI_VERSION == 1
-			std::memset(num_fence_jobs, 0, sizeof(num_fence_jobs));
-#endif
-		}
-
-		std::vector<cached_piece_info> pieces;
-
-#if TORRENT_ABI_VERSION == 1
-		// the total number of 16 KiB blocks written to disk
-		// since this session was started.
-		int blocks_written;
-
-		// the total number of write operations performed since this
-		// session was started.
-		//
-		// The ratio (``blocks_written`` - ``writes``) / ``blocks_written`` represents
-		// the number of saved write operations per total write operations. i.e. a kind
-		// of cache hit ratio for the write cahe.
-		int writes;
-
-		// the number of blocks that were requested from the
-		// bittorrent engine (from peers), that were served from disk or cache.
-		int blocks_read;
-
-		// the number of blocks that was just copied from the read cache
-		//
-		// The ratio ``blocks_read_hit`` / ``blocks_read`` is the cache hit ratio
-		// for the read cache.
-		int blocks_read_hit;
-
-		// the number of read operations used
-		int reads;
-
-		// the number of bytes queued for writing, including bytes
-		// submitted to the OS for writing, but not yet complete
-		mutable std::int64_t queued_bytes;
-
-		// the number of 16 KiB blocks currently in the disk cache (both read and write).
-		// This includes both read and write cache.
-		int cache_size;
-
-		// the number of blocks in the cache used for write cache
-		int write_cache_size;
-
-		// the number of 16KiB blocks in the read cache.
-		int read_cache_size;
-
-		// the number of blocks with a refcount > 0, i.e.
-		// they may not be evicted
-		int pinned_blocks;
-
-		// the total number of buffers currently in use.
-		// This includes the read/write disk cache as well as send and receive buffers
-		// used in peer connections.
-		// deprecated, use session_stats_metrics "disk.disk_blocks_in_use"
-		mutable int total_used_buffers;
-
-		// the number of microseconds an average disk I/O job
-		// has to wait in the job queue before it get processed.
-
-		// the time read jobs takes on average to complete
-		// (not including the time in the queue), in microseconds. This only measures
-		// read cache misses.
-		int average_read_time;
-
-		// the time write jobs takes to complete, on average,
-		// in microseconds. This does not include the time the job sits in the disk job
-		// queue or in the write cache, only blocks that are flushed to disk.
-		int average_write_time;
-
-		// the time hash jobs takes to complete on average, in
-		// microseconds. Hash jobs include running SHA-1 on the data (which for the most
-		// part is done incrementally) and sometimes reading back parts of the piece. It
-		// also includes checking files without valid resume data.
-		int average_hash_time;
-		int average_job_time;
-
-		// the number of milliseconds spent in all disk jobs, and specific ones
-		// since the start of the session. Times are specified in milliseconds
-		int cumulative_job_time;
-		int cumulative_read_time;
-		int cumulative_write_time;
-		int cumulative_hash_time;
-
-		// the number of blocks that had to be read back from disk because
-		// they were flushed before the SHA-1 hash got to hash them. If this
-		// is large, a larger cache could significantly improve performance
-		int total_read_back;
-
-		// number of read jobs in the disk job queue
-		int read_queue_size;
-
-		// number of jobs blocked because of a fence
-		int blocked_jobs;
-
-		// number of jobs waiting to be issued (m_to_issue)
-		// average over 30 seconds
-		// deprecated, use session_stats_metrics "disk.queued_disk_jobs"
-		int queued_jobs;
-
-		// largest ever seen number of queued jobs
-		int peak_queued;
-
-		// number of jobs waiting to complete (m_pending)
-		// average over 30 seconds
-		int pending_jobs;
-
-		// total number of disk job objects allocated right now
-		int num_jobs;
-
-		// total number of disk read job objects allocated right now
-		int num_read_jobs;
-
-		// total number of disk write job objects allocated right now
-		int num_write_jobs;
-
-		// ARC cache stats. All of these counters are in number of pieces
-		// not blocks. A piece does not necessarily correspond to a certain
-		// number of blocks. The pieces in the ghost list never have any
-		// blocks in them
-		int arc_mru_size;
-		int arc_mru_ghost_size;
-		int arc_mfu_size;
-		int arc_mfu_ghost_size;
-		int arc_write_size;
-		int arc_volatile_size;
-
-		// the number of threads currently writing to disk
-		int num_writing_threads;
-
-		// counts only fence jobs that are currently blocking jobs
-		// not fences that are themself blocked
-		int num_fence_jobs[static_cast<int>(job_action_t::num_job_ids)];
-#endif
-	};
-
-	// this is a singleton consisting of the thread and a queue
-	// of disk io jobs
-	struct TORRENT_EXTRA_EXPORT disk_io_thread final
-		: disk_job_pool
-		, disk_interface
-		, buffer_allocator_interface
-	{
-		disk_io_thread(io_service& ios, aux::session_settings const&, counters&);
-#if TORRENT_USE_ASSERTS
-		~disk_io_thread();
-#endif
-
-		enum
-		{
-			// every 4:th thread is a hash thread
-			hasher_thread_divisor = 4
-		};
-
-		void settings_updated();
-
-		void abort(bool wait);
-
-		storage_holder new_torrent(storage_constructor_type sc
-			, storage_params p, std::shared_ptr<void> const&) override;
-		void remove_torrent(storage_index_t) override;
-
-		void async_read(storage_index_t storage, peer_request const& r
-			, std::function<void(disk_buffer_holder block
-				, disk_job_flags_t flags, storage_error const& se)> handler, disk_job_flags_t flags = {}) override;
-		bool async_write(storage_index_t storage, peer_request const& r
-			, char const* buf, std::shared_ptr<disk_observer> o
-			, std::function<void(storage_error const&)> handler
-			, disk_job_flags_t flags = {}) override;
-		void async_hash(storage_index_t storage, piece_index_t piece, disk_job_flags_t flags
-			, std::function<void(piece_index_t, sha1_hash const&, storage_error const&)> handler) override;
-		void async_move_storage(storage_index_t storage, std::string p, move_flags_t flags
-			, std::function<void(status_t, std::string const&, storage_error const&)> handler) override;
-		void async_release_files(storage_index_t storage
-			, std::function<void()> handler = std::function<void()>()) override;
-		void async_delete_files(storage_index_t storage, remove_flags_t options
-			, std::function<void(storage_error const&)> handler) override;
-		void async_check_files(storage_index_t storage
-			, add_torrent_params const* resume_data
-			, aux::vector<std::string, file_index_t>& links
-			, std::function<void(status_t, storage_error const&)> handler) override;
-		void async_rename_file(storage_index_t storage, file_index_t index, std::string name
-			, std::function<void(std::string const&, file_index_t, storage_error const&)> handler) override;
-		void async_stop_torrent(storage_index_t storage
-			, std::function<void()> handler) override;
-		void async_flush_piece(storage_index_t storage, piece_index_t piece
-			, std::function<void()> handler = std::function<void()>()) override;
-		void async_set_file_priority(storage_index_t storage
-			, aux::vector<download_priority_t, file_index_t> prio
-			, std::function<void(storage_error const&, aux::vector<download_priority_t, file_index_t>)> handler) override;
-
-		void async_clear_piece(storage_index_t storage, piece_index_t index
-			, std::function<void(piece_index_t)> handler) override;
-		// this is not asynchronous and requires that the piece does not
-		// have any pending buffers. It's meant to be used for pieces that
-		// were just read and hashed and failed the hash check.
-		// there should be no read-operations left, and all buffers should
-		// be discardable
-		void clear_piece(storage_index_t storage, piece_index_t index) override;
-
-		// implements buffer_allocator_interface
-		void reclaim_blocks(span<aux::block_cache_reference> ref) override;
-		void free_disk_buffer(char* buf) override { m_disk_cache.free_buffer(buf); }
-		void trigger_cache_trim();
-		void update_stats_counters(counters& c) const override;
-		void get_cache_info(cache_status* ret, storage_index_t storage
-			, bool no_pieces, bool session) const override;
-		storage_interface* get_torrent(storage_index_t) override;
-
-		std::vector<open_file_state> get_status(storage_index_t) const override;
-
-		// this submits all queued up jobs to the thread
-		void submit_jobs() override;
-
-		block_cache* cache() { return &m_disk_cache; }
-
-#if TORRENT_USE_ASSERTS
-		bool is_disk_buffer(char* buffer) const override
-		{ return m_disk_cache.is_disk_buffer(buffer); }
-#endif
-
-		int prep_read_job_impl(disk_io_job* j, bool check_fence = true);
-
-		void maybe_issue_queued_read_jobs(cached_piece_entry* pe,
-			jobqueue_t& completed_jobs);
-		status_t do_read(disk_io_job* j, jobqueue_t& completed_jobs);
-		status_t do_uncached_read(disk_io_job* j);
-
-		status_t do_write(disk_io_job* j, jobqueue_t& completed_jobs);
-		status_t do_uncached_write(disk_io_job* j);
-
-		status_t do_hash(disk_io_job* j, jobqueue_t& completed_jobs);
-		status_t do_uncached_hash(disk_io_job* j);
-
-		status_t do_move_storage(disk_io_job* j, jobqueue_t& completed_jobs);
-		status_t do_release_files(disk_io_job* j, jobqueue_t& completed_jobs);
-		status_t do_delete_files(disk_io_job* j, jobqueue_t& completed_jobs);
-		status_t do_check_fastresume(disk_io_job* j, jobqueue_t& completed_jobs);
-		status_t do_rename_file(disk_io_job* j, jobqueue_t& completed_jobs);
-		status_t do_stop_torrent(disk_io_job* j, jobqueue_t& completed_jobs);
-		status_t do_flush_piece(disk_io_job* j, jobqueue_t& completed_jobs);
-		status_t do_flush_hashed(disk_io_job* j, jobqueue_t& completed_jobs);
-		status_t do_flush_storage(disk_io_job* j, jobqueue_t& completed_jobs);
-		status_t do_trim_cache(disk_io_job* j, jobqueue_t& completed_jobs);
-		status_t do_file_priority(disk_io_job* j, jobqueue_t& completed_jobs);
-		status_t do_clear_piece(disk_io_job* j, jobqueue_t& completed_jobs);
-
-		void call_job_handlers();
-
-	private:
-
-		struct job_queue : pool_thread_interface
-		{
-			explicit job_queue(disk_io_thread& owner) : m_owner(owner) {}
-
-			void notify_all() override
-			{
-				m_job_cond.notify_all();
-			}
-
-			void thread_fun(disk_io_thread_pool& pool, io_service::work work) override
-			{
-				ADD_OUTSTANDING_ASYNC("disk_io_thread::work");
-				m_owner.thread_fun(*this, pool);
-
-				// w's dtor releases the io_service to allow the run() call to return
-				// we do this once we stop posting new callbacks to it.
-				// after the dtor has been called, the disk_io_thread object may be destructed
-				TORRENT_UNUSED(work);
-				COMPLETE_ASYNC("disk_io_thread::work");
-			}
-
-			disk_io_thread& m_owner;
-
-			// used to wake up the disk IO thread when there are new
-			// jobs on the job queue (m_queued_jobs)
-			std::condition_variable m_job_cond;
-
-			// jobs queued for servicing
-			jobqueue_t m_queued_jobs;
-		};
-
-		void thread_fun(job_queue& queue, disk_io_thread_pool& pool);
-
-		// returns true if the thread should exit
-		static bool wait_for_job(job_queue& jobq, disk_io_thread_pool& threads
-			, std::unique_lock<std::mutex>& l);
-
-		void add_completed_jobs(jobqueue_t& jobs);
-		void add_completed_jobs_impl(jobqueue_t& jobs
-			, jobqueue_t& completed_jobs);
-
-		void fail_jobs(storage_error const& e, jobqueue_t& jobs_);
-		void fail_jobs_impl(storage_error const& e, jobqueue_t& src, jobqueue_t& dst);
-
-		void check_cache_level(std::unique_lock<std::mutex>& l, jobqueue_t& completed_jobs);
-
-		void perform_job(disk_io_job* j, jobqueue_t& completed_jobs);
-
-		// this queues up another job to be submitted
-		void add_job(disk_io_job* j, bool user_add = true);
-		void add_fence_job(disk_io_job* j, bool user_add = true);
-
-		// assumes l is locked (cache std::mutex).
-		// writes out the blocks [start, end) (releases the lock
-		// during the file operation)
-		int flush_range(cached_piece_entry* p, int start, int end
-			, jobqueue_t& completed_jobs, std::unique_lock<std::mutex>& l);
-
-		// low level flush operations, used by flush_range
-		int build_iovec(cached_piece_entry* pe, int start, int end
-			, span<iovec_t> iov, span<int> flushing, int block_base_index = 0);
-		void flush_iovec(cached_piece_entry* pe, span<iovec_t const> iov, span<int const> flushing
-			, int num_blocks, storage_error& error);
-		// returns true if the piece entry was freed
-		bool iovec_flushed(cached_piece_entry* pe
-			, int* flushing, int num_blocks, int block_offset
-			, storage_error const& error
-			, jobqueue_t& completed_jobs);
-
-		// assumes l is locked (the cache std::mutex).
-		// assumes pe->hash to be set.
-		// If there are new blocks in piece 'pe' that have not been
-		// hashed by the partial_hash object attached to this piece,
-		// the piece will
-		void kick_hasher(cached_piece_entry* pe, std::unique_lock<std::mutex>& l);
-
-		// flags to pass in to flush_cache()
-		enum flush_flags_t : std::uint32_t
-		{
-			// only flush read cache (this is cheap)
-			flush_read_cache = 1,
-			// flush read cache, and write cache
-			flush_write_cache = 2,
-			// flush read cache, delete write cache without flushing to disk
-			flush_delete_cache = 4,
-			// expect all pieces for the storage to have been
-			// cleared when flush_cache() returns. This is only
-			// used for asserts and only applies for fence jobs
-			flush_expect_clear = 8
-		};
-		void flush_cache(storage_interface* storage, std::uint32_t flags, jobqueue_t& completed_jobs, std::unique_lock<std::mutex>& l);
-		void flush_expired_write_blocks(jobqueue_t& completed_jobs, std::unique_lock<std::mutex>& l);
-		void flush_piece(cached_piece_entry* pe, std::uint32_t flags, jobqueue_t& completed_jobs, std::unique_lock<std::mutex>& l);
-
-		int try_flush_hashed(cached_piece_entry* p, int cont_blocks, jobqueue_t& completed_jobs, std::unique_lock<std::mutex>& l);
-
-		void try_flush_write_blocks(int num, jobqueue_t& completed_jobs, std::unique_lock<std::mutex>& l);
-
-		void maybe_flush_write_blocks();
-		void execute_job(disk_io_job* j);
-		void immediate_execute();
-		void abort_jobs();
-		void abort_hash_jobs(storage_index_t storage);
-
-		// returns the maximum number of threads
-		// the actual number of threads may be less
-		int num_threads() const;
-		job_queue& queue_for_job(disk_io_job* j);
-		disk_io_thread_pool& pool_for_job(disk_io_job* j);
-
-		// set to true once we start shutting down
-		std::atomic<bool> m_abort{false};
-
-		// this is a counter of how many threads are currently running.
-		// it's used to identify the last thread still running while
-		// shutting down. This last thread is responsible for cleanup
-		// must hold the job mutex to access
-		int m_num_running_threads = 0;
-
-		// std::mutex to protect the m_generic_io_jobs and m_hash_io_jobs lists
-		mutable std::mutex m_job_mutex;
-
-		// most jobs are posted to m_generic_io_jobs
-		// but hash jobs are posted to m_hash_io_jobs if m_hash_threads
-		// has a non-zero maximum thread count
-		job_queue m_generic_io_jobs;
-		disk_io_thread_pool m_generic_threads;
-		job_queue m_hash_io_jobs;
-		disk_io_thread_pool m_hash_threads;
-
-		aux::session_settings const& m_settings;
-
-		// the last time we expired write blocks from the cache
-		time_point m_last_cache_expiry = min_time();
-
-		// we call close_oldest_file on the file_pool regularly. This is the next
-		// time we should call it
-		time_point m_next_close_oldest_file = min_time();
-
-		// LRU cache of open files
-		file_pool m_file_pool{40};
-
-		// disk cache
-		mutable std::mutex m_cache_mutex;
-		block_cache m_disk_cache;
-		enum
-		{
-			cache_check_idle,
-			cache_check_active,
-			cache_check_reinvoke
-		};
-		int m_cache_check_state = cache_check_idle;
-
-		// total number of blocks in use by both the read
-		// and the write cache. This is not supposed to
-		// exceed m_cache_size
-
-		counters& m_stats_counters;
-
-		// this is the main thread io_service. Callbacks are
-		// posted on this in order to have them execute in
-		// the main thread.
-		io_service& m_ios;
-
-		// jobs that are completed are put on this queue
-		// whenever the queue size grows from 0 to 1
-		// a message is posted to the network thread, which
-		// will then drain the queue and execute the jobs'
-		// handler functions
-		std::mutex m_completed_jobs_mutex;
-		jobqueue_t m_completed_jobs;
-
-		// storages that have had write activity recently and will get ticked
-		// soon, for deferred actions (say, flushing partfile metadata)
-		std::vector<std::pair<time_point, std::weak_ptr<storage_interface>>> m_need_tick;
-		std::mutex m_need_tick_mutex;
-
-		// this is protected by the completed_jobs_mutex. It's true whenever
-		// there's a call_job_handlers message in-flight to the network thread. We
-		// only ever keep one such message in flight at a time, and coalesce
-		// completion callbacks in m_completed jobs
-		bool m_job_completions_in_flight = false;
->>>>>>> a3440e54
+	struct settings_interface;
 
 	// constructs a memory mapped file disk I/O object.
 	TORRENT_EXPORT std::unique_ptr<disk_interface> mmap_disk_io_constructor(
-		io_context& ios, counters& cnt);
+		io_context& ios, settings_interface const&, counters& cnt);
 
 #endif // HAVE_MMAP || HAVE_MAP_VIEW_OF_FILE
 
