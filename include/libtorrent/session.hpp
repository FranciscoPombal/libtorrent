/*

Copyright (c) 2003-2004, 2006-2007, 2009-2010, 2013-2019, Arvid Norberg
Copyright (c) 2015, Steven Siloti
Copyright (c) 2016-2018, Alden Torres
All rights reserved.

Redistribution and use in source and binary forms, with or without
modification, are permitted provided that the following conditions
are met:

    * Redistributions of source code must retain the above copyright
      notice, this list of conditions and the following disclaimer.
    * Redistributions in binary form must reproduce the above copyright
      notice, this list of conditions and the following disclaimer in
      the documentation and/or other materials provided with the distribution.
    * Neither the name of the author nor the names of its
      contributors may be used to endorse or promote products derived
      from this software without specific prior written permission.

THIS SOFTWARE IS PROVIDED BY THE COPYRIGHT HOLDERS AND CONTRIBUTORS "AS IS"
AND ANY EXPRESS OR IMPLIED WARRANTIES, INCLUDING, BUT NOT LIMITED TO, THE
IMPLIED WARRANTIES OF MERCHANTABILITY AND FITNESS FOR A PARTICULAR PURPOSE
ARE DISCLAIMED. IN NO EVENT SHALL THE COPYRIGHT OWNER OR CONTRIBUTORS BE
LIABLE FOR ANY DIRECT, INDIRECT, INCIDENTAL, SPECIAL, EXEMPLARY, OR
CONSEQUENTIAL DAMAGES (INCLUDING, BUT NOT LIMITED TO, PROCUREMENT OF
SUBSTITUTE GOODS OR SERVICES; LOSS OF USE, DATA, OR PROFITS; OR BUSINESS
INTERRUPTION) HOWEVER CAUSED AND ON ANY THEORY OF LIABILITY, WHETHER IN
CONTRACT, STRICT LIABILITY, OR TORT (INCLUDING NEGLIGENCE OR OTHERWISE)
ARISING IN ANY WAY OUT OF THE USE OF THIS SOFTWARE, EVEN IF ADVISED OF THE
POSSIBILITY OF SUCH DAMAGE.

*/

#ifndef TORRENT_SESSION_HPP_INCLUDED
#define TORRENT_SESSION_HPP_INCLUDED

#include <thread>

#include "libtorrent/config.hpp"
#include "libtorrent/io_context.hpp"
#include "libtorrent/settings_pack.hpp"
#include "libtorrent/session_handle.hpp"
#include "libtorrent/kademlia/dht_storage.hpp"
#include "libtorrent/session_params.hpp"

#if TORRENT_ABI_VERSION == 1
#include "libtorrent/fingerprint.hpp"
#include <cstdio> // for snprintf
#endif

namespace libtorrent {

TORRENT_VERSION_NAMESPACE_3
	struct plugin;
	struct session_params;
TORRENT_VERSION_NAMESPACE_3_END

	// The default values of the session settings are set for a regular
	// bittorrent client running on a desktop system. There are functions that
	// can set the session settings to pre set settings for other environments.
	// These can be used for the basis, and should be tweaked to fit your needs
	// better.
	//
	// ``min_memory_usage`` returns settings that will use the minimal amount of
	// RAM, at the potential expense of upload and download performance. It
	// adjusts the socket buffer sizes, disables the disk cache, lowers the send
	// buffer watermarks so that each connection only has at most one block in
	// use at any one time. It lowers the outstanding blocks send to the disk
	// I/O thread so that connections only have one block waiting to be flushed
	// to disk at any given time. It lowers the max number of peers in the peer
	// list for torrents. It performs multiple smaller reads when it hashes
	// pieces, instead of reading it all into memory before hashing.
	//
	// This configuration is intended to be the starting point for embedded
	// devices. It will significantly reduce memory usage.
	//
	// ``high_performance_seed`` returns settings optimized for a seed box,
	// serving many peers and that doesn't do any downloading. It has a 128 MB
	// disk cache and has a limit of 400 files in its file pool. It support fast
	// upload rates by allowing large send buffers.
	TORRENT_EXPORT settings_pack min_memory_usage();
	TORRENT_EXPORT settings_pack high_performance_seed();
#if TORRENT_ABI_VERSION == 1
	TORRENT_DEPRECATED
	inline void min_memory_usage(settings_pack& set)
	{ set = min_memory_usage(); }
	TORRENT_DEPRECATED
	inline void high_performance_seed(settings_pack& set)
	{ set = high_performance_seed(); }
#endif

namespace aux {

	struct session_impl;
}

	struct disk_interface;
	struct counters;
	struct settings_interface;

	// the constructor function for the default storage. On systems that support
	// memory mapped files (and a 64 bit address space) the memory mapped storage
	// will be constructed, otherwise the portable posix storage.
	TORRENT_EXPORT std::unique_ptr<disk_interface> default_disk_io_constructor(
		io_context& ios, settings_interface const&, counters& cnt);

	// this is a holder for the internal session implementation object. Once the
	// session destruction is explicitly initiated, this holder is used to
	// synchronize the completion of the shutdown. The lifetime of this object
	// may outlive session, causing the session destructor to not block. The
	// session_proxy destructor will block however, until the underlying session
	// is done shutting down.
	struct TORRENT_EXPORT session_proxy
	{
		friend struct session;
		// default constructor, does not refer to any session
		// implementation object.
		session_proxy();
		~session_proxy();
		session_proxy(session_proxy const&);
		session_proxy& operator=(session_proxy const&) &;
		session_proxy(session_proxy&&) noexcept;
		session_proxy& operator=(session_proxy&&) & noexcept;
	private:
		session_proxy(
			std::shared_ptr<io_context> ios
			, std::shared_ptr<std::thread> t
			, std::shared_ptr<aux::session_impl> impl);

		std::shared_ptr<io_context> m_io_service;
		std::shared_ptr<std::thread> m_thread;
		std::shared_ptr<aux::session_impl> m_impl;
	};

	// The session holds all state that spans multiple torrents. Among other
	// things it runs the network loop and manages all torrents. Once it's
	// created, the session object will spawn the main thread that will do all
	// the work. The main thread will be idle as long it doesn't have any
	// torrents to participate in.
	//
	// You have some control over session configuration through the
	// ``session_handle::apply_settings()`` member function. To change one or more
	// configuration options, create a settings_pack. object and fill it with
	// the settings to be set and pass it in to ``session::apply_settings()``.
	//
	// see apply_settings().
	struct TORRENT_EXPORT session : session_handle
	{
		// Constructs the session objects which acts as the container of torrents.
		// In order to avoid a race condition between starting the session and
		// configuring it, you can pass in a session_params object. Its settings
		// will take effect before the session starts up.
		explicit session(session_params const& params);
		explicit session(session_params&& params);
		session();

		// Overload of the constructor that takes an external io_context to run
		// the session object on. This is primarily useful for tests that may want
		// to run multiple sessions on a single io_context, or low resource
		// systems where additional threads are expensive and sharing an
		// io_context with other events is fine.
		//
		// .. warning::
		// 	The session object does not cleanly terminate with an external
		// 	``io_context``. The ``io_context::run()`` call _must_ have returned
		// 	before it's safe to destruct the session. Which means you *MUST*
		// 	call session::abort() and save the session_proxy first, then
		// 	destruct the session object, then sync with the io_context, then
		// 	destruct the session_proxy object.
		session(session_params&& params, io_context& ios);
		session(session_params const& params, io_context& ios);

		// hidden
		session(session&&);
		session& operator=(session&&) &;

		// hidden
		session(session const&) = delete;
		session& operator=(session const&) = delete;

#if TORRENT_ABI_VERSION <= 2
#include "libtorrent/aux_/disable_deprecation_warnings_push.hpp"

		// Constructs the session objects which acts as the container of torrents.
		// It provides configuration options across torrents (such as rate limits,
		// disk cache, ip filter etc.). In order to avoid a race condition between
		// starting the session and configuring it, you can pass in a
		// settings_pack object. Its settings will take effect before the session
		// starts up.
		//
		// The ``flags`` parameter can be used to start default features (UPnP &
		// NAT-PMP) and default plugins (ut_metadata, ut_pex and smart_ban). The
		// default is to start those features. If you do not want them to start,
		// pass 0 as the flags parameter.
		TORRENT_DEPRECATED
		session(settings_pack&& pack, session_flags_t const flags);
		TORRENT_DEPRECATED
		session(settings_pack const& pack, session_flags_t const flags);
		explicit session(settings_pack&& pack) : session(std::move(pack), add_default_plugins) {}
		explicit session(settings_pack const& pack) : session(pack, add_default_plugins) {}

		// overload of the constructor that takes an external io_context to run
		// the session object on. This is primarily useful for tests that may want
		// to run multiple sessions on a single io_context, or low resource
		// systems where additional threads are expensive and sharing an
		// io_context with other events is fine.
		//
		// .. warning::
		// 	The session object does not cleanly terminate with an external
		// 	``io_context``. The ``io_context::run()`` call _must_ have returned
		// 	before it's safe to destruct the session. Which means you *MUST*
		// 	call session::abort() and save the session_proxy first, then
		// 	destruct the session object, then sync with the io_context, then
		// 	destruct the session_proxy object.
		TORRENT_DEPRECATED
		session(settings_pack&&, io_context&, session_flags_t);
		TORRENT_DEPRECATED
		session(settings_pack const&, io_context&, session_flags_t);
		session(settings_pack&& pack, io_context& ios) : session(std::move(pack), ios, add_default_plugins) {}
		session(settings_pack const& pack, io_context& ios) : session(pack, ios, add_default_plugins) {}

#include "libtorrent/aux_/disable_warnings_pop.hpp"
#endif // TORRENT_ABI_VERSION

#if TORRENT_ABI_VERSION == 1
#include "libtorrent/aux_/disable_deprecation_warnings_push.hpp"

		TORRENT_DEPRECATED
		session(fingerprint const& print
			, session_flags_t const flags = start_default_features | add_default_plugins
<<<<<<< HEAD
			, alert_category_t const alert_mask = alert::error_notification);
=======
			, alert_category_t const alert_mask = alert_category::error)
		{
			settings_pack pack;
			pack.set_int(settings_pack::alert_mask, int(alert_mask));
			pack.set_str(settings_pack::peer_fingerprint, print.to_string());
			if (!(flags & start_default_features))
			{
				pack.set_bool(settings_pack::enable_upnp, false);
				pack.set_bool(settings_pack::enable_natpmp, false);
				pack.set_bool(settings_pack::enable_lsd, false);
				pack.set_bool(settings_pack::enable_dht, false);
			}

			start(flags, std::move(pack), nullptr);
		}
>>>>>>> 983b1d64

		TORRENT_DEPRECATED
		session(fingerprint const& print
			, std::pair<int, int> listen_port_range
			, char const* listen_interface = "0.0.0.0"
			, session_flags_t const flags = start_default_features | add_default_plugins
<<<<<<< HEAD
			, alert_category_t const alert_mask = alert::error_notification);

#include "libtorrent/aux_/disable_warnings_pop.hpp"
=======
			, alert_category_t const alert_mask = alert_category::error)
		{
			TORRENT_ASSERT(listen_port_range.first > 0);
			TORRENT_ASSERT(listen_port_range.first <= listen_port_range.second);

			settings_pack pack;
			pack.set_int(settings_pack::alert_mask, int(alert_mask));
			pack.set_int(settings_pack::max_retry_port_bind, listen_port_range.second - listen_port_range.first);
			pack.set_str(settings_pack::peer_fingerprint, print.to_string());
			char if_string[100];

			if (listen_interface == nullptr) listen_interface = "0.0.0.0";
			std::snprintf(if_string, sizeof(if_string), "%s:%d", listen_interface, listen_port_range.first);
			pack.set_str(settings_pack::listen_interfaces, if_string);

			if (!(flags & start_default_features))
			{
				pack.set_bool(settings_pack::enable_upnp, false);
				pack.set_bool(settings_pack::enable_natpmp, false);
				pack.set_bool(settings_pack::enable_lsd, false);
				pack.set_bool(settings_pack::enable_dht, false);
			}
			start(flags, std::move(pack), nullptr);
		}
#ifdef __GNUC__
#pragma GCC diagnostic pop
#endif
#ifdef __clang__
#pragma clang diagnostic pop
#endif
#ifdef _MSC_VER
#pragma warning(pop)
#endif
>>>>>>> 983b1d64
#endif // TORRENT_ABI_VERSION

		// The destructor of session will notify all trackers that our torrents
		// have been shut down. If some trackers are down, they will time out.
		// All this before the destructor of session returns. So, it's advised
		// that any kind of interface (such as windows) are closed before
		// destructing the session object. Because it can take a few second for
		// it to finish. The timeout can be set with apply_settings().
		~session();

		// In case you want to destruct the session asynchronously, you can
		// request a session destruction proxy. If you don't do this, the
		// destructor of the session object will block while the trackers are
		// contacted. If you keep one ``session_proxy`` to the session when
		// destructing it, the destructor will not block, but start to close down
		// the session, the destructor of the proxy will then synchronize the
		// threads. So, the destruction of the session is performed from the
		// ``session`` destructor call until the ``session_proxy`` destructor
		// call. The ``session_proxy`` does not have any operations on it (since
		// the session is being closed down, no operations are allowed on it).
		// The only valid operation is calling the destructor::
		//
		// 	struct session_proxy {};
		session_proxy abort();

	private:

		void start(session_params&& params, io_context* ios);
#if TORRENT_ABI_VERSION <= 2
		void start(session_flags_t flags, settings_pack&& sp, io_context* ios);
#endif

		void start(session_params const& params, io_context* ios) = delete;
#if TORRENT_ABI_VERSION <= 2
		void start(session_flags_t flags, settings_pack const& sp, io_context* ios) = delete;
#endif

		// data shared between the main thread
		// and the working thread
		std::shared_ptr<io_context> m_io_service;
		std::shared_ptr<std::thread> m_thread;
		std::shared_ptr<aux::session_impl> m_impl;
	};

}

#endif // TORRENT_SESSION_HPP_INCLUDED<|MERGE_RESOLUTION|>--- conflicted
+++ resolved
@@ -229,70 +229,16 @@
 		TORRENT_DEPRECATED
 		session(fingerprint const& print
 			, session_flags_t const flags = start_default_features | add_default_plugins
-<<<<<<< HEAD
-			, alert_category_t const alert_mask = alert::error_notification);
-=======
-			, alert_category_t const alert_mask = alert_category::error)
-		{
-			settings_pack pack;
-			pack.set_int(settings_pack::alert_mask, int(alert_mask));
-			pack.set_str(settings_pack::peer_fingerprint, print.to_string());
-			if (!(flags & start_default_features))
-			{
-				pack.set_bool(settings_pack::enable_upnp, false);
-				pack.set_bool(settings_pack::enable_natpmp, false);
-				pack.set_bool(settings_pack::enable_lsd, false);
-				pack.set_bool(settings_pack::enable_dht, false);
-			}
-
-			start(flags, std::move(pack), nullptr);
-		}
->>>>>>> 983b1d64
+			, alert_category_t const alert_mask = alert_category::error);
 
 		TORRENT_DEPRECATED
 		session(fingerprint const& print
 			, std::pair<int, int> listen_port_range
 			, char const* listen_interface = "0.0.0.0"
 			, session_flags_t const flags = start_default_features | add_default_plugins
-<<<<<<< HEAD
-			, alert_category_t const alert_mask = alert::error_notification);
+			, alert_category_t const alert_mask = alert_category::error);
 
 #include "libtorrent/aux_/disable_warnings_pop.hpp"
-=======
-			, alert_category_t const alert_mask = alert_category::error)
-		{
-			TORRENT_ASSERT(listen_port_range.first > 0);
-			TORRENT_ASSERT(listen_port_range.first <= listen_port_range.second);
-
-			settings_pack pack;
-			pack.set_int(settings_pack::alert_mask, int(alert_mask));
-			pack.set_int(settings_pack::max_retry_port_bind, listen_port_range.second - listen_port_range.first);
-			pack.set_str(settings_pack::peer_fingerprint, print.to_string());
-			char if_string[100];
-
-			if (listen_interface == nullptr) listen_interface = "0.0.0.0";
-			std::snprintf(if_string, sizeof(if_string), "%s:%d", listen_interface, listen_port_range.first);
-			pack.set_str(settings_pack::listen_interfaces, if_string);
-
-			if (!(flags & start_default_features))
-			{
-				pack.set_bool(settings_pack::enable_upnp, false);
-				pack.set_bool(settings_pack::enable_natpmp, false);
-				pack.set_bool(settings_pack::enable_lsd, false);
-				pack.set_bool(settings_pack::enable_dht, false);
-			}
-			start(flags, std::move(pack), nullptr);
-		}
-#ifdef __GNUC__
-#pragma GCC diagnostic pop
-#endif
-#ifdef __clang__
-#pragma clang diagnostic pop
-#endif
-#ifdef _MSC_VER
-#pragma warning(pop)
-#endif
->>>>>>> 983b1d64
 #endif // TORRENT_ABI_VERSION
 
 		// The destructor of session will notify all trackers that our torrents
