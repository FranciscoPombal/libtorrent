/*

Copyright (c) 2003-2018, Arvid Norberg
All rights reserved.

Redistribution and use in source and binary forms, with or without
modification, are permitted provided that the following conditions
are met:

    * Redistributions of source code must retain the above copyright
      notice, this list of conditions and the following disclaimer.
    * Redistributions in binary form must reproduce the above copyright
      notice, this list of conditions and the following disclaimer in
      the documentation and/or other materials provided with the distribution.
    * Neither the name of the author nor the names of its
      contributors may be used to endorse or promote products derived
      from this software without specific prior written permission.

THIS SOFTWARE IS PROVIDED BY THE COPYRIGHT HOLDERS AND CONTRIBUTORS "AS IS"
AND ANY EXPRESS OR IMPLIED WARRANTIES, INCLUDING, BUT NOT LIMITED TO, THE
IMPLIED WARRANTIES OF MERCHANTABILITY AND FITNESS FOR A PARTICULAR PURPOSE
ARE DISCLAIMED. IN NO EVENT SHALL THE COPYRIGHT OWNER OR CONTRIBUTORS BE
LIABLE FOR ANY DIRECT, INDIRECT, INCIDENTAL, SPECIAL, EXEMPLARY, OR
CONSEQUENTIAL DAMAGES (INCLUDING, BUT NOT LIMITED TO, PROCUREMENT OF
SUBSTITUTE GOODS OR SERVICES; LOSS OF USE, DATA, OR PROFITS; OR BUSINESS
INTERRUPTION) HOWEVER CAUSED AND ON ANY THEORY OF LIABILITY, WHETHER IN
CONTRACT, STRICT LIABILITY, OR TORT (INCLUDING NEGLIGENCE OR OTHERWISE)
ARISING IN ANY WAY OUT OF THE USE OF THIS SOFTWARE, EVEN IF ADVISED OF THE
POSSIBILITY OF SUCH DAMAGE.

*/

#ifndef TORRENT_SESSION_HANDLE_HPP_INCLUDED
#define TORRENT_SESSION_HANDLE_HPP_INCLUDED

#include "libtorrent/config.hpp"
#include "libtorrent/fwd.hpp"
#include "libtorrent/entry.hpp"
#include "libtorrent/torrent_handle.hpp"
#include "libtorrent/add_torrent_params.hpp"
#include "libtorrent/disk_io_thread.hpp" // for cached_piece_info
#include "libtorrent/alert.hpp" // alert::error_notification
#include "libtorrent/peer_class.hpp"
#include "libtorrent/peer_class_type_filter.hpp"
#include "libtorrent/peer_id.hpp"
#include "libtorrent/io_service.hpp"
#include "libtorrent/session_types.hpp"
#include "libtorrent/portmap.hpp" // for portmap_protocol

#include "libtorrent/kademlia/dht_storage.hpp"
#include "libtorrent/kademlia/dht_settings.hpp"
#include "libtorrent/kademlia/announce_flags.hpp"

#if TORRENT_ABI_VERSION == 1
#include "libtorrent/session_settings.hpp"
#include <deque>
#endif

namespace libtorrent {

	class torrent;

#if TORRENT_ABI_VERSION == 1
	struct session_status;
	using user_load_function_t = std::function<void(sha1_hash const&
		, std::vector<char>&, error_code&)>;
#endif

	struct TORRENT_EXPORT session_handle
	{
		friend class session;
		friend struct aux::session_impl;

		session_handle() {}

		session_handle(session_handle const& t) = default;
		session_handle(session_handle&& t) noexcept = default;
		session_handle& operator=(session_handle const&) = default;
		session_handle& operator=(session_handle&&) noexcept = default;

		bool is_valid() const { return !m_impl.expired(); }

		// saves settings (i.e. the settings_pack)
		static constexpr save_state_flags_t save_settings = 0_bit;

		// saves dht_settings
		static constexpr save_state_flags_t save_dht_settings = 1_bit;

		// saves dht state such as nodes and node-id, possibly accelerating
		// joining the DHT if provided at next session startup.
		static constexpr save_state_flags_t save_dht_state = 2_bit;

#if TORRENT_ABI_VERSION == 1
		// save pe_settings
		static constexpr save_state_flags_t TORRENT_DEPRECATED_MEMBER save_encryption_settings = 3_bit;
		static constexpr save_state_flags_t TORRENT_DEPRECATED_MEMBER save_as_map = 4_bit;
		static constexpr save_state_flags_t TORRENT_DEPRECATED_MEMBER save_proxy = 5_bit;
		static constexpr save_state_flags_t TORRENT_DEPRECATED_MEMBER save_i2p_proxy = 6_bit;
		static constexpr save_state_flags_t TORRENT_DEPRECATED_MEMBER save_dht_proxy = 7_bit;
		static constexpr save_state_flags_t TORRENT_DEPRECATED_MEMBER save_peer_proxy = 8_bit;
		static constexpr save_state_flags_t TORRENT_DEPRECATED_MEMBER save_web_proxy = 9_bit;
		static constexpr save_state_flags_t TORRENT_DEPRECATED_MEMBER save_tracker_proxy = 10_bit;
#endif

		// TODO: 2 the ip filter should probably be saved here too
		// loads and saves all session settings, including dht_settings,
		// encryption settings and proxy settings. ``save_state`` writes all keys
		// to the ``entry`` that's passed in, which needs to either not be
		// initialized, or initialized as a dictionary.
		//
		// ``load_state`` expects a bdecode_node which can be built from a bencoded
		// buffer with bdecode().
		//
		// The ``flags`` argument is used to filter which parts of the session
		// state to save or load. By default, all state is saved/restored (except
		// for the individual torrents).
		//
		// When saving settings, there are two fields that are *not* loaded.
		// ``peer_fingerprint`` and ``user_agent``. Those are left as configured
		// by the ``session_settings`` passed to the session constructor or
		// subsequently set via apply_settings().
		void save_state(entry& e, save_state_flags_t flags = save_state_flags_t::all()) const;
		void load_state(bdecode_node const& e, save_state_flags_t flags = save_state_flags_t::all());

		// .. note::
		// 	these calls are potentially expensive and won't scale well with
		// 	lots of torrents. If you're concerned about performance, consider
		// 	using ``post_torrent_updates()`` instead.
		//
		// ``get_torrent_status`` returns a vector of the torrent_status for
		// every torrent which satisfies ``pred``, which is a predicate function
		// which determines if a torrent should be included in the returned set
		// or not. Returning true means it should be included and false means
		// excluded. The ``flags`` argument is the same as to
		// ``torrent_handle::status()``. Since ``pred`` is guaranteed to be
		// called for every torrent, it may be used to count the number of
		// torrents of different categories as well.
		//
		// ``refresh_torrent_status`` takes a vector of torrent_status structs
		// (for instance the same vector that was returned by
		// get_torrent_status() ) and refreshes the status based on the
		// ``handle`` member. It is possible to use this function by first
		// setting up a vector of default constructed ``torrent_status`` objects,
		// only initializing the ``handle`` member, in order to request the
		// torrent status for multiple torrents in a single call. This can save a
		// significant amount of time if you have a lot of torrents.
		//
		// Any torrent_status object whose ``handle`` member is not referring to
		// a valid torrent are ignored.
<<<<<<< HEAD
		std::vector<torrent_status> get_torrent_status(
			std::function<bool(torrent_status const&)> const& pred
			, status_flags_t flags = {}) const;
=======
		//
		// The intended use of these functions is to start off by calling
		// ``get_torrent_status()`` to get a list of all torrents that match your
		// criteria. Then call ``refresh_torrent_status()`` on that list. This
		// will only refresh the status for the torrents in your list, and thus
		// ignore all other torrents you might be running. This may save a
		// significant amount of time, especially if the number of torrents you're
		// interested in is small. In order to keep your list of interested
		// torrents up to date, you can either call ``get_torrent_status()`` from
		// time to time, to include torrents you might have become interested in
		// since the last time. In order to stop refreshing a certain torrent,
		// simply remove it from the list.
		void get_torrent_status(std::vector<torrent_status>* ret
			, boost::function<bool(torrent_status const&)> const& pred
			, boost::uint32_t flags = 0) const;
>>>>>>> c9d93710
		void refresh_torrent_status(std::vector<torrent_status>* ret
			, status_flags_t flags = {}) const;

		// This functions instructs the session to post the state_update_alert,
		// containing the status of all torrents whose state changed since the
		// last time this function was called.
		//
		// Only torrents who has the state subscription flag set will be
		// included. This flag is on by default. See add_torrent_params.
		// the ``flags`` argument is the same as for torrent_handle::status().
		// see torrent_handle::status_flags_t.
		void post_torrent_updates(status_flags_t flags = status_flags_t::all());

		// This function will post a session_stats_alert object, containing a
		// snapshot of the performance counters from the internals of libtorrent.
		// To interpret these counters, query the session via
		// session_stats_metrics().
		//
		// For more information, see the session-statistics_ section.
		void post_session_stats();

		// This will cause a dht_stats_alert to be posted.
		void post_dht_stats();

		// internal
		io_service& get_io_service();

		// ``find_torrent()`` looks for a torrent with the given info-hash. In
		// case there is such a torrent in the session, a torrent_handle to that
		// torrent is returned. In case the torrent cannot be found, an invalid
		// torrent_handle is returned.
		//
		// See ``torrent_handle::is_valid()`` to know if the torrent was found or
		// not.
		//
		// ``get_torrents()`` returns a vector of torrent_handles to all the
		// torrents currently in the session.
		torrent_handle find_torrent(sha1_hash const& info_hash) const;
		std::vector<torrent_handle> get_torrents() const;

		// You add torrents through the add_torrent() function where you give an
		// object with all the parameters. The add_torrent() overloads will block
		// until the torrent has been added (or failed to be added) and returns
		// an error code and a torrent_handle. In order to add torrents more
		// efficiently, consider using async_add_torrent() which returns
		// immediately, without waiting for the torrent to add. Notification of
		// the torrent being added is sent as add_torrent_alert.
		//
		// The overload that does not take an error_code throws an exception on
		// error and is not available when building without exception support.
		// The torrent_handle returned by add_torrent() can be used to retrieve
		// information about the torrent's progress, its peers etc. It is also
		// used to abort a torrent.
		//
		// If the torrent you are trying to add already exists in the session (is
		// either queued for checking, being checked or downloading)
		// ``add_torrent()`` will throw system_error which derives from
		// ``std::exception`` unless duplicate_is_error is set to false. In that
		// case, add_torrent() will return the handle to the existing torrent.
		//
		// all torrent_handles must be destructed before the session is destructed!
#ifndef BOOST_NO_EXCEPTIONS
		torrent_handle add_torrent(add_torrent_params&& params);
		torrent_handle add_torrent(add_torrent_params const& params);
#endif
		torrent_handle add_torrent(add_torrent_params&& params, error_code& ec);
		torrent_handle add_torrent(add_torrent_params const& params, error_code& ec);
		void async_add_torrent(add_torrent_params&& params);
		void async_add_torrent(add_torrent_params const& params);

#ifndef BOOST_NO_EXCEPTIONS
#if TORRENT_ABI_VERSION == 1
		// deprecated in 0.14
		TORRENT_DEPRECATED
		torrent_handle add_torrent(
			torrent_info const& ti
			, std::string const& save_path
			, entry const& resume_data = entry()
			, storage_mode_t storage_mode = storage_mode_sparse
			, bool paused = false
			, storage_constructor_type sc = default_storage_constructor);

		// deprecated in 0.14
		TORRENT_DEPRECATED
		torrent_handle add_torrent(
			char const* tracker_url
			, sha1_hash const& info_hash
			, char const* name
			, std::string const& save_path
			, entry const& resume_data = entry()
			, storage_mode_t storage_mode = storage_mode_sparse
			, bool paused = false
			, storage_constructor_type sc = default_storage_constructor
			, void* userdata = nullptr);
#endif // TORRENT_ABI_VERSION
#endif

		// Pausing the session has the same effect as pausing every torrent in
		// it, except that torrents will not be resumed by the auto-manage
		// mechanism. Resuming will restore the torrents to their previous paused
		// state. i.e. the session pause state is separate from the torrent pause
		// state. A torrent is inactive if it is paused or if the session is
		// paused.
		void pause();
		void resume();
		bool is_paused() const;

#if TORRENT_ABI_VERSION == 1
		// *the feature of dynamically loading/unloading torrents is deprecated
		// and discouraged*
		//
		// This function enables dynamic-loading-of-torrent-files_. When a
		// torrent is unloaded but needs to be available in memory, this function
		// is called **from within the libtorrent network thread**. From within
		// this thread, you can **not** use any of the public APIs of libtorrent
		// itself. The info-hash of the torrent is passed in to the function
		// and it is expected to fill in the passed in ``vector<char>`` with the
		// .torrent file corresponding to it.
		//
		// If there is an error loading the torrent file, the ``error_code``
		// (``ec``) should be set to reflect the error. In such case, the torrent
		// itself is stopped and set to an error state with the corresponding
		// error code.
		//
		// Given that the function is called from the internal network thread of
		// libtorrent, it's important to not stall. libtorrent will not be able
		// to send nor receive any data until the function call returns.
		//
		// The signature of the function to pass in is::
		//
		// 	void fun(sha1_hash const& info_hash, std::vector<char>& buf, error_code& ec);
		TORRENT_DEPRECATED
		void set_load_function(user_load_function_t fun);

		// deprecated in libtorrent 1.1, use performance_counters instead
		// returns session wide-statistics and status. For more information, see
		// the ``session_status`` struct.
		TORRENT_DEPRECATED
		session_status status() const;

		// deprecated in libtorrent 1.1
		// fills out the supplied vector with information for each piece that is
		// currently in the disk cache for the torrent with the specified
		// info-hash (``ih``).
		TORRENT_DEPRECATED
		void get_cache_info(sha1_hash const& ih
			, std::vector<cached_piece_info>& ret) const;

		// Returns status of the disk cache for this session.
		// For more information, see the cache_status type.
		TORRENT_DEPRECATED
		cache_status get_cache_status() const;

		// deprecated in 1.2
		TORRENT_DEPRECATED
		void get_torrent_status(std::vector<torrent_status>* ret
			, std::function<bool(torrent_status const&)> const& pred
			, status_flags_t flags = {}) const;
#endif // TORRENT_ABI_VERSION

		enum { disk_cache_no_pieces = 1 };

		// Fills in the cache_status struct with information about the given torrent.
		// If ``flags`` is ``session::disk_cache_no_pieces`` the ``cache_status::pieces`` field
		// will not be set. This may significantly reduce the cost of this call.
		void get_cache_info(cache_status* ret, torrent_handle h = torrent_handle(), int flags = 0) const;

#if TORRENT_ABI_VERSION == 1
		// ``start_dht`` starts the dht node and makes the trackerless service
		// available to torrents.
		//
		// ``stop_dht`` stops the dht node.
		// deprecated. use settings_pack::enable_dht instead
		TORRENT_DEPRECATED
		void start_dht();
		TORRENT_DEPRECATED
		void stop_dht();
#endif

		// ``set_dht_settings`` sets some parameters available to the dht node.
		// See dht_settings for more information.
		//
		// ``is_dht_running()`` returns true if the DHT support has been started
		// and false
		// otherwise.
		//
		// ``get_dht_settings()`` returns the current settings
		void set_dht_settings(dht::dht_settings const& settings);
		bool is_dht_running() const;
		dht::dht_settings get_dht_settings() const;

		// ``set_dht_storage`` set a dht custom storage constructor function
		// to be used internally when the dht is created.
		//
		// Since the dht storage is a critical component for the dht behavior,
		// this function will only be effective the next time the dht is started.
		// If you never touch this feature, a default map-memory based storage
		// is used.
		//
		// If you want to make sure the dht is initially created with your
		// custom storage, create a session with the setting
		// ``settings_pack::enable_dht`` to false, set your constructor function
		// and call ``apply_settings`` with ``settings_pack::enable_dht`` to true.
		void set_dht_storage(dht::dht_storage_constructor_type sc);

		// ``add_dht_node`` takes a host name and port pair. That endpoint will be
		// pinged, and if a valid DHT reply is received, the node will be added to
		// the routing table.
		void add_dht_node(std::pair<std::string, int> const& node);

#if TORRENT_ABI_VERSION == 1
		// deprecated, use settings_pack::dht_bootstrap_nodes instead
		//
		// ``add_dht_router`` adds the given endpoint to a list of DHT router
		// nodes. If a search is ever made while the routing table is empty,
		// those nodes will be used as backups. Nodes in the router node list
		// will also never be added to the regular routing table, which
		// effectively means they are only used for bootstrapping, to keep the
		// load off them.
		//
		// An example routing node that you could typically add is
		// ``router.bittorrent.com``.
		TORRENT_DEPRECATED
		void add_dht_router(std::pair<std::string, int> const& node);
#endif

		// query the DHT for an immutable item at the ``target`` hash.
		// the result is posted as a dht_immutable_item_alert.
		void dht_get_item(sha1_hash const& target);

		// query the DHT for a mutable item under the public key ``key``.
		// this is an ed25519 key. ``salt`` is optional and may be left
		// as an empty string if no salt is to be used.
		// if the item is found in the DHT, a dht_mutable_item_alert is
		// posted.
		void dht_get_item(std::array<char, 32> key
			, std::string salt = std::string());

		// store the given bencoded data as an immutable item in the DHT.
		// the returned hash is the key that is to be used to look the item
		// up again. It's just the SHA-1 hash of the bencoded form of the
		// structure.
		sha1_hash dht_put_item(entry data);

		// store a mutable item. The ``key`` is the public key the blob is
		// to be stored under. The optional ``salt`` argument is a string that
		// is to be mixed in with the key when determining where in the DHT
		// the value is to be stored. The callback function is called from within
		// the libtorrent network thread once we've found where to store the blob,
		// possibly with the current value stored under the key.
		// The values passed to the callback functions are:
		//
		// entry& value
		// 	the current value stored under the key (may be empty). Also expected
		// 	to be set to the value to be stored by the function.
		//
		// std::array<char,64>& signature
		// 	the signature authenticating the current value. This may be zeros
		// 	if there is currently no value stored. The function is expected to
		// 	fill in this buffer with the signature of the new value to store.
		// 	To generate the signature, you may want to use the
		// 	``sign_mutable_item`` function.
		//
		// std::int64_t& seq
		// 	current sequence number. May be zero if there is no current value.
		// 	The function is expected to set this to the new sequence number of
		// 	the value that is to be stored. Sequence numbers must be monotonically
		// 	increasing. Attempting to overwrite a value with a lower or equal
		// 	sequence number will fail, even if the signature is correct.
		//
		// std::string const& salt
		// 	this is the salt that was used for this put call.
		//
		// Since the callback function ``cb`` is called from within libtorrent,
		// it is critical to not perform any blocking operations. Ideally not
		// even locking a mutex. Pass any data required for this function along
		// with the function object's context and make the function entirely
		// self-contained. The only reason data blob's value is computed
		// via a function instead of just passing in the new value is to avoid
		// race conditions. If you want to *update* the value in the DHT, you
		// must first retrieve it, then modify it, then write it back. The way
		// the DHT works, it is natural to always do a lookup before storing and
		// calling the callback in between is convenient.
		void dht_put_item(std::array<char, 32> key
			, std::function<void(entry&, std::array<char, 64>&
				, std::int64_t&, std::string const&)> cb
			, std::string salt = std::string());

		void dht_get_peers(sha1_hash const& info_hash);
		void dht_announce(sha1_hash const& info_hash, int port = 0, dht::announce_flags_t flags = {});

		// Retrieve all the live DHT (identified by ``nid``) nodes. All the
		// nodes id and endpoint will be returned in the list of nodes in the
		// alert ``dht_live_nodes_alert``.
		// Since this alert is a response to an explicit call, it will always be
		// posted, regardless of the alert mask.
		void dht_live_nodes(sha1_hash const& nid);

		// Query the DHT node specified by ``ep`` to retrieve a sample of the
		// info-hashes that the node currently have in their storage.
		// The ``target`` is included for iterative lookups so that indexing nodes
		// can perform a key space traversal with a single RPC per node by adjusting
		// the target value for each RPC. It has no effect on the returned sample value.
		// The result is posted as a ``dht_sample_infohashes_alert``.
		void dht_sample_infohashes(udp::endpoint const& ep, sha1_hash const& target);

		// Send an arbitrary DHT request directly to the specified endpoint. This
		// function is intended for use by plugins. When a response is received
		// or the request times out, a dht_direct_response_alert will be posted
		// with the response (if any) and the userdata pointer passed in here.
		// Since this alert is a response to an explicit call, it will always be
		// posted, regardless of the alert mask.
		void dht_direct_request(udp::endpoint const& ep, entry const& e, void* userdata = nullptr);

#if TORRENT_ABI_VERSION == 1
		// deprecated in 0.15
		// use save_state and load_state instead
		TORRENT_DEPRECATED
		entry dht_state() const;
		TORRENT_DEPRECATED
		void start_dht(entry const& startup_state);
#endif

		// This function adds an extension to this session. The argument is a
		// function object that is called with a ``torrent_handle`` and which should
		// return a ``std::shared_ptr<torrent_plugin>``. To write custom
		// plugins, see `libtorrent plugins`_. For the typical bittorrent client
		// all of these extensions should be added. The main plugins implemented
		// in libtorrent are:
		//
		// uTorrent metadata
		// 	Allows peers to download the metadata (.torrent files) from the swarm
		// 	directly. Makes it possible to join a swarm with just a tracker and
		// 	info-hash.
		//
		// .. code:: c++
		//
		// 	#include <libtorrent/extensions/ut_metadata.hpp>
		// 	ses.add_extension(&lt::create_ut_metadata_plugin);
		//
		// uTorrent peer exchange
		// 	Exchanges peers between clients.
		//
		// .. code:: c++
		//
		// 	#include <libtorrent/extensions/ut_pex.hpp>
		// 	ses.add_extension(&lt::create_ut_pex_plugin);
		//
		// smart ban plugin
		// 	A plugin that, with a small overhead, can ban peers
		// 	that sends bad data with very high accuracy. Should
		// 	eliminate most problems on poisoned torrents.
		//
		// .. code:: c++
		//
		// 	#include <libtorrent/extensions/smart_ban.hpp>
		// 	ses.add_extension(&lt::create_smart_ban_plugin);
		//
		//
		// .. _`libtorrent plugins`: libtorrent_plugins.html
		void add_extension(std::function<std::shared_ptr<torrent_plugin>(
			torrent_handle const&, void*)> ext);
		void add_extension(std::shared_ptr<plugin> ext);

#if TORRENT_ABI_VERSION == 1
		// GeoIP support has been removed from libtorrent internals. If you
		// still need to resolve peers, please do so on the client side, using
		// libgeoip directly. This was removed in libtorrent 1.1

		// These functions expects a path to the `MaxMind ASN database`_ and
		// `MaxMind GeoIP database`_ respectively. This will be used to look up
		// which AS and country peers belong to.
		//
		// ``as_for_ip`` returns the AS number for the IP address specified. If
		// the IP is not in the database or the ASN database is not loaded, 0 is
		// returned.
		//
		// .. _`MaxMind ASN database`: http://www.maxmind.com/app/asnum
		// .. _`MaxMind GeoIP database`: http://www.maxmind.com/app/geolitecountry
		TORRENT_DEPRECATED
		void load_asnum_db(char const* file);
		TORRENT_DEPRECATED
		void load_country_db(char const* file);
		TORRENT_DEPRECATED
		int as_for_ip(address const& addr);
		// all wstring APIs are deprecated since 0.16.11
		// instead, use the wchar -> utf8 conversion functions
		// and pass in utf8 strings
		TORRENT_DEPRECATED
		void load_country_db(wchar_t const* file);
		TORRENT_DEPRECATED
		void load_asnum_db(wchar_t const* file);

		// deprecated in 0.15
		// use load_state and save_state instead
		TORRENT_DEPRECATED
		void load_state(entry const& ses_state
			, save_state_flags_t flags = save_state_flags_t::all());
		TORRENT_DEPRECATED
		entry state() const;
		// deprecated in 1.1
		TORRENT_DEPRECATED
		void load_state(lazy_entry const& ses_state
			, save_state_flags_t flags = save_state_flags_t::all());
#endif // TORRENT_ABI_VERSION

		// Sets a filter that will be used to reject and accept incoming as well
		// as outgoing connections based on their originating ip address. The
		// default filter will allow connections to any ip address. To build a
		// set of rules for which addresses are accepted and not, see ip_filter.
		//
		// Each time a peer is blocked because of the IP filter, a
		// peer_blocked_alert is generated. ``get_ip_filter()`` Returns the
		// ip_filter currently in the session. See ip_filter.
		void set_ip_filter(ip_filter const& f);
		ip_filter get_ip_filter() const;

		// apply port_filter ``f`` to incoming and outgoing peers. a port filter
		// will reject making outgoing peer connections to certain remote ports.
		// The main intention is to be able to avoid triggering certain
		// anti-virus software by connecting to SMTP, FTP ports.
		void set_port_filter(port_filter const& f);

#if TORRENT_ABI_VERSION == 1
		// deprecated in 1.1, use settings_pack::peer_fingerprint instead
		TORRENT_DEPRECATED
		void set_peer_id(peer_id const& pid);

		// deprecated in 1.1.7. read settings_pack::peer_fingerprint instead
		TORRENT_DEPRECATED
		peer_id id() const;
#endif

#if TORRENT_ABI_VERSION == 1
		// deprecated in 1.2
		// sets the key sent to trackers. If it's not set, it is initialized
		// by libtorrent. The key may be used by the tracker to identify the
		// peer potentially across you changing your IP.
		void set_key(std::uint32_t key);
#endif

		// built-in peer classes
		static constexpr peer_class_t global_peer_class_id{0};
		static constexpr peer_class_t tcp_peer_class_id{1};
		static constexpr peer_class_t local_peer_class_id{2};

		// ``is_listening()`` will tell you whether or not the session has
		// successfully opened a listening port. If it hasn't, this function will
		// return false, and then you can set a new
		// settings_pack::listen_interfaces to try another interface and port to
		// bind to.
		//
		// ``listen_port()`` returns the port we ended up listening on.
		unsigned short listen_port() const;
		unsigned short ssl_listen_port() const;
		bool is_listening() const;

		// Sets the peer class filter for this session. All new peer connections
		// will take this into account and be added to the peer classes specified
		// by this filter, based on the peer's IP address.
		//
		// The ip-filter essentially maps an IP -> uint32. Each bit in that 32
		// bit integer represents a peer class. The least significant bit
		// represents class 0, the next bit class 1 and so on.
		//
		// For more info, see ip_filter.
		//
		// For example, to make all peers in the range 200.1.1.0 - 200.1.255.255
		// belong to their own peer class, apply the following filter:
		//
		// .. code:: c++
		//
		// 	ip_filter f = ses.get_peer_class_filter();
		// 	peer_class_t my_class = ses.create_peer_class("200.1.x.x IP range");
		// 	f.add_rule(make_address("200.1.1.0"), make_address("200.1.255.255")
		// 		, 1 << static_cast<std::uint32_t>(my_class));
		// 	ses.set_peer_class_filter(f);
		//
		// This setting only applies to new connections, it won't affect existing
		// peer connections.
		//
		// This function is limited to only peer class 0-31, since there are only
		// 32 bits in the IP range mapping. Only the set bits matter; no peer
		// class will be removed from a peer as a result of this call, peer
		// classes are only added.
		//
		// The ``peer_class`` argument cannot be greater than 31. The bitmasks
		// representing peer classes in the ``peer_class_filter`` are 32 bits.
		//
		// The ``get_peer_class_filter()`` function returns the current filter.
		//
		// For more information, see peer-classes_.
		void set_peer_class_filter(ip_filter const& f);
		ip_filter get_peer_class_filter() const;

		// Sets and gets the *peer class type filter*. This is controls automatic
		// peer class assignments to peers based on what kind of socket it is.
		//
		// It does not only support assigning peer classes, it also supports
		// removing peer classes based on socket type.
		//
		// The order of these rules being applied are:
		//
		// 1. peer-class IP filter
		// 2. peer-class type filter, removing classes
		// 3. peer-class type filter, adding classes
		//
		// For more information, see peer-classes_.
		void set_peer_class_type_filter(peer_class_type_filter const& f);
		peer_class_type_filter get_peer_class_type_filter() const;

		// Creates a new peer class (see peer-classes_) with the given name. The
		// returned integer is the new peer class identifier. Peer classes may
		// have the same name, so each invocation of this function creates a new
		// class and returns a unique identifier.
		//
		// Identifiers are assigned from low numbers to higher. So if you plan on
		// using certain peer classes in a call to set_peer_class_filter(),
		// make sure to create those early on, to get low identifiers.
		//
		// For more information on peer classes, see peer-classes_.
		peer_class_t create_peer_class(char const* name);

		// This call dereferences the reference count of the specified peer
		// class. When creating a peer class it's automatically referenced by 1.
		// If you want to recycle a peer class, you may call this function. You
		// may only call this function **once** per peer class you create.
		// Calling it more than once for the same class will lead to memory
		// corruption.
		//
		// Since peer classes are reference counted, this function will not
		// remove the peer class if it's still assigned to torrents or peers. It
		// will however remove it once the last peer and torrent drops their
		// references to it.
		//
		// There is no need to call this function for custom peer classes. All
		// peer classes will be properly destructed when the session object
		// destructs.
		//
		// For more information on peer classes, see peer-classes_.
		void delete_peer_class(peer_class_t cid);

		// These functions queries information from a peer class and updates the
		// configuration of a peer class, respectively.
		//
		// ``cid`` must refer to an existing peer class. If it does not, the
		// return value of ``get_peer_class()`` is undefined.
		//
		// ``set_peer_class()`` sets all the information in the
		// peer_class_info object in the specified peer class. There is no
		// option to only update a single property.
		//
		// A peer or torrent belonging to more than one class, the highest
		// priority among any of its classes is the one that is taken into
		// account.
		//
		// For more information, see peer-classes_.
		peer_class_info get_peer_class(peer_class_t cid) const;
		void set_peer_class(peer_class_t cid, peer_class_info const& pci);

#if TORRENT_ABI_VERSION == 1
		// if the listen port failed in some way you can retry to listen on
		// another port- range with this function. If the listener succeeded and
		// is currently listening, a call to this function will shut down the
		// listen port and reopen it using these new properties (the given
		// interface and port range). As usual, if the interface is left as 0
		// this function will return false on failure. If it fails, it will also
		// generate alerts describing the error. It will return true on success.
		enum listen_on_flags_t
		{
			// this is always on starting with 0.16.2
			listen_reuse_address TORRENT_DEPRECATED_ENUM = 0x01,
			listen_no_system_port TORRENT_DEPRECATED_ENUM = 0x02
		};

		// deprecated in 0.16

		// specify which interfaces to bind outgoing connections to
		// This has been moved to a session setting
		TORRENT_DEPRECATED
		void use_interfaces(char const* interfaces);

		// instead of using this, specify listen interface and port in
		// the settings_pack::listen_interfaces setting
		TORRENT_DEPRECATED
		void listen_on(
			std::pair<int, int> const& port_range
			, error_code& ec
			, const char* net_interface = nullptr
			, int flags = 0);
#endif

		// delete the files belonging to the torrent from disk.
		// including the part-file, if there is one
		static constexpr remove_flags_t delete_files = 0_bit;

		// delete just the part-file associated with this torrent
		static constexpr remove_flags_t delete_partfile = 1_bit;

		// this will add common extensions like ut_pex, ut_metadata, lt_tex
		// smart_ban and possibly others.
		static constexpr session_flags_t add_default_plugins = 0_bit;

#if TORRENT_ABI_VERSION == 1
		// this will start features like DHT, local service discovery, UPnP
		// and NAT-PMP.
		static constexpr session_flags_t TORRENT_DEPRECATED_MEMBER start_default_features = 1_bit;
#endif

		// ``remove_torrent()`` will close all peer connections associated with
		// the torrent and tell the tracker that we've stopped participating in
		// the swarm. This operation cannot fail. When it completes, you will
		// receive a torrent_removed_alert.
		//
		// The optional second argument ``options`` can be used to delete all the
		// files downloaded by this torrent. To do so, pass in the value
		// ``session_handle::delete_files``. The removal of the torrent is asynchronous,
		// there is no guarantee that adding the same torrent immediately after
		// it was removed will not throw a system_error exception. Once
		// the torrent is deleted, a torrent_deleted_alert is posted.
		//
		// Note that when a queued or downloading torrent is removed, its position
		// in the download queue is vacated and every subsequent torrent in the
		// queue has their queue positions updated. This can potentially cause a
		// large state_update to be posted. When removing all torrents, it is
		// advised to remove them from the back of the queue, to minimize the
		// shifting.
		void remove_torrent(const torrent_handle& h, remove_flags_t options = {});

#if TORRENT_ABI_VERSION == 1
		// deprecated in libtorrent 1.1. use settings_pack instead
		TORRENT_DEPRECATED
		void set_pe_settings(pe_settings const& settings);
		TORRENT_DEPRECATED
		pe_settings get_pe_settings() const;
#endif

		// Applies the settings specified by the settings_pack ``s``. This is an
		// asynchronous operation that will return immediately and actually apply
		// the settings to the main thread of libtorrent some time later.
		void apply_settings(settings_pack const& s);
		void apply_settings(settings_pack&& s);
		settings_pack get_settings() const;

#if TORRENT_ABI_VERSION == 1
		// ``set_i2p_proxy`` sets the i2p_ proxy, and tries to open a persistent
		// connection to it. The only used fields in the proxy settings structs
		// are ``hostname`` and ``port``.
		//
		// ``i2p_proxy`` returns the current i2p proxy in use.
		//
		// .. _i2p: http://www.i2p2.de

		TORRENT_DEPRECATED
		void set_i2p_proxy(proxy_settings const& s);
		TORRENT_DEPRECATED
		proxy_settings i2p_proxy() const;

		// These functions sets and queries the proxy settings to be used for the
		// session.
		//
		// For more information on what settings are available for proxies, see
		// proxy_settings. If the session is not in anonymous mode, proxies that
		// aren't working or fail, will automatically be disabled and packets
		// will flow without using any proxy. If you want to enforce using a
		// proxy, even when the proxy doesn't work, enable anonymous_mode in
		// settings_pack.
		TORRENT_DEPRECATED
		void set_proxy(proxy_settings const& s);
		TORRENT_DEPRECATED
		proxy_settings proxy() const;

		// deprecated in 0.16
		// Get the number of uploads.
		TORRENT_DEPRECATED
		int num_uploads() const;

		// Get the number of connections. This number also contains the
		// number of half open connections.
		TORRENT_DEPRECATED
		int num_connections() const;

		// deprecated in 0.15.
		TORRENT_DEPRECATED
		void set_peer_proxy(proxy_settings const& s);
		TORRENT_DEPRECATED
		void set_web_seed_proxy(proxy_settings const& s);
		TORRENT_DEPRECATED
		void set_tracker_proxy(proxy_settings const& s);

		TORRENT_DEPRECATED
		proxy_settings peer_proxy() const;
		TORRENT_DEPRECATED
		proxy_settings web_seed_proxy() const;
		TORRENT_DEPRECATED
		proxy_settings tracker_proxy() const;

		TORRENT_DEPRECATED
		void set_dht_proxy(proxy_settings const& s);
		TORRENT_DEPRECATED
		proxy_settings dht_proxy() const;

		// deprecated in 0.16
		TORRENT_DEPRECATED
		int upload_rate_limit() const;
		TORRENT_DEPRECATED
		int download_rate_limit() const;
		TORRENT_DEPRECATED
		int local_upload_rate_limit() const;
		TORRENT_DEPRECATED
		int local_download_rate_limit() const;
		TORRENT_DEPRECATED
		int max_half_open_connections() const;

		TORRENT_DEPRECATED
		void set_local_upload_rate_limit(int bytes_per_second);
		TORRENT_DEPRECATED
		void set_local_download_rate_limit(int bytes_per_second);
		TORRENT_DEPRECATED
		void set_upload_rate_limit(int bytes_per_second);
		TORRENT_DEPRECATED
		void set_download_rate_limit(int bytes_per_second);
		TORRENT_DEPRECATED
		void set_max_uploads(int limit);
		TORRENT_DEPRECATED
		void set_max_connections(int limit);
		TORRENT_DEPRECATED
		void set_max_half_open_connections(int limit);

		TORRENT_DEPRECATED
		int max_connections() const;
		TORRENT_DEPRECATED
		int max_uploads() const;

#endif

		// Alerts is the main mechanism for libtorrent to report errors and
		// events. ``pop_alerts`` fills in the vector passed to it with pointers
		// to new alerts. The session still owns these alerts and they will stay
		// valid until the next time ``pop_alerts`` is called. You may not delete
		// the alert objects.
		//
		// It is safe to call ``pop_alerts`` from multiple different threads, as
		// long as the alerts themselves are not accessed once another thread
		// calls ``pop_alerts``. Doing this requires manual synchronization
		// between the popping threads.
		//
		// ``wait_for_alert`` will block the current thread for ``max_wait`` time
		// duration, or until another alert is posted. If an alert is available
		// at the time of the call, it returns immediately. The returned alert
		// pointer is the head of the alert queue. ``wait_for_alert`` does not
		// pop alerts from the queue, it merely peeks at it. The returned alert
		// will stay valid until ``pop_alerts`` is called twice. The first time
		// will pop it and the second will free it.
		//
		// If there is no alert in the queue and no alert arrives within the
		// specified timeout, ``wait_for_alert`` returns nullptr.
		//
		// In the python binding, ``wait_for_alert`` takes the number of
		// milliseconds to wait as an integer.
		//
		// The alert queue in the session will not grow indefinitely. Make sure
		// to pop periodically to not miss notifications. To control the max
		// number of alerts that's queued by the session, see
		// ``settings_pack::alert_queue_size``.
		//
		// Some alerts are considered so important that they are posted even when
		// the alert queue is full. Some alerts are considered mandatory and cannot
		// be disabled by the ``alert_mask``. For instance,
		// save_resume_data_alert and save_resume_data_failed_alert are always
		// posted, regardless of the alert mask.
		//
		// To control which alerts are posted, set the alert_mask
		// (settings_pack::alert_mask).
		//
		// the ``set_alert_notify`` function lets the client set a function object
		// to be invoked every time the alert queue goes from having 0 alerts to
		// 1 alert. This function is called from within libtorrent, it may be the
		// main thread, or it may be from within a user call. The intention of
		// of the function is that the client wakes up its main thread, to poll
		// for more alerts using ``pop_alerts()``. If the notify function fails
		// to do so, it won't be called again, until ``pop_alerts`` is called for
		// some other reason. For instance, it could signal an eventfd, post a
		// message to an HWND or some other main message pump. The actual
		// retrieval of alerts should not be done in the callback. In fact, the
		// callback should not block. It should not perform any expensive work.
		// It really should just notify the main application thread.
		//
		// The type of an alert is returned by the polymorphic function
		// ``alert::type()`` but can also be queries from a concrete type via
		// ``T::alert_type``, as a static constant.
		void pop_alerts(std::vector<alert*>* alerts);
		alert* wait_for_alert(time_duration max_wait);
		void set_alert_notify(std::function<void()> const& fun);

#if TORRENT_ABI_VERSION == 1
#include "libtorrent/aux_/disable_warnings_push.hpp"

		TORRENT_DEPRECATED
		void set_severity_level(alert::severity_t s);

#include "libtorrent/aux_/disable_warnings_pop.hpp"

		// use the setting instead
		TORRENT_DEPRECATED
		size_t set_alert_queue_size_limit(size_t queue_size_limit_);

		// Changes the mask of which alerts to receive. By default only errors
		// are reported. ``m`` is a bitmask where each bit represents a category
		// of alerts.
		//
		// ``get_alert_mask()`` returns the current mask;
		//
		// See category_t enum for options.
		TORRENT_DEPRECATED
		void set_alert_mask(std::uint32_t m);
		TORRENT_DEPRECATED
		std::uint32_t get_alert_mask() const;

		// Starts and stops Local Service Discovery. This service will broadcast
		// the info-hashes of all the non-private torrents on the local network to
		// look for peers on the same swarm within multicast reach.
		//
		// deprecated. use settings_pack::enable_lsd instead
		TORRENT_DEPRECATED
		void start_lsd();
		TORRENT_DEPRECATED
		void stop_lsd();

		// Starts and stops the UPnP service. When started, the listen port and
		// the DHT port are attempted to be forwarded on local UPnP router
		// devices.
		//
		// The upnp object returned by ``start_upnp()`` can be used to add and
		// remove arbitrary port mappings. Mapping status is returned through the
		// portmap_alert and the portmap_error_alert. The object will be valid
		// until ``stop_upnp()`` is called. See upnp-and-nat-pmp_.
		//
		// deprecated. use settings_pack::enable_upnp instead
		TORRENT_DEPRECATED
		void start_upnp();
		TORRENT_DEPRECATED
		void stop_upnp();

		// Starts and stops the NAT-PMP service. When started, the listen port
		// and the DHT port are attempted to be forwarded on the router through
		// NAT-PMP.
		//
		// The natpmp object returned by ``start_natpmp()`` can be used to add
		// and remove arbitrary port mappings. Mapping status is returned through
		// the portmap_alert and the portmap_error_alert. The object will be
		// valid until ``stop_natpmp()`` is called. See upnp-and-nat-pmp_.
		//
		// deprecated. use settings_pack::enable_natpmp instead
		TORRENT_DEPRECATED
		void start_natpmp();
		TORRENT_DEPRECATED
		void stop_natpmp();
#endif

		// protocols used by add_port_mapping()
		constexpr static portmap_protocol udp = portmap_protocol::udp;
		constexpr static portmap_protocol tcp = portmap_protocol::tcp;

		// add_port_mapping adds a port forwarding on UPnP and/or NAT-PMP,
		// whichever is enabled. The return value is a handle referring to the
		// port mapping that was just created. Pass it to delete_port_mapping()
		// to remove it.
		std::vector<port_mapping_t> add_port_mapping(portmap_protocol t, int external_port, int local_port);
		void delete_port_mapping(port_mapping_t handle);

		// This option indicates if the ports are mapped using natpmp
		// and upnp. If mapping was already made, they are deleted and added
		// again. This only works if natpmp and/or upnp are configured to be
		// enable.
		static constexpr reopen_network_flags_t reopen_map_ports = 0_bit;

		// Instructs the session to reopen all listen and outgoing sockets.
		//
		// It's useful in the case your platform doesn't support the built in
		// IP notifier mechanism, or if you have a better more reliable way to
		// detect changes in the IP routing table.
		void reopen_network_sockets(reopen_network_flags_t options = reopen_map_ports);

		// This function is intended only for use by plugins. This type does
		// not have a stable API and should be relied on as little as possible.
		std::shared_ptr<aux::session_impl> native_handle() const
		{ return m_impl.lock(); }

	private:

		template <typename Fun, typename... Args>
		void async_call(Fun f, Args&&... a) const;

		template <typename Fun, typename... Args>
		void sync_call(Fun f, Args&&... a) const;

		template <typename Ret, typename Fun, typename... Args>
		Ret sync_call_ret(Fun f, Args&&... a) const;

		explicit session_handle(std::weak_ptr<aux::session_impl> impl)
			: m_impl(std::move(impl))
		{}

		std::weak_ptr<aux::session_impl> m_impl;
	};

} // namespace libtorrent

#endif // TORRENT_SESSION_HANDLE_HPP_INCLUDED<|MERGE_RESOLUTION|>--- conflicted
+++ resolved
@@ -147,11 +147,6 @@
 		//
 		// Any torrent_status object whose ``handle`` member is not referring to
 		// a valid torrent are ignored.
-<<<<<<< HEAD
-		std::vector<torrent_status> get_torrent_status(
-			std::function<bool(torrent_status const&)> const& pred
-			, status_flags_t flags = {}) const;
-=======
 		//
 		// The intended use of these functions is to start off by calling
 		// ``get_torrent_status()`` to get a list of all torrents that match your
@@ -164,10 +159,9 @@
 		// time to time, to include torrents you might have become interested in
 		// since the last time. In order to stop refreshing a certain torrent,
 		// simply remove it from the list.
-		void get_torrent_status(std::vector<torrent_status>* ret
-			, boost::function<bool(torrent_status const&)> const& pred
-			, boost::uint32_t flags = 0) const;
->>>>>>> c9d93710
+		std::vector<torrent_status> get_torrent_status(
+			std::function<bool(torrent_status const&)> const& pred
+			, status_flags_t flags = {}) const;
 		void refresh_torrent_status(std::vector<torrent_status>* ret
 			, status_flags_t flags = {}) const;
 
