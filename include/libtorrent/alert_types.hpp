/*

Copyright (c) 2003-2016, Arvid Norberg
All rights reserved.

Redistribution and use in source and binary forms, with or without
modification, are permitted provided that the following conditions
are met:

    * Redistributions of source code must retain the above copyright
      notice, this list of conditions and the following disclaimer.
    * Redistributions in binary form must reproduce the above copyright
      notice, this list of conditions and the following disclaimer in
      the documentation and/or other materials provided with the distribution.
    * Neither the name of the author nor the names of its
      contributors may be used to endorse or promote products derived
      from this software without specific prior written permission.

THIS SOFTWARE IS PROVIDED BY THE COPYRIGHT HOLDERS AND CONTRIBUTORS "AS IS"
AND ANY EXPRESS OR IMPLIED WARRANTIES, INCLUDING, BUT NOT LIMITED TO, THE
IMPLIED WARRANTIES OF MERCHANTABILITY AND FITNESS FOR A PARTICULAR PURPOSE
ARE DISCLAIMED. IN NO EVENT SHALL THE COPYRIGHT OWNER OR CONTRIBUTORS BE
LIABLE FOR ANY DIRECT, INDIRECT, INCIDENTAL, SPECIAL, EXEMPLARY, OR
CONSEQUENTIAL DAMAGES (INCLUDING, BUT NOT LIMITED TO, PROCUREMENT OF
SUBSTITUTE GOODS OR SERVICES; LOSS OF USE, DATA, OR PROFITS; OR BUSINESS
INTERRUPTION) HOWEVER CAUSED AND ON ANY THEORY OF LIABILITY, WHETHER IN
CONTRACT, STRICT LIABILITY, OR TORT (INCLUDING NEGLIGENCE OR OTHERWISE)
ARISING IN ANY WAY OUT OF THE USE OF THIS SOFTWARE, EVEN IF ADVISED OF THE
POSSIBILITY OF SUCH DAMAGE.

*/

#ifndef TORRENT_ALERT_TYPES_HPP_INCLUDED
#define TORRENT_ALERT_TYPES_HPP_INCLUDED

#include "libtorrent/config.hpp"
#include "libtorrent/alert.hpp"
#include "libtorrent/torrent_handle.hpp"
#include "libtorrent/socket.hpp"
#include "libtorrent/assert.hpp"
#include "libtorrent/identify_client.hpp"
#include "libtorrent/address.hpp"
#include "libtorrent/stat.hpp"
#include "libtorrent/add_torrent_params.hpp"
#include "libtorrent/torrent_status.hpp"
#include "libtorrent/entry.hpp"
#include "libtorrent/peer_request.hpp"
#include "libtorrent/performance_counters.hpp"
#include "libtorrent/operations.hpp" // for operation_t enum
#include "libtorrent/close_reason.hpp"
#include "libtorrent/piece_block.hpp"
#include "libtorrent/aux_/escape_string.hpp" // for convert_from_native
#include "libtorrent/string_view.hpp"

#include "libtorrent/aux_/disable_warnings_push.hpp"

#include <boost/shared_array.hpp>

#include "libtorrent/aux_/disable_warnings_pop.hpp"

namespace libtorrent
{

	namespace aux {
		struct stack_allocator;
	}

	// maps an operation id (from peer_error_alert and peer_disconnected_alert)
	// to its name. See peer_connection for the constants
	TORRENT_EXPORT char const* operation_name(int op);

	// user defined alerts should use IDs greater than this
	static const int user_alert_id = 10000;

	// This is a base class for alerts that are associated with a
	// specific torrent. It contains a handle to the torrent.
	struct TORRENT_EXPORT torrent_alert : alert
	{
		// internal
		torrent_alert(aux::stack_allocator& alloc, torrent_handle const& h);
		torrent_alert(torrent_alert&&) = default;

		// internal
		static const int alert_type = 0;

		// returns the message associated with this alert
		virtual std::string message() const override;

		// The torrent_handle pointing to the torrent this
		// alert is associated with.
		torrent_handle handle;

		char const* torrent_name() const;

#ifndef TORRENT_NO_DEPRECATE
		std::string name;
#endif

	protected:
		std::reference_wrapper<aux::stack_allocator const> m_alloc;
	private:
		int m_name_idx;
	};

	// The peer alert is a base class for alerts that refer to a specific peer. It includes all
	// the information to identify the peer. i.e. ``ip`` and ``peer-id``.
	struct TORRENT_EXPORT peer_alert : torrent_alert
	{
		// internal
		peer_alert(aux::stack_allocator& alloc, torrent_handle const& h,
			tcp::endpoint const& i, peer_id const& pi);
		peer_alert(peer_alert&&) = default;

		static const int alert_type = 1;
		static const int static_category = alert::peer_notification;
		virtual int category() const override { return static_category; }
		virtual std::string message() const override;

		// The peer's IP address and port.
		tcp::endpoint const endpoint;

		// the peer ID, if known.
		peer_id const pid;

#ifndef TORRENT_NO_DEPRECATE
		// The peer's IP address and port.
		tcp::endpoint const ip;
#endif
	};

	// This is a base class used for alerts that are associated with a
	// specific tracker. It derives from torrent_alert since a tracker
	// is also associated with a specific torrent.
	struct TORRENT_EXPORT tracker_alert : torrent_alert
	{
		// internal
		tracker_alert(aux::stack_allocator& alloc, torrent_handle const& h
			, string_view u);

		static const int alert_type = 2;
		static const int static_category = alert::tracker_notification;
		virtual int category() const override { return static_category; }
		virtual std::string message() const override;

		// returns a 0-terminated string of the tracker's URL
		char const* tracker_url() const;

#ifndef TORRENT_NO_DEPRECATE
		// The tracker URL
		std::string url;
#endif
	private:
		int const m_url_idx;
	};

#define TORRENT_DEFINE_ALERT_IMPL(name, seq, prio) \
	name(name&&) = default; \
	static const int priority = prio; \
	static const int alert_type = seq; \
	virtual int type() const override { return alert_type; } \
	virtual int category() const override { return static_category; } \
	virtual char const* what() const override { return #name; }

#define TORRENT_DEFINE_ALERT(name, seq) \
	TORRENT_DEFINE_ALERT_IMPL(name, seq, 0)

#define TORRENT_DEFINE_ALERT_PRIO(name, seq) \
	TORRENT_DEFINE_ALERT_IMPL(name, seq, 1)

	// The ``torrent_added_alert`` is posted once every time a torrent is successfully
	// added. It doesn't contain any members of its own, but inherits the torrent handle
	// from its base class.
	// It's posted when the ``status_notification`` bit is set in the alert_mask.
	struct TORRENT_EXPORT torrent_added_alert final : torrent_alert
	{
		// internal
		torrent_added_alert(aux::stack_allocator& alloc, torrent_handle const& h);

		TORRENT_DEFINE_ALERT(torrent_added_alert, 3)
		static const int static_category = alert::status_notification;
		virtual std::string message() const override;
	};

	// The ``torrent_removed_alert`` is posted whenever a torrent is removed. Since
	// the torrent handle in its base class will always be invalid (since the torrent
	// is already removed) it has the info hash as a member, to identify it.
	// It's posted when the ``status_notification`` bit is set in the alert_mask.
	//
	// Even though the ``handle`` member doesn't point to an existing torrent anymore,
	// it is still useful for comparing to other handles, which may also no
	// longer point to existing torrents, but to the same non-existing torrents.
	//
	// The ``torrent_handle`` acts as a ``weak_ptr``, even though its object no
	// longer exists, it can still compare equal to another weak pointer which
	// points to the same non-existent object.
	struct TORRENT_EXPORT torrent_removed_alert final : torrent_alert
	{
		// internal
		torrent_removed_alert(aux::stack_allocator& alloc
			, torrent_handle const& h, sha1_hash const& ih);

		TORRENT_DEFINE_ALERT_PRIO(torrent_removed_alert, 4)
		static const int static_category = alert::status_notification;
		virtual std::string message() const override;
		sha1_hash const info_hash;
	};

	// This alert is posted when the asynchronous read operation initiated by
	// a call to torrent_handle::read_piece() is completed. If the read failed, the torrent
	// is paused and an error state is set and the buffer member of the alert
	// is 0. If successful, ``buffer`` points to a buffer containing all the data
	// of the piece. ``piece`` is the piece index that was read. ``size`` is the
	// number of bytes that was read.
	//
	// If the operation fails, ``error`` will indicate what went wrong.
	struct TORRENT_EXPORT read_piece_alert final : torrent_alert
	{
		// internal
		read_piece_alert(aux::stack_allocator& alloc, torrent_handle const& h
			, int p, boost::shared_array<char> d, int s);
		read_piece_alert(aux::stack_allocator& alloc, torrent_handle h, int p, error_code e);

		TORRENT_DEFINE_ALERT_PRIO(read_piece_alert, 5)

		static const int static_category = alert::storage_notification;
		virtual std::string message() const override;

		error_code const error;
		boost::shared_array<char> const buffer;
		int const piece;
		int const size;

#ifndef TORRENT_NO_DEPRECATE
		error_code ec;
#endif
	};

	// This is posted whenever an individual file completes its download. i.e.
	// All pieces overlapping this file have passed their hash check.
	struct TORRENT_EXPORT file_completed_alert final : torrent_alert
	{
		// internal
		file_completed_alert(aux::stack_allocator& alloc, torrent_handle const& h
			, int idx);

		TORRENT_DEFINE_ALERT(file_completed_alert, 6)

		static const int static_category = alert::progress_notification;
		virtual std::string message() const override;

		// refers to the index of the file that completed.
		int const index;
	};

	// This is posted as a response to a torrent_handle::rename_file() call, if the rename
	// operation succeeds.
	struct TORRENT_EXPORT file_renamed_alert final : torrent_alert
	{
		// internal
		file_renamed_alert(aux::stack_allocator& alloc, torrent_handle const& h
			, string_view n, int idx);

		TORRENT_DEFINE_ALERT_PRIO(file_renamed_alert, 7)

		static const int static_category = alert::storage_notification;
		virtual std::string message() const override;
#ifndef TORRENT_NO_DEPRECATE
		std::string name;
#endif

		char const* new_name() const;

		// refers to the index of the file that was renamed,
		int const index;
	private:
		int const m_name_idx;
	};

	// This is posted as a response to a torrent_handle::rename_file() call, if the rename
	// operation failed.
	struct TORRENT_EXPORT file_rename_failed_alert final : torrent_alert
	{
		// internal
		file_rename_failed_alert(aux::stack_allocator& alloc
			, torrent_handle const& h, int idx
			, error_code ec);

		TORRENT_DEFINE_ALERT_PRIO(file_rename_failed_alert, 8)

		static const int static_category = alert::storage_notification;

		virtual std::string message() const override;

		// refers to the index of the file that was supposed to be renamed,
		// ``error`` is the error code returned from the filesystem.
		int const index;
		error_code const error;
	};

	// This alert is generated when a limit is reached that might have a negative impact on
	// upload or download rate performance.
	struct TORRENT_EXPORT performance_alert final : torrent_alert
	{
		enum performance_warning_t
		{

			// This warning means that the number of bytes queued to be written to disk
			// exceeds the max disk byte queue setting (``settings_pack::max_queued_disk_bytes``).
			// This might restrict the download rate, by not queuing up enough write jobs
			// to the disk I/O thread. When this alert is posted, peer connections are
			// temporarily stopped from downloading, until the queued disk bytes have fallen
			// below the limit again. Unless your ``max_queued_disk_bytes`` setting is already
			// high, you might want to increase it to get better performance.
			outstanding_disk_buffer_limit_reached,

			// This is posted when libtorrent would like to send more requests to a peer,
			// but it's limited by ``settings_pack::max_out_request_queue``. The queue length
			// libtorrent is trying to achieve is determined by the download rate and the
			// assumed round-trip-time (``settings_pack::request_queue_time``). The assumed
			// round-trip-time is not limited to just the network RTT, but also the remote disk
			// access time and message handling time. It defaults to 3 seconds. The target number
			// of outstanding requests is set to fill the bandwidth-delay product (assumed RTT
			// times download rate divided by number of bytes per request). When this alert
			// is posted, there is a risk that the number of outstanding requests is too low
			// and limits the download rate. You might want to increase the ``max_out_request_queue``
			// setting.
			outstanding_request_limit_reached,

			// This warning is posted when the amount of TCP/IP overhead is greater than the
			// upload rate limit. When this happens, the TCP/IP overhead is caused by a much
			// faster download rate, triggering TCP ACK packets. These packets eat into the
			// rate limit specified to libtorrent. When the overhead traffic is greater than
			// the rate limit, libtorrent will not be able to send any actual payload, such
			// as piece requests. This means the download rate will suffer, and new requests
			// can be sent again. There will be an equilibrium where the download rate, on
			// average, is about 20 times the upload rate limit. If you want to maximize the
			// download rate, increase the upload rate limit above 5% of your download capacity.
			upload_limit_too_low,

			// This is the same warning as ``upload_limit_too_low`` but referring to the download
			// limit instead of upload. This suggests that your download rate limit is much lower
			// than your upload capacity. Your upload rate will suffer. To maximize upload rate,
			// make sure your download rate limit is above 5% of your upload capacity.
			download_limit_too_low,

			// We're stalled on the disk. We want to write to the socket, and we can write
			// but our send buffer is empty, waiting to be refilled from the disk.
			// This either means the disk is slower than the network connection
			// or that our send buffer watermark is too small, because we can
			// send it all before the disk gets back to us.
			// The number of bytes that we keep outstanding, requested from the disk, is calculated
			// as follows::
			//
			//   min(512, max(upload_rate * send_buffer_watermark_factor / 100, send_buffer_watermark))
			//
			// If you receive this alert, you might want to either increase your ``send_buffer_watermark``
			// or ``send_buffer_watermark_factor``.
			send_buffer_watermark_too_low,

			// If the half (or more) of all upload slots are set as optimistic unchoke slots, this
			// warning is issued. You probably want more regular (rate based) unchoke slots.
			too_many_optimistic_unchoke_slots,

			// If the disk write queue ever grows larger than half of the cache size, this warning
			// is posted. The disk write queue eats into the total disk cache and leaves very little
			// left for the actual cache. This causes the disk cache to oscillate in evicting large
			// portions of the cache before allowing peers to download any more, onto the disk write
			// queue. Either lower ``max_queued_disk_bytes`` or increase ``cache_size``.
			too_high_disk_queue_limit,

			aio_limit_reached,
			bittyrant_with_no_uplimit,

			// This is generated if outgoing peer connections are failing because of *address in use*
			// errors, indicating that ``settings_pack::outgoing_ports`` is set and is too small of
			// a range. Consider not using the ``outgoing_ports`` setting at all, or widen the range to
			// include more ports.
			too_few_outgoing_ports,

			too_few_file_descriptors,

			num_warnings
		};

		// internal
		performance_alert(aux::stack_allocator& alloc, torrent_handle const& h
			, performance_warning_t w);

		TORRENT_DEFINE_ALERT(performance_alert, 9)

		static const int static_category = alert::performance_warning;

		virtual std::string message() const override;

		performance_warning_t const warning_code;
	};

	// Generated whenever a torrent changes its state.
	struct TORRENT_EXPORT state_changed_alert final : torrent_alert
	{
		// internal
		state_changed_alert(aux::stack_allocator& alloc, torrent_handle const& h
			, torrent_status::state_t st
			, torrent_status::state_t prev_st);

		TORRENT_DEFINE_ALERT(state_changed_alert, 10)

		static const int static_category = alert::status_notification;

		virtual std::string message() const override;

		// the new state of the torrent.
		torrent_status::state_t const state;

		// the previous state.
		torrent_status::state_t const prev_state;
	};

	// This alert is generated on tracker time outs, premature disconnects,
	// invalid response or a HTTP response other than "200 OK". From the alert
	// you can get the handle to the torrent the tracker belongs to.
	//
	// The ``times_in_row`` member says how many times in a row this tracker has
	// failed. ``status_code`` is the code returned from the HTTP server. 401
	// means the tracker needs authentication, 404 means not found etc. If the
	// tracker timed out, the code will be set to 0.
	struct TORRENT_EXPORT tracker_error_alert final : tracker_alert
	{
		// internal
		tracker_error_alert(aux::stack_allocator& alloc
			, torrent_handle const& h, int times, int status, string_view u
			, error_code const& e, string_view m);

		TORRENT_DEFINE_ALERT(tracker_error_alert, 11)

		static const int static_category = alert::tracker_notification | alert::error_notification;
		virtual std::string message() const override;

		int const times_in_row;
		int const status_code;
		error_code const error;
#ifndef TORRENT_NO_DEPRECATE
		std::string msg;
#endif

		// the message associated with this error
		char const* error_message() const;

	private:
		int const m_msg_idx;
	};

	// This alert is triggered if the tracker reply contains a warning field.
	// Usually this means that the tracker announce was successful, but the
	// tracker has a message to the client.
	struct TORRENT_EXPORT tracker_warning_alert final : tracker_alert
	{
		// internal
		tracker_warning_alert(aux::stack_allocator& alloc
			, torrent_handle const& h, string_view u, string_view m);

		TORRENT_DEFINE_ALERT(tracker_warning_alert, 12)

		static const int static_category = alert::tracker_notification | alert::error_notification;
		virtual std::string message() const override;

#ifndef TORRENT_NO_DEPRECATE
		// contains the warning message from the tracker.
		std::string msg;
#endif

		// the message associated with this warning
		char const* warning_message() const;

	private:
		int const m_msg_idx;
	};

	// This alert is generated when a scrape request succeeds.
	struct TORRENT_EXPORT scrape_reply_alert final : tracker_alert
	{
		// internal
		scrape_reply_alert(aux::stack_allocator& alloc
			, torrent_handle const& h, int incomp, int comp, string_view u);

		TORRENT_DEFINE_ALERT(scrape_reply_alert, 13)

		virtual std::string message() const override;

		// the data returned in the scrape response. These numbers
		// may be -1 if the response was malformed.
		int const incomplete;
		int const complete;
	};

	// If a scrape request fails, this alert is generated. This might be due
	// to the tracker timing out, refusing connection or returning an http response
	// code indicating an error.
	struct TORRENT_EXPORT scrape_failed_alert final : tracker_alert
	{
		// internal
		scrape_failed_alert(aux::stack_allocator& alloc
			, torrent_handle const& h, string_view u, error_code const& e);
		scrape_failed_alert(aux::stack_allocator& alloc
			, torrent_handle const& h, string_view u, string_view m);

		TORRENT_DEFINE_ALERT(scrape_failed_alert, 14)

		static const int static_category = alert::tracker_notification | alert::error_notification;
		virtual std::string message() const override;

#ifndef TORRENT_NO_DEPRECATE
		// contains a message describing the error.
		std::string msg;
#endif

		// the error itself. This may indicate that the tracker sent an error
		// message (``error::tracker_failure``), in which case it can be
		// retrieved by calling ``error_message()``.
		error_code const error;

		// if the error indicates there is an associated message, this returns
		// that message. Otherwise and empty string.
		char const* error_message() const;

	private:
		int const m_msg_idx;
	};

	// This alert is only for informational purpose. It is generated when a tracker announce
	// succeeds. It is generated regardless what kind of tracker was used, be it UDP, HTTP or
	// the DHT.
	struct TORRENT_EXPORT tracker_reply_alert final : tracker_alert
	{
		// internal
		tracker_reply_alert(aux::stack_allocator& alloc
			, torrent_handle const& h, int np, string_view u);

		TORRENT_DEFINE_ALERT(tracker_reply_alert, 15)

		virtual std::string message() const override;

		// tells how many peers the tracker returned in this response. This is
		// not expected to be more thant the ``num_want`` settings. These are not necessarily
		// all new peers, some of them may already be connected.
		int const num_peers;
	};

	// This alert is generated each time the DHT receives peers from a node. ``num_peers``
	// is the number of peers we received in this packet. Typically these packets are
	// received from multiple DHT nodes, and so the alerts are typically generated
	// a few at a time.
	struct TORRENT_EXPORT dht_reply_alert final : tracker_alert
	{
		// internal
		dht_reply_alert(aux::stack_allocator& alloc
			, torrent_handle const& h
			, int np);

		TORRENT_DEFINE_ALERT(dht_reply_alert, 16)

		virtual std::string message() const override;

		int const num_peers;
	};

	// This alert is generated each time a tracker announce is sent (or attempted to be sent).
	// There are no extra data members in this alert. The url can be found in the base class
	// however.
	struct TORRENT_EXPORT tracker_announce_alert final : tracker_alert
	{
		// internal
		tracker_announce_alert(aux::stack_allocator& alloc
			, torrent_handle const& h
			, string_view u, int e);

		TORRENT_DEFINE_ALERT(tracker_announce_alert, 17)

		virtual std::string message() const override;

		// specifies what event was sent to the tracker. It is defined as:
		//
		// 0. None
		// 1. Completed
		// 2. Started
		// 3. Stopped
		int const event;
	};

	// This alert is generated when a finished piece fails its hash check. You can get the handle
	// to the torrent which got the failed piece and the index of the piece itself from the alert.
	struct TORRENT_EXPORT hash_failed_alert final : torrent_alert
	{
		// internal
		hash_failed_alert(aux::stack_allocator& alloc, torrent_handle const& h
			, int index);

		TORRENT_DEFINE_ALERT(hash_failed_alert, 18)

		static const int static_category = alert::status_notification;
		virtual std::string message() const override;

		int const piece_index;
	};

	// This alert is generated when a peer is banned because it has sent too many corrupt pieces
	// to us. ``ip`` is the endpoint to the peer that was banned.
	struct TORRENT_EXPORT peer_ban_alert final : peer_alert
	{
		// internal
		peer_ban_alert(aux::stack_allocator& alloc, torrent_handle h
			, tcp::endpoint const& ep, peer_id const& peer_id);

		TORRENT_DEFINE_ALERT(peer_ban_alert, 19)

		virtual std::string message() const override;
	};

	// This alert is generated when a peer is unsnubbed. Essentially when it was snubbed for stalling
	// sending data, and now it started sending data again.
	struct TORRENT_EXPORT peer_unsnubbed_alert final : peer_alert
	{
		// internal
		peer_unsnubbed_alert(aux::stack_allocator& alloc, torrent_handle h
			, tcp::endpoint const& ep, peer_id const& peer_id);

		TORRENT_DEFINE_ALERT(peer_unsnubbed_alert, 20)

		virtual std::string message() const override;
	};

	// This alert is generated when a peer is snubbed, when it stops sending data when we request
	// it.
	struct TORRENT_EXPORT peer_snubbed_alert final : peer_alert
	{
		// internal
		peer_snubbed_alert(aux::stack_allocator& alloc, torrent_handle h
			, tcp::endpoint const& ep, peer_id const& peer_id);

		TORRENT_DEFINE_ALERT(peer_snubbed_alert, 21)

		virtual std::string message() const override;
	};

	// This alert is generated when a peer sends invalid data over the peer-peer protocol. The peer
	// will be disconnected, but you get its ip address from the alert, to identify it.
	struct TORRENT_EXPORT peer_error_alert final : peer_alert
	{
		// internal
		peer_error_alert(aux::stack_allocator& alloc, torrent_handle const& h
			, tcp::endpoint const& ep, peer_id const& peer_id, int op
			, error_code const& e);

		TORRENT_DEFINE_ALERT(peer_error_alert, 22)

		static const int static_category = alert::peer_notification;
		virtual std::string message() const override;

		// a 0-terminated string of the low-level operation that failed, or nullptr if
		// there was no low level disk operation.
		int const operation;

		// tells you what error caused this alert.
		error_code const error;

#ifndef TORRENT_NO_DEPRECATE
		std::string msg;
#endif
	};

	// This alert is posted every time an outgoing peer connect attempts succeeds.
	struct TORRENT_EXPORT peer_connect_alert final : peer_alert
	{
		// internal
		peer_connect_alert(aux::stack_allocator& alloc, torrent_handle h
			, tcp::endpoint const& ep, peer_id const& peer_id, int type);

		TORRENT_DEFINE_ALERT(peer_connect_alert, 23)

		static const int static_category = alert::debug_notification;
		virtual std::string message() const override;

		int const socket_type;
	};

	// This alert is generated when a peer is disconnected for any reason (other than the ones
	// covered by peer_error_alert ).
	struct TORRENT_EXPORT peer_disconnected_alert final : peer_alert
	{
		// internal
		peer_disconnected_alert(aux::stack_allocator& alloc
			, torrent_handle const& h, tcp::endpoint const& ep
			, peer_id const& peer_id, operation_t op, int type, error_code const& e
			, close_reason_t r);

		TORRENT_DEFINE_ALERT(peer_disconnected_alert, 24)

		static const int static_category = alert::debug_notification;
		virtual std::string message() const override;

		// the kind of socket this peer was connected over
		int const socket_type;

		// the operation or level where the error occurred. Specified as an
		// value from the operation_t enum. Defined in operations.hpp.
		operation_t const operation;

		// tells you what error caused peer to disconnect.
		error_code const error;

		// the reason the peer disconnected (if specified)
		close_reason_t const reason;

#ifndef TORRENT_NO_DEPRECATE
		std::string msg;
#endif
	};

	// This is a debug alert that is generated by an incoming invalid piece request.
	// ``ip`` is the address of the peer and the ``request`` is the actual incoming
	// request from the peer. See peer_request for more info.
	struct TORRENT_EXPORT invalid_request_alert final : peer_alert
	{
		// internal
		invalid_request_alert(aux::stack_allocator& alloc
			, torrent_handle const& h, tcp::endpoint const& ep
			, peer_id const& peer_id, peer_request const& r
			, bool we_have, bool peer_interested, bool withheld);

		TORRENT_DEFINE_ALERT(invalid_request_alert, 25)

		virtual std::string message() const override;

		// the request we received from the peer
		peer_request const request;

		// true if we have this piece
		bool const we_have;

		// true if the peer indicated that it was interested to download before
		// sending the request
		bool const peer_interested;

		// if this is true, the peer is not allowed to download this piece because
		// of superseeding rules.
		bool const withheld;
	};

	// This alert is generated when a torrent switches from being a downloader to a seed.
	// It will only be generated once per torrent. It contains a torrent_handle to the
	// torrent in question.
	struct TORRENT_EXPORT torrent_finished_alert final : torrent_alert
	{
		// internal
		torrent_finished_alert(aux::stack_allocator& alloc,
			torrent_handle h);

		TORRENT_DEFINE_ALERT(torrent_finished_alert, 26)

		static const int static_category = alert::status_notification;
		virtual std::string message() const override;
	};

	// this alert is posted every time a piece completes downloading
	// and passes the hash check. This alert derives from torrent_alert
	// which contains the torrent_handle to the torrent the piece belongs to.
	struct TORRENT_EXPORT piece_finished_alert final : torrent_alert
	{
		// internal
		piece_finished_alert(aux::stack_allocator& alloc,
			torrent_handle const& h, int piece_num);

		TORRENT_DEFINE_ALERT(piece_finished_alert, 27)

		static const int static_category = alert::progress_notification;
		virtual std::string message() const override;

		// the index of the piece that finished
		int const piece_index;
	};

	// This alert is generated when a peer rejects or ignores a piece request.
	struct TORRENT_EXPORT request_dropped_alert final : peer_alert
	{
		// internal
		request_dropped_alert(aux::stack_allocator& alloc, torrent_handle h
			, tcp::endpoint const& ep, peer_id const& peer_id, int block_num
			, int piece_num);

		TORRENT_DEFINE_ALERT(request_dropped_alert, 28)

		static const int static_category = alert::progress_notification
			| alert::peer_notification;
		virtual std::string message() const override;

		int const block_index;
		int const piece_index;
	};

	// This alert is generated when a block request times out.
	struct TORRENT_EXPORT block_timeout_alert final : peer_alert
	{
		// internal
		block_timeout_alert(aux::stack_allocator& alloc, torrent_handle h
			, tcp::endpoint const& ep, peer_id const& peer_id, int block_num
			, int piece_num);

		TORRENT_DEFINE_ALERT(block_timeout_alert, 29)

		static const int static_category = alert::progress_notification
			| alert::peer_notification;
		virtual std::string message() const override;

		int const block_index;
		int const piece_index;
	};

	// This alert is generated when a block request receives a response.
	struct TORRENT_EXPORT block_finished_alert final : peer_alert
	{
		// internal
		block_finished_alert(aux::stack_allocator& alloc, torrent_handle h
			, tcp::endpoint const& ep, peer_id const& peer_id, int block_num
			, int piece_num);

		TORRENT_DEFINE_ALERT(block_finished_alert, 30)

		static const int static_category = alert::progress_notification;
		virtual std::string message() const override;

		int const block_index;
		int const piece_index;
	};

	// This alert is generated when a block request is sent to a peer.
	struct TORRENT_EXPORT block_downloading_alert final : peer_alert
	{
		// internal
		block_downloading_alert(aux::stack_allocator& alloc, torrent_handle h
			, tcp::endpoint const& ep
			, peer_id const& peer_id, int block_num, int piece_num);

		TORRENT_DEFINE_ALERT(block_downloading_alert, 31)

		static const int static_category = alert::progress_notification;
		virtual std::string message() const override;

#ifndef TORRENT_NO_DEPRECATE
		char const* peer_speedmsg;
#endif
		int const block_index;
		int const piece_index;
	};

	// This alert is generated when a block is received that was not requested or
	// whose request timed out.
	struct TORRENT_EXPORT unwanted_block_alert final : peer_alert
	{
		// internal
		unwanted_block_alert(aux::stack_allocator& alloc, torrent_handle h
			, tcp::endpoint const& ep
			, peer_id const& peer_id, int block_num, int piece_num);

		TORRENT_DEFINE_ALERT(unwanted_block_alert, 32)

		virtual std::string message() const override;

		int const block_index;
		int const piece_index;
	};

	// The ``storage_moved_alert`` is generated when all the disk IO has completed and the
	// files have been moved, as an effect of a call to ``torrent_handle::move_storage``. This
	// is useful to synchronize with the actual disk. The ``path`` member is the new path of
	// the storage.
	struct TORRENT_EXPORT storage_moved_alert final : torrent_alert
	{
		// internal
		storage_moved_alert(aux::stack_allocator& alloc
			, torrent_handle const& h, string_view p);

		TORRENT_DEFINE_ALERT(storage_moved_alert, 33)

		static const int static_category = alert::storage_notification;
		virtual std::string message() const override;

#ifndef TORRENT_NO_DEPRECATE
		std::string path;
#endif

		// the path the torrent was moved to
		char const* storage_path() const;

	private:
		int const m_path_idx;
	};

	// The ``storage_moved_failed_alert`` is generated when an attempt to move the storage,
	// via torrent_handle::move_storage(), fails.
	struct TORRENT_EXPORT storage_moved_failed_alert final : torrent_alert
	{
		// internal
		storage_moved_failed_alert(aux::stack_allocator& alloc
			, torrent_handle const& h, error_code const& e, string_view file
			, char const* op);

		TORRENT_DEFINE_ALERT(storage_moved_failed_alert, 34)

		static const int static_category = alert::storage_notification;
		virtual std::string message() const override;

		error_code const error;

#ifndef TORRENT_NO_DEPRECATE
		// If the error happened for a specific file, ``file`` is its path.
		std::string file;
#endif

		// If the error happened for a specific file, this returns its path.
		char const* file_path() const;

		// If the error happened in a specific disk operation this is a nullptr
		// terminated string naming which one, otherwise it's nullptr.
		char const* operation;
	private:
		int const m_file_idx;
	};

	// This alert is generated when a request to delete the files of a torrent complete.
	//
	// The ``info_hash`` is the info-hash of the torrent that was just deleted. Most of
	// the time the torrent_handle in the ``torrent_alert`` will be invalid by the time
	// this alert arrives, since the torrent is being deleted. The ``info_hash`` member
	// is hence the main way of identifying which torrent just completed the delete.
	//
	// This alert is posted in the ``storage_notification`` category, and that bit
	// needs to be set in the alert_mask.
	struct TORRENT_EXPORT torrent_deleted_alert final : torrent_alert
	{
		// internal
		torrent_deleted_alert(aux::stack_allocator& alloc
			, torrent_handle const& h, sha1_hash const& ih);

		TORRENT_DEFINE_ALERT_PRIO(torrent_deleted_alert, 35)

		static const int static_category = alert::storage_notification;
		virtual std::string message() const override;

		sha1_hash const info_hash;
	};

	// This alert is generated when a request to delete the files of a torrent fails.
	// Just removing a torrent from the session cannot fail
	struct TORRENT_EXPORT torrent_delete_failed_alert final : torrent_alert
	{
		// internal
		torrent_delete_failed_alert(aux::stack_allocator& alloc
			, torrent_handle const& h, error_code const& e, sha1_hash const& ih);

		TORRENT_DEFINE_ALERT_PRIO(torrent_delete_failed_alert, 36)

		static const int static_category = alert::storage_notification
			| alert::error_notification;
		virtual std::string message() const override;

		// tells you why it failed.
		error_code const error;

		// the info hash of the torrent whose files failed to be deleted
		sha1_hash const info_hash;

#ifndef TORRENT_NO_DEPRECATE
		std::string msg;
#endif
	};

	// This alert is generated as a response to a ``torrent_handle::save_resume_data`` request.
	// It is generated once the disk IO thread is done writing the state for this torrent.
	struct TORRENT_EXPORT save_resume_data_alert final : torrent_alert
	{
		// internal
		save_resume_data_alert(aux::stack_allocator& alloc
			, std::shared_ptr<entry> const& rd
			, torrent_handle const& h);

		TORRENT_DEFINE_ALERT_PRIO(save_resume_data_alert, 37)

		static const int static_category = alert::storage_notification;
		virtual std::string message() const override;

		// points to the resume data.
		std::shared_ptr<entry> const resume_data;
	};

	// This alert is generated instead of ``save_resume_data_alert`` if there was an error
	// generating the resume data. ``error`` describes what went wrong.
	struct TORRENT_EXPORT save_resume_data_failed_alert final : torrent_alert
	{
		// internal
		save_resume_data_failed_alert(aux::stack_allocator& alloc
			, torrent_handle const& h, error_code const& e);

		TORRENT_DEFINE_ALERT_PRIO(save_resume_data_failed_alert, 38)

		static const int static_category = alert::storage_notification
			| alert::error_notification;
		virtual std::string message() const override;

		// the error code from the resume_data failure
		error_code const error;

#ifndef TORRENT_NO_DEPRECATE
		std::string msg;
#endif
	};

	// This alert is generated as a response to a ``torrent_handle::pause`` request. It is
	// generated once all disk IO is complete and the files in the torrent have been closed.
	// This is useful for synchronizing with the disk.
	struct TORRENT_EXPORT torrent_paused_alert final : torrent_alert
	{
		// internal
		torrent_paused_alert(aux::stack_allocator& alloc, torrent_handle const& h);

		TORRENT_DEFINE_ALERT(torrent_paused_alert, 39)

		static const int static_category = alert::status_notification;
		virtual std::string message() const override;
	};

	// This alert is generated as a response to a torrent_handle::resume() request. It is
	// generated when a torrent goes from a paused state to an active state.
	struct TORRENT_EXPORT torrent_resumed_alert final : torrent_alert
	{
		// internal
		torrent_resumed_alert(aux::stack_allocator& alloc, torrent_handle const& h);

		TORRENT_DEFINE_ALERT(torrent_resumed_alert, 40)

		static const int static_category = alert::status_notification;
		virtual std::string message() const override;
	};

	// This alert is posted when a torrent completes checking. i.e. when it transitions
	// out of the ``checking files`` state into a state where it is ready to start downloading
	struct TORRENT_EXPORT torrent_checked_alert final : torrent_alert
	{
		// internal
		torrent_checked_alert(aux::stack_allocator& alloc, torrent_handle const& h);

		TORRENT_DEFINE_ALERT(torrent_checked_alert, 41)

		static const int static_category = alert::status_notification;
		virtual std::string message() const override;
	};

	// This alert is generated when a HTTP seed name lookup fails.
	struct TORRENT_EXPORT url_seed_alert final : torrent_alert
	{
		// internal
		url_seed_alert(aux::stack_allocator& alloc, torrent_handle const& h
			, string_view u, error_code const& e);
		url_seed_alert(aux::stack_allocator& alloc, torrent_handle const& h
			, string_view u, string_view m);

		TORRENT_DEFINE_ALERT(url_seed_alert, 42)

		static const int static_category = alert::peer_notification | alert::error_notification;
		virtual std::string message() const override;

#ifndef TORRENT_NO_DEPRECATE
		// the HTTP seed that failed
		std::string url;

		// the error message, potentially from the server
		std::string msg;
#endif

		// the error the web seed encountered. If this is not set, the server
		// sent an error message, call ``error_message()``.
		error_code const error;

		// the URL the error is associated with
		char const* server_url() const;

		// in case the web server sent an error message, this function returns
		// it.
		char const* error_message() const;

	private:
		int const m_url_idx;
		int const m_msg_idx;
	};

	// If the storage fails to read or write files that it needs access to, this alert is
	// generated and the torrent is paused.
	struct TORRENT_EXPORT file_error_alert final : torrent_alert
	{
		// internal
		file_error_alert(aux::stack_allocator& alloc, error_code const& ec
			, string_view file, char const* op, torrent_handle const& h);

		TORRENT_DEFINE_ALERT(file_error_alert, 43)

		static const int static_category = alert::status_notification
			| alert::error_notification
			| alert::storage_notification;
		virtual std::string message() const override;

#ifndef TORRENT_NO_DEPRECATE
		// the path to the file that was accessed when the error occurred.
		std::string file;
#endif

		// the error code describing the error.
		error_code const error;
		char const* operation;

		// the file that experienced the error
		char const* filename() const;

#ifndef TORRENT_NO_DEPRECATE
		std::string msg;
#endif
	private:
		int const m_file_idx;
	};

	// This alert is generated when the metadata has been completely received and the info-hash
	// failed to match it. i.e. the metadata that was received was corrupt. libtorrent will
	// automatically retry to fetch it in this case. This is only relevant when running a
	// torrent-less download, with the metadata extension provided by libtorrent.
	struct TORRENT_EXPORT metadata_failed_alert final : torrent_alert
	{
		// internal
		metadata_failed_alert(aux::stack_allocator& alloc
			, torrent_handle const& h, error_code const& ec);

		TORRENT_DEFINE_ALERT(metadata_failed_alert, 44)

		static const int static_category = alert::error_notification;
		virtual std::string message() const override;

		// indicates what failed when parsing the metadata. This error is
		// what's returned from lazy_bdecode().
		error_code const error;
	};

	// This alert is generated when the metadata has been completely received and the torrent
	// can start downloading. It is not generated on torrents that are started with metadata, but
	// only those that needs to download it from peers (when utilizing the libtorrent extension).
	//
	// There are no additional data members in this alert.
	//
	// Typically, when receiving this alert, you would want to save the torrent file in order
	// to load it back up again when the session is restarted. Here's an example snippet of
	// code to do that::
	//
	//	torrent_handle h = alert->handle();
	//	if (h.is_valid()) {
	//		std::shared_ptr<torrent_info const> ti = h.torrent_file();
	//		create_torrent ct(*ti);
	//		entry te = ct.generate();
	//		std::vector<char> buffer;
	//		bencode(std::back_inserter(buffer), te);
	//		FILE* f = fopen((to_hex(ti->info_hash().to_string()) + ".torrent").c_str(), "wb+");
	//		if (f) {
	//			fwrite(&buffer[0], 1, buffer.size(), f);
	//			fclose(f);
	//		}
	//	}
	//
	struct TORRENT_EXPORT metadata_received_alert final : torrent_alert
	{
		// internal
		metadata_received_alert(aux::stack_allocator& alloc
			, torrent_handle const& h);

		TORRENT_DEFINE_ALERT(metadata_received_alert, 45)

		static const int static_category = alert::status_notification;
		virtual std::string message() const override;
	};

	// This alert is posted when there is an error on the UDP socket. The
	// UDP socket is used for all uTP, DHT and UDP tracker traffic. It's
	// global to the session.
	struct TORRENT_EXPORT udp_error_alert final : alert
	{
		// internal
		udp_error_alert(
			aux::stack_allocator& alloc
			, udp::endpoint const& ep
			, error_code const& ec);

		TORRENT_DEFINE_ALERT(udp_error_alert, 46)

		static const int static_category = alert::error_notification;
		virtual std::string message() const override;

		// the source address associated with the error (if any)
		udp::endpoint const endpoint;

		// the error code describing the error
		error_code const error;
	};

	// Whenever libtorrent learns about the machines external IP, this alert is
	// generated. The external IP address can be acquired from the tracker (if it
	// supports that) or from peers that supports the extension protocol.
	// The address can be accessed through the ``external_address`` member.
	struct TORRENT_EXPORT external_ip_alert final : alert
	{
		// internal
		external_ip_alert(aux::stack_allocator& alloc, address const& ip);

		TORRENT_DEFINE_ALERT(external_ip_alert, 47)

		static const int static_category = alert::status_notification;
		virtual std::string message() const override;

		// the IP address that is believed to be our external IP
		address const external_address;
	};

	enum class socket_type_t : std::uint8_t
	{
		tcp, tcp_ssl, udp, i2p, socks5, utp_ssl
	};

	// This alert is generated when none of the ports, given in the port range, to
	// session can be opened for listening. The ``listen_interface`` member is the
	// interface that failed, ``error`` is the error code describing the failure.
	//
	// In the case an endpoint was created before generating the alert, it is
	// represented by ``address`` and ``port``. The combinations of socket type
	// and operation in which such address and port are not valid are:
	// accept  - i2p
	// accept  - socks5
	// enum_if - tcp
	//
	// libtorrent may sometimes try to listen on port 0, if all other ports failed.
	// Port 0 asks the operating system to pick a port that's free). If that fails
	// you may see a listen_failed_alert with port 0 even if you didn't ask to
	// listen on it.
	struct TORRENT_EXPORT listen_failed_alert final : alert
	{
#ifndef TORRENT_NO_DEPRECATE
		enum socket_type_t { tcp, tcp_ssl, udp, i2p, socks5, utp_ssl };
#endif

		// internal
		listen_failed_alert(aux::stack_allocator& alloc, string_view iface
			, libtorrent::address const& listen_addr, int listen_port
			, int op, error_code const& ec, libtorrent::socket_type_t t);

		listen_failed_alert(aux::stack_allocator& alloc, string_view iface
			, tcp::endpoint const& ep, int op, error_code const& ec
			, libtorrent::socket_type_t t);

		listen_failed_alert(aux::stack_allocator& alloc, string_view iface
			, udp::endpoint const& ep, int op, error_code const& ec
			, libtorrent::socket_type_t t);

		listen_failed_alert(aux::stack_allocator& alloc, string_view iface
			, int op, error_code const& ec, libtorrent::socket_type_t t);

		TORRENT_DEFINE_ALERT_PRIO(listen_failed_alert, 48)

		static const int static_category = alert::status_notification | alert::error_notification;
		virtual std::string message() const override;

		// the network device libtorrent attempted to listen on, or the IP address
		char const* listen_interface() const;

		// the error the system returned
		error_code const error;

		enum op_t
		{
			parse_addr, open, bind, listen, get_socket_name, accept, enum_if, bind_to_device
		};

		// the specific low level operation that failed. See op_t.
		int const operation;

		// the type of listen socket this alert refers to.
		libtorrent::socket_type_t const socket_type;

		// the address libtorrent attempted to listen on
		// see alert's documentation for validity of this value
		libtorrent::address const address;

		// the port libtorrent attempted to listen on
		// see alert's documentation for validity of this value
		int const port;

#ifndef TORRENT_NO_DEPRECATE
		// the address and port libtorrent attempted to listen on
		tcp::endpoint endpoint;

		// the type of listen socket this alert refers to.
		socket_type_t sock_type;
#endif

	private:
		std::reference_wrapper<aux::stack_allocator const> m_alloc;
		int const m_interface_idx;
	};

	// This alert is posted when the listen port succeeds to be opened on a
	// particular interface. ``address`` and ``port`` is the endpoint that
	// successfully was opened for listening.
	struct TORRENT_EXPORT listen_succeeded_alert final : alert
	{
#ifndef TORRENT_NO_DEPRECATE
		enum socket_type_t { tcp, tcp_ssl, udp, i2p, socks5, utp_ssl };
#endif

		// internal
		listen_succeeded_alert(aux::stack_allocator& alloc
			, libtorrent::address const& listen_addr
			, int listen_port
			, libtorrent::socket_type_t t);

		listen_succeeded_alert(aux::stack_allocator& alloc
			, tcp::endpoint const& ep
			, libtorrent::socket_type_t t);

		listen_succeeded_alert(aux::stack_allocator& alloc
			, udp::endpoint const& ep
			, libtorrent::socket_type_t t);

		TORRENT_DEFINE_ALERT_PRIO(listen_succeeded_alert, 49)

		static const int static_category = alert::status_notification;
		virtual std::string message() const override;

		// the address libtorrent ended up listening on. This address
		// refers to the local interface.
		libtorrent::address const address;

		// the port libtorrent ended up listening on.
		int const port;

		// the type of listen socket this alert refers to.
		libtorrent::socket_type_t const socket_type;

#ifndef TORRENT_NO_DEPRECATE
		// the endpoint libtorrent ended up listening on. The address
		// refers to the local interface and the port is the listen port.
		tcp::endpoint endpoint;

		// the type of listen socket this alert refers to.
		socket_type_t sock_type;
#endif
	};

	// This alert is generated when a NAT router was successfully found but some
	// part of the port mapping request failed. It contains a text message that
	// may help the user figure out what is wrong. This alert is not generated in
	// case it appears the client is not running on a NAT:ed network or if it
	// appears there is no NAT router that can be remote controlled to add port
	// mappings.
	struct TORRENT_EXPORT portmap_error_alert final : alert
	{
		// internal
		portmap_error_alert(aux::stack_allocator& alloc, int i, int t
			, error_code const& e);

		TORRENT_DEFINE_ALERT(portmap_error_alert, 50)

		static const int static_category = alert::port_mapping_notification
			| alert::error_notification;
		virtual std::string message() const override;

		// refers to the mapping index of the port map that failed, i.e.
		// the index returned from add_mapping().
		int const mapping;

		// is 0 for NAT-PMP and 1 for UPnP.
		int const map_type;

		// tells you what failed.
		error_code const error;
#ifndef TORRENT_NO_DEPRECATE
		std::string msg;
#endif
	};

	// This alert is generated when a NAT router was successfully found and
	// a port was successfully mapped on it. On a NAT:ed network with a NAT-PMP
	// capable router, this is typically generated once when mapping the TCP
	// port and, if DHT is enabled, when the UDP port is mapped.
	struct TORRENT_EXPORT portmap_alert final : alert
	{
		// internal
		portmap_alert(aux::stack_allocator& alloc, int i, int port, int t, int protocol);

		TORRENT_DEFINE_ALERT(portmap_alert, 51)

		static const int static_category = alert::port_mapping_notification;
		virtual std::string message() const override;

		// refers to the mapping index of the port map that failed, i.e.
		// the index returned from add_mapping().
		int const mapping;

		// the external port allocated for the mapping.
		int const external_port;

		// 0 for NAT-PMP and 1 for UPnP.
		int const map_type;

		enum protocol_t
		{
			tcp,
			udp
		};

		// the protocol this mapping was for. one of protocol_t enums
		int const protocol;
	};

	// This alert is generated to log informational events related to either
	// UPnP or NAT-PMP. They contain a log line and the type (0 = NAT-PMP
	// and 1 = UPnP). Displaying these messages to an end user is only useful
	// for debugging the UPnP or NAT-PMP implementation. This alert is only
	// posted if the alert::port_mapping_log_notification flag is enabled in
	// the alert mask.
	struct TORRENT_EXPORT portmap_log_alert final : alert
	{
		// internal
		portmap_log_alert(aux::stack_allocator& alloc, int t, const char* m);

		TORRENT_DEFINE_ALERT(portmap_log_alert, 52)

		static const int static_category = alert::port_mapping_log_notification;
		virtual std::string message() const override;

		int const map_type;

#ifndef TORRENT_NO_DEPRECATE
		std::string msg;
#endif

		// the message associated with this log line
		char const* log_message() const;

	private:

		// TODO: 2 should the alert baseclass have this object instead?
		std::reference_wrapper<aux::stack_allocator const> m_alloc;

		int const m_log_idx;
	};

	// This alert is generated when a fastresume file has been passed to
	// add_torrent() but the files on disk did not match the fastresume file.
	// The error_code explains the reason why the resume file was rejected.
	struct TORRENT_EXPORT fastresume_rejected_alert final : torrent_alert
	{
		// internal
		fastresume_rejected_alert(aux::stack_allocator& alloc
			, torrent_handle const& h, error_code const& ec, string_view file
			, char const* op);

		TORRENT_DEFINE_ALERT(fastresume_rejected_alert, 53)

		static const int static_category = alert::status_notification
			| alert::error_notification;
		virtual std::string message() const override;

		error_code const error;

#ifndef TORRENT_NO_DEPRECATE
		// If the error happened to a specific file, ``file`` is the path to it.
		std::string file;
#endif

		// If the error happened to a specific file, this returns the path to it.
		char const* file_path() const;

		// If the error happened in a disk operation. a 0-terminated string of
		// the name of that operation. ``operation`` is nullptr otherwise.
		char const* operation;

#ifndef TORRENT_NO_DEPRECATE
		std::string msg;
#endif
	private:
		int const m_path_idx;
	};

	// This alert is posted when an incoming peer connection, or a peer that's about to be added
	// to our peer list, is blocked for some reason. This could be any of:
	//
	// * the IP filter
	// * i2p mixed mode restrictions (a normal peer is not allowed on an i2p swarm)
	// * the port filter
	// * the peer has a low port and ``no_connect_privileged_ports`` is enabled
	// * the protocol of the peer is blocked (uTP/TCP blocking)
	struct TORRENT_EXPORT peer_blocked_alert final : peer_alert
	{
		// internal
		peer_blocked_alert(aux::stack_allocator& alloc, torrent_handle const& h
			, tcp::endpoint const& ep, int r);

		TORRENT_DEFINE_ALERT(peer_blocked_alert, 54)

		static const int static_category = alert::ip_block_notification;
		virtual std::string message() const override;

		enum reason_t
		{
			ip_filter,
			port_filter,
			i2p_mixed,
			privileged_ports,
			utp_disabled,
			tcp_disabled,
			invalid_local_interface
		};

		// the reason for the peer being blocked. Is one of the values from the
		// reason_t enum.
		int const reason;
	};

	// This alert is generated when a DHT node announces to an info-hash on our
	// DHT node. It belongs to the ``dht_notification`` category.
	struct TORRENT_EXPORT dht_announce_alert final : alert
	{
		// internal
		dht_announce_alert(aux::stack_allocator& alloc, address const& i, int p
			, sha1_hash const& ih);

		TORRENT_DEFINE_ALERT(dht_announce_alert, 55)

		static const int static_category = alert::dht_notification;
		virtual std::string message() const override;

		address const ip;
		int const port;
		sha1_hash const info_hash;
	};

	// This alert is generated when a DHT node sends a ``get_peers`` message to
	// our DHT node. It belongs to the ``dht_notification`` category.
	struct TORRENT_EXPORT dht_get_peers_alert final : alert
	{
		// internal
		dht_get_peers_alert(aux::stack_allocator& alloc, sha1_hash const& ih);

		TORRENT_DEFINE_ALERT(dht_get_peers_alert, 56)

		static const int static_category = alert::dht_notification;
		virtual std::string message() const override;

		sha1_hash const info_hash;
	};

	// This alert is posted approximately once every second, and it contains
	// byte counters of most statistics that's tracked for torrents. Each active
	// torrent posts these alerts regularly.
	struct TORRENT_EXPORT stats_alert final : torrent_alert
	{
		// internal
		stats_alert(aux::stack_allocator& alloc, torrent_handle const& h, int interval
			, stat const& s);

		TORRENT_DEFINE_ALERT(stats_alert, 57)

		static const int static_category = alert::stats_notification;
		virtual std::string message() const override;

		enum stats_channel
		{
			upload_payload,
			upload_protocol,
			download_payload,
			download_protocol,
			upload_ip_protocol,
#ifndef TORRENT_NO_DEPRECATE
			upload_dht_protocol,
			upload_tracker_protocol,
#else
			deprecated1,
			deprecated2,
#endif
			download_ip_protocol,
#ifndef TORRENT_NO_DEPRECATE
			download_dht_protocol,
			download_tracker_protocol,
#else
			deprecated3,
			deprecated4,
#endif
			num_channels
		};

		// an array of samples. The enum describes what each sample is a
		// measurement of. All of these are raw, and not smoothing is performed.
		std::array<int, num_channels> const transferred;

		// the number of milliseconds during which these stats were collected.
		// This is typically just above 1000, but if CPU is limited, it may be
		// higher than that.
		int const interval;
	};

	// This alert is posted when the disk cache has been flushed for a specific
	// torrent as a result of a call to torrent_handle::flush_cache(). This
	// alert belongs to the ``storage_notification`` category, which must be
	// enabled to let this alert through. The alert is also posted when removing
	// a torrent from the session, once the outstanding cache flush is complete
	// and the torrent does no longer have any files open.
	struct TORRENT_EXPORT cache_flushed_alert final : torrent_alert
	{
		// internal
		cache_flushed_alert(aux::stack_allocator& alloc, torrent_handle const& h);

		TORRENT_DEFINE_ALERT(cache_flushed_alert, 58)

		static const int static_category = alert::storage_notification;
	};

	// This alert is posted when a bittorrent feature is blocked because of the
	// anonymous mode. For instance, if the tracker proxy is not set up, no
	// trackers will be used, because trackers can only be used through proxies
	// when in anonymous mode.
	struct TORRENT_EXPORT anonymous_mode_alert final : torrent_alert
	{
		// internal
		anonymous_mode_alert(aux::stack_allocator& alloc, torrent_handle const& h
			, int k, string_view s);

		TORRENT_DEFINE_ALERT(anonymous_mode_alert, 59)

		static const int static_category = alert::error_notification;
		virtual std::string message() const override;

		enum kind_t
		{
			// means that there's no proxy set up for tracker
			// communication and the tracker will not be contacted.
			// The tracker which this failed for is specified in the ``str`` member.
			tracker_not_anonymous = 0
		};

		// specifies what error this is, see kind_t.
		int const kind;
		std::string const str;
	};

	// This alert is generated when we receive a local service discovery message
	// from a peer for a torrent we're currently participating in.
	struct TORRENT_EXPORT lsd_peer_alert final : peer_alert
	{
		// internal
		lsd_peer_alert(aux::stack_allocator& alloc, torrent_handle const& h
			, tcp::endpoint const& i);

		TORRENT_DEFINE_ALERT(lsd_peer_alert, 60)

		static const int static_category = alert::peer_notification;
		virtual std::string message() const override;
	};

	// This alert is posted whenever a tracker responds with a ``trackerid``.
	// The tracker ID is like a cookie. The libtorrent will store the tracker ID
	// for this tracker and repeat it in subsequent announces.
	struct TORRENT_EXPORT trackerid_alert final : tracker_alert
	{
		// internal
		trackerid_alert(aux::stack_allocator& alloc, torrent_handle const& h
			, string_view u, const std::string& id);

		TORRENT_DEFINE_ALERT(trackerid_alert, 61)

		static const int static_category = alert::status_notification;
		virtual std::string message() const override;

#ifndef TORRENT_NO_DEPRECATE
		// The tracker ID returned by the tracker
		std::string trackerid;
#endif

		// The tracker ID returned by the tracker
		char const* tracker_id() const;

	private:
		int const m_tracker_idx;
	};

	// This alert is posted when the initial DHT bootstrap is done.
	struct TORRENT_EXPORT dht_bootstrap_alert final : alert
	{
		// internal
		explicit dht_bootstrap_alert(aux::stack_allocator& alloc);

		TORRENT_DEFINE_ALERT(dht_bootstrap_alert, 62)

		static const int static_category = alert::dht_notification;
		virtual std::string message() const override;
	};

	// This is posted whenever a torrent is transitioned into the error state.
	struct TORRENT_EXPORT torrent_error_alert final : torrent_alert
	{
		// internal
		torrent_error_alert(aux::stack_allocator& alloc, torrent_handle const& h
			, error_code const& e, string_view f);

		TORRENT_DEFINE_ALERT(torrent_error_alert, 64)

		static const int static_category = alert::error_notification | alert::status_notification;
		virtual std::string message() const override;

		// specifies which error the torrent encountered.
		error_code const error;

#ifndef TORRENT_NO_DEPRECATE
		// the filename (or object) the error occurred on.
		std::string error_file;
#endif

		// the filename (or object) the error occurred on.
		char const* filename() const;

	private:
		int const m_file_idx;
	};

	// This is always posted for SSL torrents. This is a reminder to the client that
	// the torrent won't work unless torrent_handle::set_ssl_certificate() is called with
	// a valid certificate. Valid certificates MUST be signed by the SSL certificate
	// in the .torrent file.
	struct TORRENT_EXPORT torrent_need_cert_alert final : torrent_alert
	{
		// internal
		torrent_need_cert_alert(aux::stack_allocator& alloc
			, torrent_handle const& h);

		TORRENT_DEFINE_ALERT_PRIO(torrent_need_cert_alert, 65)

		static const int static_category = alert::status_notification;
		virtual std::string message() const override;

		error_code const error;
	};

	// The incoming connection alert is posted every time we successfully accept
	// an incoming connection, through any mean. The most straight-forward ways
	// of accepting incoming connections are through the TCP listen socket and
	// the UDP listen socket for uTP sockets. However, connections may also be
	// accepted through a Socks5 or i2p listen socket, or via an SSL listen
	// socket.
	struct TORRENT_EXPORT incoming_connection_alert final : alert
	{
		// internal
		incoming_connection_alert(aux::stack_allocator& alloc, int t
			, tcp::endpoint const& i);

		TORRENT_DEFINE_ALERT(incoming_connection_alert, 66)

		static const int static_category = alert::peer_notification;
		virtual std::string message() const override;

		// tells you what kind of socket the connection was accepted
		// as:
		//
		// 0. none (no socket instantiated)
		// 1. TCP
		// 2. Socks5
		// 3. HTTP
		// 4. uTP
		// 5. i2p
		// 6. SSL/TCP
		// 7. SSL/Socks5
		// 8. HTTPS (SSL/HTTP)
		// 9. SSL/uTP
		//
		int const socket_type;

		// is the IP address and port the connection came from.
		tcp::endpoint const endpoint;

#ifndef TORRENT_NO_DEPRECATE
		// is the IP address and port the connection came from.
		tcp::endpoint const ip;
#endif
	};

	// This alert is always posted when a torrent was attempted to be added
	// and contains the return status of the add operation. The torrent handle of the new
	// torrent can be found in the base class' ``handle`` member. If adding
	// the torrent failed, ``error`` contains the error code.
	struct TORRENT_EXPORT add_torrent_alert final : torrent_alert
	{
		// internal
		add_torrent_alert(aux::stack_allocator& alloc, torrent_handle const& h
			, add_torrent_params const& p, error_code const& ec);

		TORRENT_DEFINE_ALERT_PRIO(add_torrent_alert, 67)

		static const int static_category = alert::status_notification;
		virtual std::string message() const override;

		// a copy of the parameters used when adding the torrent, it can be used
		// to identify which invocation to ``async_add_torrent()`` caused this alert.
		add_torrent_params const params;

		// set to the error, if one occurred while adding the torrent.
		error_code const error;
	};

	// This alert is only posted when requested by the user, by calling
	// session::post_torrent_updates() on the session. It contains the torrent
	// status of all torrents that changed since last time this message was
	// posted. Its category is ``status_notification``, but it's not subject to
	// filtering, since it's only manually posted anyway.
	struct TORRENT_EXPORT state_update_alert final : alert
	{
		state_update_alert(aux::stack_allocator& alloc
			, std::vector<torrent_status> st);

		TORRENT_DEFINE_ALERT_PRIO(state_update_alert, 68)

		static const int static_category = alert::status_notification;
		virtual std::string message() const override;

		// contains the torrent status of all torrents that changed since last
		// time this message was posted. Note that you can map a torrent status
		// to a specific torrent via its ``handle`` member. The receiving end is
		// suggested to have all torrents sorted by the torrent_handle or hashed
		// by it, for efficient updates.
		std::vector<torrent_status> const status;
	};

<<<<<<< HEAD
	struct TORRENT_EXPORT mmap_cache_alert final : alert
=======
#ifndef TORRENT_NO_DEPRECATE
	struct TORRENT_DEPRECATED TORRENT_EXPORT mmap_cache_alert TORRENT_FINAL : alert
>>>>>>> 7476f787
	{
		mmap_cache_alert(aux::stack_allocator& alloc
			, error_code const& ec);
		TORRENT_DEFINE_ALERT(mmap_cache_alert, 69)

		static const int static_category = alert::error_notification;
		virtual std::string message() const override;

		error_code const error;
	};
#endif

	// The session_stats_alert is posted when the user requests session statistics by
	// calling post_session_stats() on the session object. Its category is
	// ``status_notification``, but it is not subject to filtering, since it's only
	// manually posted anyway.
	struct TORRENT_EXPORT session_stats_alert final : alert
	{
		session_stats_alert(aux::stack_allocator& alloc, counters const& cnt);
		TORRENT_DEFINE_ALERT_PRIO(session_stats_alert, 70)

		static const int static_category = alert::stats_notification;
		virtual std::string message() const override;

		// An array are a mix of *counters* and *gauges*, which meanings can be
		// queries via the session_stats_metrics() function on the session. The
		// mapping from a specific metric to an index into this array is constant
		// for a specific version of libtorrent, but may differ for other
		// versions. The intended usage is to request the mapping, i.e. call
		// session_stats_metrics(), once on startup, and then use that mapping to
		// interpret these values throughout the process' runtime.
		//
		// For more information, see the session-statistics_ section.
		std::array<std::int64_t, counters::num_counters> const values;
	};

#ifndef TORRENT_NO_DEPRECATE
	// hidden
	// When a torrent changes its info-hash, this alert is posted. This only
	// happens in very specific cases. For instance, when a torrent is
	// downloaded from a URL, the true info hash is not known immediately. First
	// the .torrent file must be downloaded and parsed.
	//
	// Once this download completes, the ``torrent_update_alert`` is posted to
	// notify the client of the info-hash changing.
	struct TORRENT_EXPORT torrent_update_alert final : torrent_alert
	{
		// internal
		torrent_update_alert(aux::stack_allocator& alloc, torrent_handle h
			, sha1_hash const& old_hash, sha1_hash const& new_hash);

		TORRENT_DEFINE_ALERT_PRIO(torrent_update_alert, 71)

		static const int static_category = alert::status_notification;
		virtual std::string message() const override;

		// ``old_ih`` and ``new_ih`` are the previous and new info-hash for the torrent, respectively.
		sha1_hash old_ih;
		sha1_hash new_ih;
	};
#endif

	// posted when something fails in the DHT. This is not necessarily a fatal
	// error, but it could prevent proper operation
	struct TORRENT_EXPORT dht_error_alert final : alert
	{
		// internal
		dht_error_alert(aux::stack_allocator& alloc, int op, error_code const& ec);

		TORRENT_DEFINE_ALERT(dht_error_alert, 73)

		static const int static_category = alert::error_notification | alert::dht_notification;
		virtual std::string message() const override;

		// the error code
		error_code const error;

		enum op_t
		{
			unknown,
			hostname_lookup
		};

		// the operation that failed
		op_t const operation;
	};

	// this alert is posted as a response to a call to session::get_item(),
	// specifically the overload for looking up immutable items in the DHT.
	struct TORRENT_EXPORT dht_immutable_item_alert final : alert
	{
		dht_immutable_item_alert(aux::stack_allocator& alloc, sha1_hash const& t
			, entry const& i);

		TORRENT_DEFINE_ALERT_PRIO(dht_immutable_item_alert, 74)

		static const int static_category = alert::dht_notification;

		virtual std::string message() const override;

		// the target hash of the immutable item. This must
		// match the sha-1 hash of the bencoded form of ``item``.
		sha1_hash const target;

		// the data for this item
		entry const item;
	};

	// this alert is posted as a response to a call to session::get_item(),
	// specifically the overload for looking up mutable items in the DHT.
	struct TORRENT_EXPORT dht_mutable_item_alert final : alert
	{
		dht_mutable_item_alert(aux::stack_allocator& alloc
			, std::array<char, 32> k, std::array<char, 64> sig
			, std::uint64_t sequence, string_view s, entry const& i, bool a);

		TORRENT_DEFINE_ALERT_PRIO(dht_mutable_item_alert, 75)

		static const int static_category = alert::dht_notification;
		virtual std::string message() const override;

		// the public key that was looked up
		std::array<char, 32> const key;

		// the signature of the data. This is not the signature of the
		// plain encoded form of the item, but it includes the sequence number
		// and possibly the hash as well. See the dht_store document for more
		// information. This is primarily useful for echoing back in a store
		// request.
		std::array<char, 64> const signature;

		// the sequence number of this item
		std::uint64_t const seq;

		// the salt, if any, used to lookup and store this item. If no
		// salt was used, this is an empty string
		std::string const salt;

		// the data for this item
		entry const item;

		// the last response for mutable data is authoritative.
		bool const authoritative;
	};

	// this is posted when a DHT put operation completes. This is useful if the
	// client is waiting for a put to complete before shutting down for instance.
	struct TORRENT_EXPORT dht_put_alert final : alert
	{
		// internal
		dht_put_alert(aux::stack_allocator& alloc, sha1_hash const& t, int n);
		dht_put_alert(aux::stack_allocator& alloc, std::array<char, 32> key
			, std::array<char, 64> sig
			, std::string s
			, std::uint64_t sequence_number
			, int n);

		TORRENT_DEFINE_ALERT(dht_put_alert, 76)

		static const int static_category = alert::dht_notification;
		virtual std::string message() const override;

		// the target hash the item was stored under if this was an *immutable*
		// item.
		sha1_hash const target;

		// if a mutable item was stored, these are the public key, signature,
		// salt and sequence number the item was stored under.
		std::array<char, 32> const public_key;
		std::array<char, 64> const signature;
		std::string const salt;
		std::uint64_t const seq;

		// DHT put operation usually writes item to k nodes, maybe the node
		// is stale so no response, or the node doesn't support 'put', or the
		// token for write is out of date, etc. num_success is the number of
		// successful responses we got from the puts.
		int const num_success;
	};

	// this alert is used to report errors in the i2p SAM connection
	struct TORRENT_EXPORT i2p_alert final : alert
	{
		i2p_alert(aux::stack_allocator& alloc, error_code const& ec);

		TORRENT_DEFINE_ALERT(i2p_alert, 77)

		static const int static_category = alert::error_notification;
		virtual std::string message() const override;

		// the error that occurred in the i2p SAM connection
		error_code const error;
	};

	// This alert is generated when we send a get_peers request
	// It belongs to the ``dht_notification`` category.
	struct TORRENT_EXPORT dht_outgoing_get_peers_alert final : alert
	{
		// internal
		dht_outgoing_get_peers_alert(aux::stack_allocator& alloc
			, sha1_hash const& ih, sha1_hash const& obfih
			, udp::endpoint ep);

		TORRENT_DEFINE_ALERT(dht_outgoing_get_peers_alert, 78)

		static const int static_category = alert::dht_notification;
		virtual std::string message() const override;

		// the info_hash of the torrent we're looking for peers for.
		sha1_hash const info_hash;

		// if this was an obfuscated lookup, this is the info-hash target
		// actually sent to the node.
		sha1_hash const obfuscated_info_hash;

		// the endpoint we're sending this query to
		udp::endpoint const endpoint;

#ifndef TORRENT_NO_DEPRECATE
		// the endpoint we're sending this query to
		udp::endpoint ip;
#endif
	};

	// This alert is posted by some session wide event. Its main purpose is
	// trouble shooting and debugging. It's not enabled by the default alert
	// mask and is enabled by the ``alert::session_log_notification`` bit.
	// Furthermore, it's by default disabled as a build configuration.
	struct TORRENT_EXPORT log_alert final : alert
	{
		// internal
		log_alert(aux::stack_allocator& alloc, char const* log);
		log_alert(aux::stack_allocator& alloc, char const* fmt, va_list v);

		TORRENT_DEFINE_ALERT(log_alert, 79)

		static const int static_category = alert::session_log_notification;
		virtual std::string message() const override;

		// returns the log message
		char const* log_message() const;

#ifndef TORRENT_NO_DEPRECATE
		// returns the log message
		TORRENT_DEPRECATED
		char const* msg() const;
#endif

	private:
		std::reference_wrapper<aux::stack_allocator const> m_alloc;
		int const m_str_idx;
	};

	// This alert is posted by torrent wide events. It's meant to be used for
	// trouble shooting and debugging. It's not enabled by the default alert
	// mask and is enabled by the ``alert::torrent_log_notification`` bit. By
	// default it is disabled as a build configuration.
	struct TORRENT_EXPORT torrent_log_alert final : torrent_alert
	{
		// internal
		torrent_log_alert(aux::stack_allocator& alloc, torrent_handle const& h
			, char const* fmt, va_list v);

		TORRENT_DEFINE_ALERT(torrent_log_alert, 80)

		static const int static_category = alert::torrent_log_notification;
		virtual std::string message() const override;

		// returns the log message
		char const* log_message() const;

#ifndef TORRENT_NO_DEPRECATE
		// returns the log message
		TORRENT_DEPRECATED
		char const* msg() const;
#endif

	private:
		int const m_str_idx;
	};

	// This alert is posted by events specific to a peer. It's meant to be used
	// for trouble shooting and debugging. It's not enabled by the default alert
	// mask and is enabled by the ``alert::peer_log_notification`` bit. By
	// default it is disabled as a build configuration.
	struct TORRENT_EXPORT peer_log_alert final : peer_alert
	{
		// describes whether this log refers to in-flow or out-flow of the
		// peer. The exception is ``info`` which is neither incoming or outgoing.
		enum direction_t
		{
			incoming_message,
			outgoing_message,
			incoming,
			outgoing,
			info
		};

		// internal
		peer_log_alert(aux::stack_allocator& alloc, torrent_handle const& h
			, tcp::endpoint const& i, peer_id const& pi
			, peer_log_alert::direction_t dir
			, char const* event, char const* fmt, va_list v);

		TORRENT_DEFINE_ALERT(peer_log_alert, 81)

		static const int static_category = alert::peer_log_notification;
		virtual std::string message() const override;

		// string literal indicating the kind of event. For messages, this is the
		// message name.
		char const* event_type;

		direction_t const direction;

		// returns the log message
		char const* log_message() const;

#ifndef TORRENT_NO_DEPRECATE
		// returns the log message
		TORRENT_DEPRECATED
		char const* msg() const;
#endif

	private:
		int const m_str_idx;
	};

	// posted if the local service discovery socket fails to start properly.
	// it's categorized as ``error_notification``.
	struct TORRENT_EXPORT lsd_error_alert final : alert
	{
		// internal
		lsd_error_alert(aux::stack_allocator& alloc, error_code const& ec);

		TORRENT_DEFINE_ALERT(lsd_error_alert, 82)

		static const int static_category = alert::error_notification;
		virtual std::string message() const override;

		// The error code
		error_code const error;
	};

	// holds statistics about a current dht_lookup operation.
	// a DHT lookup is the traversal of nodes, looking up a
	// set of target nodes in the DHT for retrieving and possibly
	// storing information in the DHT
	struct TORRENT_EXPORT dht_lookup
	{
		// string literal indicating which kind of lookup this is
		char const* type;

		// the number of outstanding request to individual nodes
		// this lookup has right now
		int outstanding_requests;

		// the total number of requests that have timed out so far
		// for this lookup
		int timeouts;

		// the total number of responses we have received for this
		// lookup so far for this lookup
		int responses;

		// the branch factor for this lookup. This is the number of
		// nodes we keep outstanding requests to in parallel by default.
		// when nodes time out we may increase this.
		int branch_factor;

		// the number of nodes left that could be queries for this
		// lookup. Many of these are likely to be part of the trail
		// while performing the lookup and would never end up actually
		// being queried.
		int nodes_left;

		// the number of seconds ago the
		// last message was sent that's still
		// outstanding
		int last_sent;

		// the number of outstanding requests
		// that have exceeded the short timeout
		// and are considered timed out in the
		// sense that they increased the branch
		// factor
		int first_timeout;

		// the node-id or info-hash target for this lookup
		sha1_hash target;
	};

	// struct to hold information about a single DHT routing table bucket
	struct TORRENT_EXPORT dht_routing_bucket
	{
		// the total number of nodes and replacement nodes
		// in the routing table
		int num_nodes;
		int num_replacements;

		// number of seconds since last activity
		int last_active;
	};

	// contains current DHT state. Posted in response to session::post_dht_stats().
	struct TORRENT_EXPORT dht_stats_alert final : alert
	{
		// internal
		dht_stats_alert(aux::stack_allocator& alloc
			, std::vector<dht_routing_bucket> table
			, std::vector<dht_lookup> requests);

		TORRENT_DEFINE_ALERT(dht_stats_alert, 83)

		static const int static_category = alert::stats_notification;
		virtual std::string message() const override;

		// a vector of the currently running DHT lookups.
		std::vector<dht_lookup> const active_requests;

		// contains information about every bucket in the DHT routing
		// table.
		std::vector<dht_routing_bucket> const routing_table;
	};

	// posted every time an incoming request from a peer is accepted and queued
	// up for being serviced. This alert is only posted if
	// the alert::incoming_request_notification flag is enabled in the alert
	// mask.
	struct TORRENT_EXPORT incoming_request_alert final : peer_alert
	{
		// internal
		incoming_request_alert(aux::stack_allocator& alloc
			, peer_request r, torrent_handle h
			, tcp::endpoint const& ep, peer_id const& peer_id);

		static const int static_category = alert::incoming_request_notification;
		TORRENT_DEFINE_ALERT(incoming_request_alert, 84)

		virtual std::string message() const override;

		// the request this peer sent to us
		peer_request const req;
	};

	struct TORRENT_EXPORT dht_log_alert final : alert
	{
		enum dht_module_t
		{
			tracker,
			node,
			routing_table,
			rpc_manager,
			traversal
		};

		dht_log_alert(aux::stack_allocator& alloc
			, dht_module_t m, char const* fmt, va_list v);

		static const int static_category = alert::dht_log_notification;
		TORRENT_DEFINE_ALERT(dht_log_alert, 85)

		virtual std::string message() const override;

		// the log message
		char const* log_message() const;

		// the module, or part, of the DHT that produced this log message.
		dht_module_t const module;

	private:
		std::reference_wrapper<aux::stack_allocator const> m_alloc;
		int const m_msg_idx;
	};

	// This alert is posted every time a DHT message is sent or received. It is
	// only posted if the ``alert::dht_log_notification`` alert category is
	// enabled. It contains a verbatim copy of the message.
	struct TORRENT_EXPORT dht_pkt_alert final : alert
	{
		enum direction_t
		{ incoming, outgoing };

		dht_pkt_alert(aux::stack_allocator& alloc, span<char const> buf
			, dht_pkt_alert::direction_t d, udp::endpoint const& ep);

		static const int static_category = alert::dht_log_notification;
		TORRENT_DEFINE_ALERT(dht_pkt_alert, 86)

		virtual std::string message() const override;

		// returns a pointer to the packet buffer and size of the packet,
		// respectively. This buffer is only valid for as long as the alert itself
		// is valid, which is owned by libtorrent and reclaimed whenever
		// pop_alerts() is called on the session.
		span<char const> pkt_buf() const;

		// whether this is an incoming or outgoing packet.
		direction_t const direction;

		// the DHT node we received this packet from, or sent this packet to
		// (depending on ``direction``).
		udp::endpoint const node;

#ifndef TORRENT_NO_DEPRECATE
		direction_t const dir;
#endif

	private:
		std::reference_wrapper<aux::stack_allocator> m_alloc;
		int const m_msg_idx;
		int const m_size;
	};

	struct TORRENT_EXPORT dht_get_peers_reply_alert final : alert {

		dht_get_peers_reply_alert(aux::stack_allocator& alloc
			, sha1_hash const& ih
			, std::vector<tcp::endpoint> const& v);

		static const int static_category = alert::dht_operation_notification;
		TORRENT_DEFINE_ALERT(dht_get_peers_reply_alert, 87)

		virtual std::string message() const override;

		sha1_hash const info_hash;

		int num_peers() const;

#ifndef TORRENT_NO_DEPRECATE
		TORRENT_DEPRECATED
		void peers(std::vector<tcp::endpoint>& v) const;
#endif
		std::vector<tcp::endpoint> peers() const;

	private:
		std::reference_wrapper<aux::stack_allocator> m_alloc;
		int const m_num_peers;
		int m_peers_idx;
	};

	// This is posted exactly once for every call to session_handle::dht_direct_request.
	// If the request failed, response() will return a default constructed bdecode_node.
	struct TORRENT_EXPORT dht_direct_response_alert final : alert
	{
		dht_direct_response_alert(aux::stack_allocator& alloc, void* userdata
			, udp::endpoint const& addr, bdecode_node const& response);

		// for when there was a timeout so we don't have a response
		dht_direct_response_alert(aux::stack_allocator& alloc, void* userdata
			, udp::endpoint const& addr);

		TORRENT_DEFINE_ALERT(dht_direct_response_alert, 88)

		static const int static_category = alert::dht_notification;
		virtual std::string message() const override;

		void const* userdata;
		udp::endpoint const endpoint;

		bdecode_node response() const;

#ifndef TORRENT_NO_DEPRECATE
		udp::endpoint const addr;
#endif

	private:
		std::reference_wrapper<aux::stack_allocator> m_alloc;
		int const m_response_idx;
		int const m_response_size;
	};

	// this is posted when one or more blocks are picked by the piece picker,
	// assuming the verbose piece picker logging is enabled (see
	// picker_log_notification).
	struct TORRENT_EXPORT picker_log_alert : peer_alert
	{
		// internal
		picker_log_alert(aux::stack_allocator& alloc, torrent_handle const& h
			, tcp::endpoint const& ep, peer_id const& peer_id, std::uint32_t flags
			, piece_block const* blocks, int num_blocks);

		TORRENT_DEFINE_ALERT(picker_log_alert, 89)

		static const int static_category = alert::picker_log_notification;
		virtual std::string message() const override;

		enum picker_flags_t
		{
			// the ratio of partial pieces is too high. This forces a preference
			// for picking blocks from partial pieces.
			partial_ratio          = 0x1,
			prioritize_partials    = 0x2,
			rarest_first_partials  = 0x4,
			rarest_first           = 0x8,
			reverse_rarest_first   = 0x10,
			suggested_pieces       = 0x20,
			prio_sequential_pieces = 0x40,
			sequential_pieces      = 0x80,
			reverse_pieces         = 0x100,
			time_critical          = 0x200,
			random_pieces          = 0x400,
			prefer_contiguous      = 0x800,
			reverse_sequential     = 0x1000,
			backup1                = 0x2000,
			backup2                = 0x4000,
			end_game               = 0x8000
		};

		// this is a bitmask of which features were enabled for this particular
		// pick. The bits are defined in the picker_flags_t enum.
		std::uint32_t const picker_flags;

		std::vector<piece_block> blocks() const;

	private:
		int const m_array_idx;
		int const m_num_blocks;
	};

	// this alert is posted when the session encounters a serious error,
	// potentially fatal
	struct TORRENT_EXPORT session_error_alert : alert
	{
		// internal
		session_error_alert(aux::stack_allocator& alloc, error_code err
			, string_view error_str);

		TORRENT_DEFINE_ALERT(session_error_alert, 90)

		static const int static_category = alert::error_notification;
		std::string message() const override;

		// The error code, if one is associated with this error
		error_code const error;

	private:
		std::reference_wrapper<aux::stack_allocator> m_alloc;
		int const m_msg_idx;
	};

#undef TORRENT_DEFINE_ALERT_IMPL
#undef TORRENT_DEFINE_ALERT
#undef TORRENT_DEFINE_ALERT_PRIO

	enum { num_alert_types = 91 }; // this enum represents "max_alert_index" + 1
}

#endif<|MERGE_RESOLUTION|>--- conflicted
+++ resolved
@@ -1838,12 +1838,8 @@
 		std::vector<torrent_status> const status;
 	};
 
-<<<<<<< HEAD
-	struct TORRENT_EXPORT mmap_cache_alert final : alert
-=======
-#ifndef TORRENT_NO_DEPRECATE
-	struct TORRENT_DEPRECATED TORRENT_EXPORT mmap_cache_alert TORRENT_FINAL : alert
->>>>>>> 7476f787
+#ifndef TORRENT_NO_DEPRECATE
+	struct TORRENT_DEPRECATED TORRENT_EXPORT mmap_cache_alert final : alert
 	{
 		mmap_cache_alert(aux::stack_allocator& alloc
 			, error_code const& ec);
@@ -1889,7 +1885,7 @@
 	//
 	// Once this download completes, the ``torrent_update_alert`` is posted to
 	// notify the client of the info-hash changing.
-	struct TORRENT_EXPORT torrent_update_alert final : torrent_alert
+	struct TORRENT_DEPRECATED TORRENT_EXPORT torrent_update_alert final : torrent_alert
 	{
 		// internal
 		torrent_update_alert(aux::stack_allocator& alloc, torrent_handle h
