--- conflicted
+++ resolved
@@ -42,13 +42,10 @@
         'config.report',
         'config.log',
         '.lib',
-<<<<<<< HEAD
+        'CMakeFiles',
+        'CMakeCache.txt',
         'checking_benchmark',
         'cpu_benchmark',
-=======
-        'CMakeFiles',
-        'CMakeCache.txt',
->>>>>>> 471e772c
     ]
 
     directories = [
